--- conflicted
+++ resolved
@@ -286,13 +286,7 @@
   };
 
   config = {
-<<<<<<< HEAD
-
     services.xserver.displayManager.xserverBin = "${xorg.xorgserver.out}/bin/X";
-
-=======
-    services.xserver.displayManager.xserverBin = "${xorg.xorgserver}/bin/X";
->>>>>>> 0ee75214
   };
 
   imports = [
