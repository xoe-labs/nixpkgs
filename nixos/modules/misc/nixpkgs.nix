{ config, options, lib, pkgs, ... }:

with lib;

let
  cfg = config.nixpkgs;
  opt = options.nixpkgs;

  isConfig = x:
    builtins.isAttrs x || lib.isFunction x;

  optCall = f: x:
    if lib.isFunction f
    then f x
    else f;

  mergeConfig = lhs_: rhs_:
    let
      lhs = optCall lhs_ { inherit pkgs; };
      rhs = optCall rhs_ { inherit pkgs; };
    in
    lhs // rhs //
    optionalAttrs (lhs ? packageOverrides) {
      packageOverrides = pkgs:
        optCall lhs.packageOverrides pkgs //
        optCall (attrByPath ["packageOverrides"] ({}) rhs) pkgs;
    } //
    optionalAttrs (lhs ? perlPackageOverrides) {
      perlPackageOverrides = pkgs:
        optCall lhs.perlPackageOverrides pkgs //
        optCall (attrByPath ["perlPackageOverrides"] ({}) rhs) pkgs;
    };

  configType = mkOptionType {
    name = "nixpkgs-config";
    description = "nixpkgs config";
    check = x:
      let traceXIfNot = c:
            if c x then true
            else lib.traceSeqN 1 x false;
      in traceXIfNot isConfig;
    merge = args: fold (def: mergeConfig def.value) {};
  };

  overlayType = mkOptionType {
    name = "nixpkgs-overlay";
    description = "nixpkgs overlay";
    check = lib.isFunction;
    merge = lib.mergeOneOption;
  };

  pkgsType = mkOptionType {
    name = "nixpkgs";
    description = "An evaluation of Nixpkgs; the top level attribute set of packages";
    check = builtins.isAttrs;
  };

  defaultPkgs = import ../../../pkgs/top-level/default.nix {
    inherit (cfg) config overlays localSystem crossSystem;
  };

  finalPkgs = if opt.pkgs.isDefined then cfg.pkgs.appendOverlays cfg.overlays else defaultPkgs;

in

{
  options.nixpkgs = {

    pkgs = mkOption {
      defaultText = literalExample
        ''import "''${nixos}/../pkgs/top-level" {
            inherit (cfg) config overlays localSystem crossSystem;
          }
        '';
      type = pkgsType;
      example = literalExample ''import <nixpkgs> {}'';
      description = ''
        This is the evaluation of Nixpkgs that will be provided to
        all NixOS modules. Defining this option has the effect of
        ignoring the other options that would otherwise be used to
        evaluate Nixpkgs, because those are arguments to the default
        value. The default value imports the Nixpkgs source files
        relative to the location of this NixOS module, because
        NixOS and Nixpkgs are distributed together for consistency,
        so the <code>nixos</code> in the default value is in fact a
        relative path. The <code>config</code>, <code>overlays</code>,
        <code>localSystem</code>, and <code>crossSystem</code> come
        from this option's siblings.

        This option can be used by applications like NixOps to increase
        the performance of evaluation, or to create packages that depend
        on a container that should be built with the exact same evaluation
        of Nixpkgs, for example. Applications like this should set
        their default value using <code>lib.mkDefault</code>, so
        user-provided configuration can override it without using
        <code>lib</code>.

        Note that using a distinct version of Nixpkgs with NixOS may
        be an unexpected source of problems. Use this option with care.
      '';
    };

    config = mkOption {
      default = {};
      example = literalExample
        ''
          { allowBroken = true; allowUnfree = true; }
        '';
      type = configType;
      description = ''
        The configuration of the Nix Packages collection.  (For
        details, see the Nixpkgs documentation.)  It allows you to set
        package configuration options.

        Ignored when <code>nixpkgs.pkgs</code> is set.
      '';
    };

    overlays = mkOption {
      default = [];
      example = literalExample
        ''
          [ (self: super: {
              openssh = super.openssh.override {
                hpnSupport = true;
                kerberos = self.libkrb5;
              };
            };
          ) ]
        '';
      type = types.listOf overlayType;
      description = ''
        List of overlays to use with the Nix Packages collection.
        (For details, see the Nixpkgs documentation.)  It allows
        you to override packages globally. Each function in the list
        takes as an argument the <emphasis>original</emphasis> Nixpkgs.
        The first argument should be used for finding dependencies, and
        the second should be used for overriding recipes.

        If <code>nixpkgs.pkgs</code> is set, overlays specified here
        will be applied after the overlays that were already present
        in <code>nixpkgs.pkgs</code>.

        Note that other options such as <code>nixpkgs.config</code> will
        be ignored when <code>nixpkgs.pkgs</code> is set.
      '';
    };

    localSystem = mkOption {
      type = types.attrs; # TODO utilize lib.systems.parsedPlatform
      default = { inherit (cfg) system; };
      example = { system = "aarch64-linux"; config = "aarch64-unknown-linux-gnu"; };
      # Make sure that the final value has all fields for sake of other modules
      # referring to this. TODO make `lib.systems` itself use the module system.
      apply = lib.systems.elaborate;
      defaultText = literalExample
        ''(import "''${nixos}/../lib").lib.systems.examples.aarch64-multiplatform'';
      description = ''
        Specifies the platform on which NixOS should be built. When
        <code>nixpkgs.crossSystem</code> is unset, it also specifies
        the platform <emphasis>for</emphasis> which NixOS should be
        built.  If this option is unset, it defaults to the platform
        type of the machine where evaluation happens. Specifying this
        option is useful when doing distributed multi-platform
        deployment, or when building virtual machines. See its
        description in the Nixpkgs manual for more details.

        Ignored when <code>nixpkgs.pkgs</code> is set.
      '';
    };

    crossSystem = mkOption {
      type = types.nullOr types.attrs; # TODO utilize lib.systems.parsedPlatform
      default = null;
      example = { system = "aarch64-linux"; config = "aarch64-unknown-linux-gnu"; };
      defaultText = literalExample
        ''(import "''${nixos}/../lib").lib.systems.examples.aarch64-multiplatform'';
      description = ''
        Specifies the platform for which NixOS should be
        built. Specify this only if it is different from
        <code>nixpkgs.localSystem</code>, the platform
        <emphasis>on</emphasis> which NixOS should be built. In other
        words, specify this to cross-compile NixOS. Otherwise it
        should be set as null, the default. See its description in the
        Nixpkgs manual for more details.

        Ignored when <code>nixpkgs.pkgs</code> is set.
      '';
    };

    system = mkOption {
      type = types.str;
      example = "i686-linux";
      default = { system = builtins.currentSystem; };
      description = ''
        Specifies the Nix platform type on which NixOS should be built.
        It is better to specify <code>nixpkgs.localSystem</code> instead.
        <programlisting>
        {
          nixpkgs.system = ..;
        }
        </programlisting>
        is the same as
        <programlisting>
        {
          nixpkgs.localSystem.system = ..;
        }
        </programlisting>
        See <code>nixpkgs.localSystem</code> for more information.

        Ignored when <code>nixpkgs.localSystem</code> is set.
        Ignored when <code>nixpkgs.pkgs</code> is set.
      '';
    };
  };

  config = {
    _module.args = {
<<<<<<< HEAD
      pkgs = finalPkgs;
      pkgs_i686 = finalPkgs.pkgsi686Linux;
=======
      pkgs = cfg.pkgs;
>>>>>>> 14a93659
    };
  };
}<|MERGE_RESOLUTION|>--- conflicted
+++ resolved
@@ -216,12 +216,7 @@
 
   config = {
     _module.args = {
-<<<<<<< HEAD
       pkgs = finalPkgs;
-      pkgs_i686 = finalPkgs.pkgsi686Linux;
-=======
-      pkgs = cfg.pkgs;
->>>>>>> 14a93659
     };
   };
 }