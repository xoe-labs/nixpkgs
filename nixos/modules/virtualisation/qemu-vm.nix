--- conflicted
+++ resolved
@@ -359,8 +359,6 @@
           example = "scsi";
           type = types.enum [ "virtio" "scsi" "ide" ];
           description = "The interface used for the virtual hard disks.";
-<<<<<<< HEAD
-=======
         };
 
       guestAgent.enable =
@@ -370,7 +368,6 @@
           description = ''
             Enable the Qemu guest agent.
           '';
->>>>>>> 17b2ef24
         };
     };
 
