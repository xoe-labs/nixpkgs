{
  stdenv, lib, copyPathsToStore,
  src, version,

  coreutils, bison, flex, gdb, gperf, lndir, patchelf, perl, pkgconfig, python2,
  ruby,
  darwin, libiconv,

  dbus, fontconfig, freetype, glib, gtk3, harfbuzz, icu, libX11, libXcomposite,
  libXcursor, libXext, libXi, libXrender, libinput, libjpeg, libpng, libtiff,
  libxcb, libxkbcommon, libxml2, libxslt, openssl, pcre16, sqlite, udev,
  xcbutil, xcbutilimage, xcbutilkeysyms, xcbutilrenderutil, xcbutilwm, xlibs,
  zlib,

  # optional dependencies
  cups ? null, mysql ? null, postgresql ? null,

  # options
  mesaSupported ? (!stdenv.isDarwin),
  mesa,
  buildExamples ? false,
  buildTests ? false,
  developerBuild ? false,
  decryptSslTraffic ? false
}:

let
  system-x86_64 = lib.elem stdenv.system lib.platforms.x86_64;
in

stdenv.mkDerivation {

  name = "qtbase-${version}";
  inherit src version;

  outputs = [ "out" "dev" ];

  patches =
    copyPathsToStore (lib.readPathsFromFile ./. ./series)
    ++ [(if stdenv.isDarwin then ./cmake-paths-darwin.patch else ./cmake-paths.patch)]
    ++ lib.optional decryptSslTraffic ./decrypt-ssl-traffic.patch
    ++ lib.optional mesaSupported [ ./dlopen-gl.patch ./mkspecs-libgl.patch ];

  postPatch =
    ''
      substituteInPlace configure --replace /bin/pwd pwd
      substituteInPlace src/corelib/global/global.pri --replace /bin/ls ${coreutils}/bin/ls
      sed -e 's@/\(usr\|opt\)/@/var/empty/@g' -i config.tests/*/*.test -i mkspecs/*/*.conf

      sed -i 's/PATHS.*NO_DEFAULT_PATH//' "src/corelib/Qt5Config.cmake.in"
      sed -i 's/PATHS.*NO_DEFAULT_PATH//' "src/corelib/Qt5CoreMacros.cmake"
      sed -i 's/NO_DEFAULT_PATH//' "src/gui/Qt5GuiConfigExtras.cmake.in"
      sed -i 's/PATHS.*NO_DEFAULT_PATH//' "mkspecs/features/data/cmake/Qt5BasicConfig.cmake.in"

      substituteInPlace src/network/kernel/qdnslookup_unix.cpp \
        --replace "@glibc@" "${stdenv.cc.libc.out}"
      substituteInPlace src/network/kernel/qhostinfo_unix.cpp \
        --replace "@glibc@" "${stdenv.cc.libc.out}"

      substituteInPlace src/network/ssl/qsslsocket_openssl_symbols.cpp \
        --replace "@openssl@" "${openssl.out}"
    '' + lib.optionalString stdenv.isLinux ''
      substituteInPlace src/plugins/platforms/xcb/qxcbcursor.cpp \
        --replace "@libXcursor@" "${libXcursor.out}"

      substituteInPlace src/dbus/qdbus_symbols.cpp \
        --replace "@dbus_libs@" "${dbus.lib}"

      substituteInPlace \
        src/plugins/platforminputcontexts/compose/generator/qtablegenerator.cpp \
        --replace "@libX11@" "${libX11.out}"
    ''
    + lib.optionalString mesaSupported ''
      substituteInPlace \
        src/plugins/platforms/xcb/gl_integrations/xcb_glx/qglxintegration.cpp \
        --replace "@mesa_lib@" "${mesa.out}"
      substituteInPlace mkspecs/common/linux.conf \
        --replace "@mesa_lib@" "${mesa.out}" \
        --replace "@mesa_inc@" "${mesa.dev or mesa}"
    ''+ lib.optionalString stdenv.isDarwin ''
      sed -i \
          -e 's|! /usr/bin/xcode-select --print-path >/dev/null 2>&1;|false;|' \
          -e 's|! /usr/bin/xcrun -find xcodebuild >/dev/null 2>&1;|false;|' \
          -e 's|sysroot=$(/usr/bin/xcodebuild -sdk $sdk -version Path 2>/dev/null)|sysroot="${darwin.apple_sdk.sdk}"|' \
          -e 's|QMAKE_CONF_COMPILER=`getXQMakeConf QMAKE_CXX`|QMAKE_CXX="clang++"\nQMAKE_CONF_COMPILER="clang++"|' \
          -e 's|XCRUN=`/usr/bin/xcrun -sdk macosx clang -v 2>&1`|XCRUN="clang -v 2>&1"|' \
          -e 's#sdk_val=$(/usr/bin/xcrun -sdk $sdk -find $(echo $val | cut -d \x27 \x27 -f 1))##' \
          -e 's#val=$(echo $sdk_val $(echo $val | cut -s -d \x27 \x27 -f 2-))##' \
          ./configure
      sed -i '3,$d' ./mkspecs/features/mac/default_pre.prf
      sed -i '26,$d' ./mkspecs/features/mac/default_post.prf
      sed -i '1,$d' ./mkspecs/features/mac/sdk.prf
      sed 's/QMAKE_LFLAGS_RPATH      = -Wl,-rpath,/QMAKE_LFLAGS_RPATH      =/' -i ./mkspecs/common/mac.conf
     '';
     # Note on the above: \x27 is a way if including a single-quote
     # character in the sed string arguments.

  setOutputFlags = false;
  preConfigure = ''
    export LD_LIBRARY_PATH="$PWD/lib:$PWD/plugins/platforms:$LD_LIBRARY_PATH"
    export MAKEFLAGS=-j$NIX_BUILD_CORES

    configureFlags+="\
        -plugindir $out/lib/qt5/plugins \
        -importdir $out/lib/qt5/imports \
        -qmldir $out/lib/qt5/qml \
        -docdir $out/share/doc/qt5"
  '';

  prefixKey = "-prefix ";

  # -no-eglfs, -no-directfb, -no-linuxfb and -no-kms because of the current minimalist mesa
  # TODO Remove obsolete and useless flags once the build will be totally mastered
  configureFlags = ''
    -verbose
    -confirm-license
    -opensource

    -release
    -shared
    ${lib.optionalString developerBuild "-developer-build"}
    -largefile
    -accessibility
    -optimized-qmake
    -strip
    -no-reduce-relocations
    -system-proxies
    -pkg-config

    -gui
    -widgets
    -opengl desktop
    -qml-debug
    -iconv
    -icu
    -pch

    ${lib.optionalString (!system-x86_64) "-no-sse2"}
    -no-sse3
    -no-ssse3
    -no-sse4.1
    -no-sse4.2
    -no-avx
    -no-avx2
    -no-mips_dsp
    -no-mips_dspr2

    -system-zlib
    -system-libpng
    -system-libjpeg
    -system-harfbuzz
    -system-pcre
    -openssl-linked

    -system-sqlite
    -${if mysql != null then "plugin" else "no"}-sql-mysql
    -${if postgresql != null then "plugin" else "no"}-sql-psql

    -make libs
    -make tools
    -${lib.optionalString (buildExamples == false) "no"}make examples
    -${lib.optionalString (buildTests == false) "no"}make tests
    -v
  '' + lib.optionalString (!stdenv.isDarwin) ''
    -no-rpath
    -glib
    -xcb
    -qpa xcb

    -${lib.optionalString (cups == null) "no-"}cups

    -no-eglfs
    -no-directfb
    -no-linuxfb
    -no-kms

    -libinput
    -gtk
    -system-xcb
    -system-xkbcommon
    -dbus-linked
  '' + lib.optionalString stdenv.isDarwin ''
    -platform macx-clang
    -no-use-gold-linker
    -no-fontconfig
    -qt-freetype
   '';

  # PostgreSQL autodetection fails sporadically because Qt omits the "-lpq" flag
  # if dependency paths contain the string "pq", which can occur in the hash.
  # To prevent these failures, we need to override PostgreSQL detection.
  PSQL_LIBS = lib.optionalString (postgresql != null) "-L${postgresql.lib}/lib -lpq";

  propagatedBuildInputs = [
    libxml2 libxslt openssl pcre16 sqlite zlib

    # Text rendering
    harfbuzz icu

    # Image formats
    libjpeg libpng libtiff
  ]
  ++ lib.optional mesaSupported mesa
  ++ lib.optionals (!stdenv.isDarwin) [
    dbus glib udev

    # Text rendering
    fontconfig freetype

    # X11 libs
    libX11 libXcomposite libXext libXi libXrender libxcb libxkbcommon xcbutil
    xcbutilimage xcbutilkeysyms xcbutilrenderutil xcbutilwm
   ] ++ lib.optionals stdenv.isDarwin (with darwin.apple_sdk.frameworks; [
    ApplicationServices CoreServices AppKit Carbon OpenGL AGL Cocoa
    DiskArbitration darwin.cf-private libiconv darwin.apple_sdk.sdk
  ]);

  buildInputs = [ ]
    ++ lib.optionals (!stdenv.isDarwin) [ gtk3 libinput ]
    ++ lib.optional developerBuild gdb
    ++ lib.optional (cups != null) cups
    ++ lib.optional (mysql != null) mysql.lib
    ++ lib.optional (postgresql != null) postgresql;

  nativeBuildInputs = [ bison flex gperf lndir perl pkgconfig python2 ] ++ lib.optional (!stdenv.isDarwin) patchelf;

  # freetype-2.5.4 changed signedness of some struct fields
  NIX_CFLAGS_COMPILE = "-Wno-error=sign-compare"
    + lib.optionalString stdenv.isDarwin " -D__MAC_OS_X_VERSION_MAX_ALLOWED=1090 -D__AVAILABILITY_INTERNAL__MAC_10_10=__attribute__((availability(macosx,introduced=10.10)))";
  # Note that nixpkgs's objc4 is from macOS 10.11 while the SDK is
  # 10.9 which necessitates the above macro definition that mentions
  # 10.10

  postInstall = ''
    find "$out" -name "*.cmake" | while read file; do
        substituteInPlace "$file" \
            --subst-var-by NIX_OUT "$out" \
            --subst-var-by NIX_DEV "$dev"
    done
  '';

  preFixup = ''
    # We cannot simply set these paths in configureFlags because libQtCore retains
    # references to the paths it was built with.
    moveToOutput "bin" "$dev"
    moveToOutput "include" "$dev"
    moveToOutput "mkspecs" "$dev"

    # The destination directory must exist or moveToOutput will do nothing
    mkdir -p "$dev/share"
    moveToOutput "share/doc" "$dev"
  '';

  # Don't move .prl files on darwin because they end up in
  # "dev/lib/Foo.framework/Foo.prl" which interferes with subsequent
  # use of lndir in the qtbase setup-hook. On Linux, the .prl files
  # are in lib, and so do not cause a subsequent recreation of deep
  # framework directory trees.
  postFixup =
    ''
      # Don't retain build-time dependencies like gdb.
      sed '/QMAKE_DEFAULT_.*DIRS/ d' -i $dev/mkspecs/qconfig.pri

      # Move libtool archives and qmake projects
      if [ "z''${!outputLib}" != "z''${!outputDev}" ]; then
          pushd "''${!outputLib}"
          find lib -name '*.a' -o -name '*.la'${if stdenv.isDarwin then "" else "-o -name '*.prl'"} | \
              while read -r file; do
                  mkdir -p "''${!outputDev}/$(dirname "$file")"
                  mv "''${!outputLib}/$file" "''${!outputDev}/$file"
              done
          popd
      fi
<<<<<<< HEAD
    ''

    # fixup .pc file (where to find 'moc' etc.)
    + lib.optionalString (!stdenv.isDarwin) ''
      sed -i "$dev/lib/pkgconfig/Qt5Core.pc" \
          -e "/^host_bins=/ c host_bins=$dev/bin"
    ''

    # Don't move .prl files on darwin because they end up in
    # "dev/lib/Foo.framework/Foo.prl" which interferes with subsequent
    # use of lndir in the qtbase setup-hook. On Linux, the .prl files
    # are in lib, and so do not cause a subsequent recreation of deep
    # framework directory trees.
    + lib.optionalString stdenv.isDarwin ''
=======
    '' + lib.optionalString stdenv.isDarwin ''
>>>>>>> 46c9eac9
      fixDarwinDylibNames_rpath() {
        local flags=()

        for fn in "$@"; do
          flags+=(-change "@rpath/$fn.framework/Versions/5/$fn" "$out/lib/$fn.framework/Versions/5/$fn")
        done

        for fn in "$@"; do
          echo "$fn: fixing dylib"
          install_name_tool -id "$out/lib/$fn.framework/Versions/5/$fn" "''${flags[@]}" "$out/lib/$fn.framework/Versions/5/$fn"
        done
      }
      fixDarwinDylibNames_rpath "QtConcurrent" "QtPrintSupport" "QtCore" "QtSql" "QtDBus" "QtTest" "QtGui" "QtWidgets" "QtNetwork" "QtXml" "QtOpenGL"
    '';

  inherit lndir;
  setupHook = if stdenv.isDarwin
              then ../../qtbase-setup-hook-darwin.sh
              else ../../qtbase-setup-hook.sh;

  enableParallelBuilding = true;

  meta = with lib; {
    homepage = http://www.qt.io;
    description = "A cross-platform application framework for C++";
    license = with licenses; [ fdl13 gpl2 lgpl21 lgpl3 ];
    maintainers = with maintainers; [ bbenoist qknight ttuegel ];
    platforms = platforms.unix;
  };

}<|MERGE_RESOLUTION|>--- conflicted
+++ resolved
@@ -251,11 +251,6 @@
     moveToOutput "share/doc" "$dev"
   '';
 
-  # Don't move .prl files on darwin because they end up in
-  # "dev/lib/Foo.framework/Foo.prl" which interferes with subsequent
-  # use of lndir in the qtbase setup-hook. On Linux, the .prl files
-  # are in lib, and so do not cause a subsequent recreation of deep
-  # framework directory trees.
   postFixup =
     ''
       # Don't retain build-time dependencies like gdb.
@@ -271,7 +266,6 @@
               done
           popd
       fi
-<<<<<<< HEAD
     ''
 
     # fixup .pc file (where to find 'moc' etc.)
@@ -286,9 +280,6 @@
     # are in lib, and so do not cause a subsequent recreation of deep
     # framework directory trees.
     + lib.optionalString stdenv.isDarwin ''
-=======
-    '' + lib.optionalString stdenv.isDarwin ''
->>>>>>> 46c9eac9
       fixDarwinDylibNames_rpath() {
         local flags=()
 
