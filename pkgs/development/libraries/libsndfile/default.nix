{ stdenv, fetchurl, flac, libogg, libvorbis, pkgconfig }:

stdenv.mkDerivation rec {
  name = "libsndfile-1.0.23";

  src = fetchurl {
    url = "http://www.mega-nerd.com/libsndfile/files/${name}.tar.gz";
    sha256 = "0k9x4804gfh9d9zd4rm1v2izm8l716rzk4d6jlrjcf45b5sw7jal";
  };

  buildInputs = [ pkgconfig flac libogg libvorbis ];

<<<<<<< HEAD
  enableParallelBuilding = true;

  outputs = [ "dev" "out" "bin" "doc" ];

  meta = {
    description = "Libsndfile, a C library for reading and writing files containing sampled sound";

    longDescription =
      '' Libsndfile is a C library for reading and writing files containing
         sampled sound (such as MS Windows WAV and the Apple/SGI AIFF format)
         through one standard library interface.  It is released in source
         code format under the GNU Lesser General Public License.

         The library was written to compile and run on a Linux system but
         should compile and run on just about any Unix (including MacOS X).
         There are also pre-compiled binaries available for 32 and 64 bit
         windows.

         It was designed to handle both little-endian (such as WAV) and
         big-endian (such as AIFF) data, and to compile and run correctly on
         little-endian (such as Intel and DEC/Compaq Alpha) processor systems
         as well as big-endian processor systems such as Motorola 68k, Power
         PC, MIPS and SPARC.  Hopefully the design of the library will also
         make it easy to extend for reading and writing new sound file
         formats.
       '';

    homepage = http://www.mega-nerd.com/libsndfile/;

    license = "LGPLv2+";

    maintainers = [ stdenv.lib.maintainers.ludo ];
=======
  # need headers from the Carbon.framework in /System/Library/Frameworks to
  # compile this on darwin -- not sure how to handle
  NIX_CFLAGS_COMPILE = stdenv.lib.optionalString stdenv.isDarwin
    "-I/System/Library/Frameworks/Carbon.framework/Versions/A/Headers";

  meta = with stdenv.lib; {
    description = "A C library for reading and writing files containing sampled sound";
    homepage    = http://www.mega-nerd.com/libsndfile/;
    license     = licenses.lgpl2Plus;
    maintainers = with maintainers; [ lovek323 ];
    platfomrs   = platforms.unix;

    longDescription = ''
      Libsndfile is a C library for reading and writing files containing
      sampled sound (such as MS Windows WAV and the Apple/SGI AIFF format)
      through one standard library interface.  It is released in source
      code format under the GNU Lesser General Public License.

      The library was written to compile and run on a Linux system but
      should compile and run on just about any Unix (including MacOS X).
      There are also pre-compiled binaries available for 32 and 64 bit
      windows.

      It was designed to handle both little-endian (such as WAV) and
      big-endian (such as AIFF) data, and to compile and run correctly on
      little-endian (such as Intel and DEC/Compaq Alpha) processor systems
      as well as big-endian processor systems such as Motorola 68k, Power
      PC, MIPS and SPARC.  Hopefully the design of the library will also
      make it easy to extend for reading and writing new sound file
      formats.
    '';
>>>>>>> 77b9f286
  };
}<|MERGE_RESOLUTION|>--- conflicted
+++ resolved
@@ -10,40 +10,10 @@
 
   buildInputs = [ pkgconfig flac libogg libvorbis ];
 
-<<<<<<< HEAD
   enableParallelBuilding = true;
 
   outputs = [ "dev" "out" "bin" "doc" ];
 
-  meta = {
-    description = "Libsndfile, a C library for reading and writing files containing sampled sound";
-
-    longDescription =
-      '' Libsndfile is a C library for reading and writing files containing
-         sampled sound (such as MS Windows WAV and the Apple/SGI AIFF format)
-         through one standard library interface.  It is released in source
-         code format under the GNU Lesser General Public License.
-
-         The library was written to compile and run on a Linux system but
-         should compile and run on just about any Unix (including MacOS X).
-         There are also pre-compiled binaries available for 32 and 64 bit
-         windows.
-
-         It was designed to handle both little-endian (such as WAV) and
-         big-endian (such as AIFF) data, and to compile and run correctly on
-         little-endian (such as Intel and DEC/Compaq Alpha) processor systems
-         as well as big-endian processor systems such as Motorola 68k, Power
-         PC, MIPS and SPARC.  Hopefully the design of the library will also
-         make it easy to extend for reading and writing new sound file
-         formats.
-       '';
-
-    homepage = http://www.mega-nerd.com/libsndfile/;
-
-    license = "LGPLv2+";
-
-    maintainers = [ stdenv.lib.maintainers.ludo ];
-=======
   # need headers from the Carbon.framework in /System/Library/Frameworks to
   # compile this on darwin -- not sure how to handle
   NIX_CFLAGS_COMPILE = stdenv.lib.optionalString stdenv.isDarwin
@@ -75,6 +45,5 @@
       make it easy to extend for reading and writing new sound file
       formats.
     '';
->>>>>>> 77b9f286
   };
 }