--- conflicted
+++ resolved
@@ -11,26 +11,13 @@
 
 with stdenv.lib;
 
-let
-<<<<<<< HEAD
-  ver_maj = "3.22";
-  ver_min = "28";
-  version = "${ver_maj}.${ver_min}";
-=======
-  version = "3.22.26";
->>>>>>> ddddca5c
-in
 stdenv.mkDerivation rec {
   name = "gtk+3-${version}";
+  version = "3.22.28";
 
   src = fetchurl {
-<<<<<<< HEAD
-    url = "mirror://gnome/sources/gtk+/${ver_maj}/gtk+-${version}.tar.xz";
+    url = "mirror://gnome/sources/gtk+/${gnome3.versionBranch version}/gtk+-${version}.tar.xz";
     sha256 = "d299612b018cfed7b2c689168ab52b668023708e17c335eb592260d186f15e1f";
-=======
-    url = "mirror://gnome/sources/gtk+/${gnome3.versionBranch version}/gtk+-${version}.tar.xz";
-    sha256 = "61eef0d320e541976e2dfe445729f12b5ade53050ee9de6184235cb60cd4b967";
->>>>>>> ddddca5c
   };
 
   outputs = [ "out" "dev" ];
