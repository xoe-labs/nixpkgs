--- conflicted
+++ resolved
@@ -5,25 +5,16 @@
 }:
 
 let
-  version = "1.0.6";
+  version = "1.1.2";
   inherit (stdenv.lib) optional optionals optionalString;
 in
 
-<<<<<<< HEAD
 stdenv.mkDerivation {
   name = "harfbuzz${optionalString withIcu "-icu"}-${version}";
 
   src = fetchurl {
     url = "http://www.freedesktop.org/software/harfbuzz/release/harfbuzz-${version}.tar.bz2";
-    sha256 = "09ivk5m4y09ar4zi9r6db7gp234cy05h0ach7w22g9kqvkxsf5pn";
-=======
-stdenv.mkDerivation rec {
-  name = "harfbuzz-1.1.2";
-
-  src = fetchurl {
-    url = "http://www.freedesktop.org/software/harfbuzz/release/${name}.tar.bz2";
     sha256 = "07s6z3hbrb4rdfgzmln169wxz4nm5y7qbr02ik5c7drxpn85fb2a";
->>>>>>> 53b38932
   };
 
   outputs = [ "dev" "out" ];
