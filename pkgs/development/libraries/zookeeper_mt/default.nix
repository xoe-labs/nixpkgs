--- conflicted
+++ resolved
@@ -7,11 +7,7 @@
 
   setSourceRoot = "export sourceRoot=${zookeeper.name}/src/c";
 
-<<<<<<< HEAD
-  NIX_CFLAGS_COMPILE = stdenv.lib.optionals (!stdenv.isDarwin) [ "-Wno-error=format-overflow" ];
-=======
-  NIX_CFLAGS_COMPILE = [ "-Wno-error=format-overflow" "-Wno-error=stringop-truncation" ];
->>>>>>> 59ab29fe
+  NIX_CFLAGS_COMPILE = stdenv.lib.optionals (!stdenv.isDarwin) [ "-Wno-error=format-overflow" "-Wno-error=stringop-truncation" ];
 
   buildInputs = [ zookeeper bash ];
 
