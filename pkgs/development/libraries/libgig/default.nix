--- conflicted
+++ resolved
@@ -1,21 +1,12 @@
 { stdenv, fetchurl, autoconf, automake, libsndfile, libtool, pkgconfig, libuuid }:
 
 stdenv.mkDerivation rec {
-<<<<<<< HEAD
   pname = "libgig";
-  version = "4.1.0";
+  version = "4.2.0";
 
   src = fetchurl {
     url = "https://download.linuxsampler.org/packages/${pname}-${version}.tar.bz2";
-    sha256 = "02xx6bqxzgkvrawwnzrnxx1ypk244q4kpwfd58266f9ji8kq18h6";
-=======
-  name = "libgig-${version}";
-  version = "4.2.0";
-
-  src = fetchurl {
-    url = "https://download.linuxsampler.org/packages/${name}.tar.bz2";
     sha256 = "1zs5yy124bymfyapsnljr6rv2lnn5inwchm0xnwiw44b2d39l8hn";
->>>>>>> f188bad6
   };
 
   nativeBuildInputs = [ autoconf automake libtool pkgconfig ];
