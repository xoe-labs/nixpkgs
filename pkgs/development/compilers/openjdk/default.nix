--- conflicted
+++ resolved
@@ -105,11 +105,8 @@
     "DEVTOOLS_PATH="
     "UNIXCOMMAND_PATH="
     "BOOTDIR=${jdk}"
-<<<<<<< HEAD
     "STATIC_CXX=false"
-=======
     "UNLIMITED_CRYPTO=1"
->>>>>>> 9f735bdf
   ];
 
   configurePhase = ''
