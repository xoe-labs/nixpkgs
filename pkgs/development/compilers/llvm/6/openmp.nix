{ stdenv
, fetch
, cmake
, llvm
, perl
, version
}:

stdenv.mkDerivation {
  pname = "openmp";
  inherit version;

  src = fetch "openmp" "0nhwfba9c351r16zgyjyfwdayr98nairky3c2f0b2lc360mwmbv6";

  nativeBuildInputs = [ cmake perl ];
  buildInputs = [ llvm ];

  enableParallelBuilding = true;

  meta = {
    description = "Components required to build an executable OpenMP program";
<<<<<<< HEAD
    homepage    = https://openmp.llvm.org/;
=======
    homepage    = "http://openmp.llvm.org/";
>>>>>>> a584339f
    license     = stdenv.lib.licenses.mit;
    platforms   = stdenv.lib.platforms.all;
  };
}<|MERGE_RESOLUTION|>--- conflicted
+++ resolved
@@ -19,11 +19,7 @@
 
   meta = {
     description = "Components required to build an executable OpenMP program";
-<<<<<<< HEAD
-    homepage    = https://openmp.llvm.org/;
-=======
     homepage    = "http://openmp.llvm.org/";
->>>>>>> a584339f
     license     = stdenv.lib.licenses.mit;
     platforms   = stdenv.lib.platforms.all;
   };
