{ stdenv, lib, fetchFromGitHub, fetchurl, fetchzip, fetchgit, mercurial_4, python27, setJavaClassPath,
  which, zlib, makeWrapper, openjdk, unzip, git, clang, llvm, icu, ruby, glibc, bash, gcc, libobjc,
  xcodebuild, gfortran, readline, bzip2, lzma, pcre, curl, ed, libresolv, libiconv, writeScriptBin,
  openssl, perl, CoreFoundation, Foundation, JavaNativeFoundation, JavaRuntimeSupport, JavaVM, Cocoa
}:

let
  version = "19.2.1";
  mercurial = mercurial_4;
  truffleMake = ./truffle.make;
  makeMxGitCache = list: out: ''
     mkdir ${out}
    ${lib.concatMapStrings ({ url, name, rev, sha256 }: ''
      mkdir -p ${out}/${name}
      cp -rf ${fetchgit { inherit url rev sha256; }}/* ${out}/${name}
    ''
    ) list}

    # # GRAAL-NODEJS # #
    chmod -R +rw ${out}
    sed -i "s|#include \"../../../../mxbuild/trufflenode/coremodules/node_snapshots.h\"| \
           #include \"$NIX_BUILD_TOP/mxbuild/graal-nodejs/trufflenode/coremodules/node_snapshots.h\"|g" \
      ${out}/graaljs/graal-nodejs/deps/v8/src/graal/callbacks.cc

    # patch the shebang in python script runner
    chmod -R +rw ${out}/graaljs/graal-nodejs/mx.graal-nodejs/python2
    patchShebangs ${out}/graaljs/graal-nodejs/mx.graal-nodejs/python2/python

    # # TUFFLE-RUBY # #
    (cd ${out}/truffleruby && git apply ${./005_tool_jt.rb.patch})
    patchShebangs ${out}/truffleruby/tool/query-versions-json.rb

    substituteInPlace ${out}/truffleruby/src/main/c/Makefile \
      --replace '(MX_HOME)/mx' '(MX_HOME)/mx-internal'

    substituteInPlace ${out}/truffleruby/src/processor/java/org/truffleruby/processor/BuildInformationProcessor.java \
      --replace 'trufflerubyHome = findHome();' \
                'trufflerubyHome = new File(System.getenv("MX_GIT_CACHE_DIR"), "truffleruby");' \
      --replace tool/query-versions-json.rb 'ruby tool/query-versions-json.rb' \
      --replace 'revision = runCommand("git rev-parse --short=8 HEAD");' \
                'revision = "${version}";' \
      --replace 'compileDate = runCommand("git log -1 --date=short --pretty=format:%cd");' \
                'compileDate = "1970-01-01";'

    substituteInPlace ${out}/truffleruby/mx.truffleruby/mx_truffleruby.py \
      --replace "mx_binary = join(mx._mx_home, 'mx')" "mx_binary = join(mx._mx_home, 'mx-internal')"

    # # FASTR # #
    (cd ${out}/fastr && git apply ${ ./006_mx_copylib.py.patch })
    (cd ${out}/fastr && git apply ${ ./007_unimplemented.c.patch })
    substituteInPlace ${out}/fastr/com.oracle.truffle.r.parser.processor/src/com/oracle/truffle/r/parser/processor/GenerateRParserProcessor.java \
      --replace 'File suiteRoot = srcGenDir.getCanonicalFile().getParentFile().getParentFile().getParentFile();' \
                'File suiteRoot = new File(System.getenv("MX_GIT_CACHE_DIR"), "fastr");'

    substituteInPlace ${out}/fastr/com.oracle.truffle.r.native/gnur/Makefile.libs \
      --replace 'mx -p' 'mx-internal -p'

    substituteInPlace ${out}/fastr/com.oracle.truffle.r.native/include/Makefile \
      --replace 'mx -p' 'mx-internal -p'

    substituteInPlace ${out}/fastr/com.oracle.truffle.r.native/fficall/Makefile \
      --replace 'mx -p' 'mx-internal -p'

    substituteInPlace ${out}/fastr/com.oracle.truffle.r.native.recommended/Makefile \
      --replace 'mx -p' 'mx-internal -p'

    # Make sure that the logs aren't hidden when compiling gnur
    substituteInPlace ${out}/fastr/com.oracle.truffle.r.native/gnur/Makefile.gnur \
      --replace '> gnur_configure.log 2>&1' "" \
      --replace '> gnur_make.log 2>&1' ""

    substituteInPlace ${out}/fastr/com.oracle.truffle.r.native/run/Linux/Renviron \
      --replace /bin/ "" \
      --replace /usr/bin/ ""

    sed -i "s|exec \$mx|exec mx-internal|g" ${out}/fastr/com.oracle.truffle.r.native/run/*.sh
    chmod +x ${out}/fastr/com.oracle.truffle.r.native/run/*.sh
    patchShebangs ${out}/fastr/com.oracle.truffle.r.native/run/*.sh

    cd ${out}
    hg init
    hg add
    hg commit -m 'dummy commit'
    hg tag      ${lib.escapeShellArg "vm${version}"}
    hg checkout ${lib.escapeShellArg "vm${version}"}
  '';

  # pre-download some cache entries ('mx' will not be able to download under nixbld)
  makeMxCache = list:
    stdenv.mkDerivation {
      name = "mx-cache";
      buildInputs = [ unzip ];
      buildCommand = with lib; ''
        mkdir $out
        ${lib.concatMapStrings
          ({url, name, sha1, isNinja ? false}: ''
            install -D ${fetchurl { inherit url sha1; }} $out/${name}
            echo -n ${sha1} > $out/${name}.sha1
            ${if isNinja then ''
                export BASENAME=${removeSuffix ".zip" name}
                mkdir "$out/$BASENAME.extracted" &&
                unzip "$out/${name}" -d "$out/$BASENAME.extracted"

                # Ninja is called later in the build process
               ${lib.optionalString stdenv.isLinux ''
                 if [ -f $out/$BASENAME.extracted/ninja ]; then
                   patchelf --set-interpreter \
                     "$(cat $NIX_CC/nix-support/dynamic-linker)" \
                     --set-rpath "${stdenv.cc.cc.lib}/lib64" \
                     $out/$BASENAME.extracted/ninja
                 fi''}
                ''
              else ""}
         '') list}
      '';
    };

  jvmci8-mxcache = [
    rec { sha1 = "53addc878614171ff0fcbc8f78aed12175c22cdb"; name = "JACOCOCORE_0.8.4_${sha1}/jacococore-0.8.4.jar";                                   url = mirror://maven/org/jacoco/org.jacoco.core/0.8.4/org.jacoco.core-0.8.4.jar; }
    rec { sha1 = "9bd1fa334d941005bc9ab3ac92478a590f5b7d73"; name = "JACOCOCORE_0.8.4_${sha1}/jacococore-0.8.4.sources.jar";                           url = mirror://maven/org/jacoco/org.jacoco.core/0.8.4/org.jacoco.core-0.8.4-sources.jar; }
    rec { sha1 = "e5ca9511493b7e3bc2cabdb8ded92e855f3aac32"; name = "JACOCOREPORT_0.8.4_${sha1}/jacocoreport-0.8.4.jar";                               url = mirror://maven/org/jacoco/org.jacoco.report/0.8.4/org.jacoco.report-0.8.4.jar; }
    rec { sha1 = "eb61e479b35b467954f28a565c094c563b790e19"; name = "JACOCOREPORT_0.8.4_${sha1}/jacocoreport-0.8.4.sources.jar";                       url = mirror://maven/org/jacoco/org.jacoco.report/0.8.4/org.jacoco.report-0.8.4-sources.jar; }
    rec { sha1 = "869021a6d90cfb008b12e83fccbe42eca29e5355"; name = "JACOCOAGENT_0.8.4_${sha1}/jacocoagent-0.8.4.jar";                                 url = mirror://maven/org/jacoco/org.jacoco.agent/0.8.4/org.jacoco.agent-0.8.4-runtime.jar; }
    rec { sha1 = "306816fb57cf94f108a43c95731b08934dcae15c"; name = "JOPTSIMPLE_4_6_${sha1}/joptsimple-4-6.jar";                                       url = mirror://maven/net/sf/jopt-simple/jopt-simple/4.6/jopt-simple-4.6.jar; }
    rec { sha1 = "9cd14a61d7aa7d554f251ef285a6f2c65caf7b65"; name = "JOPTSIMPLE_4_6_${sha1}/joptsimple-4-6.sources.jar";                               url = mirror://maven/net/sf/jopt-simple/jopt-simple/4.6/jopt-simple-4.6-sources.jar; }
    rec { sha1 = "fa29aa438674ff19d5e1386d2c3527a0267f291e"; name = "ASM_7.1_${sha1}/asm-7.1.jar";                                                     url = mirror://maven/org/ow2/asm/asm/7.1/asm-7.1.jar; }
    rec { sha1 = "9d170062d595240da35301362b079e5579c86f49"; name = "ASM_7.1_${sha1}/asm-7.1.sources.jar";                                             url = mirror://maven/org/ow2/asm/asm/7.1/asm-7.1-sources.jar; }
    rec { sha1 = "a3662cf1c1d592893ffe08727f78db35392fa302"; name = "ASM_TREE_7.1_${sha1}/asm-tree-7.1.jar";                                           url = mirror://maven/org/ow2/asm/asm-tree/7.1/asm-tree-7.1.jar; }
    rec { sha1 = "157238292b551de8680505fa2d19590d136e25b9"; name = "ASM_TREE_7.1_${sha1}/asm-tree-7.1.sources.jar";                                   url = mirror://maven/org/ow2/asm/asm-tree/7.1/asm-tree-7.1-sources.jar; }
    rec { sha1 = "379e0250f7a4a42c66c5e94e14d4c4491b3c2ed3"; name = "ASM_ANALYSIS_7.1_${sha1}/asm-analysis-7.1.jar";                                   url = mirror://maven/org/ow2/asm/asm-analysis/7.1/asm-analysis-7.1.jar; }
    rec { sha1 = "36789198124eb075f1a5efa18a0a7812fb16f47f"; name = "ASM_ANALYSIS_7.1_${sha1}/asm-analysis-7.1.sources.jar";                           url = mirror://maven/org/ow2/asm/asm-analysis/7.1/asm-analysis-7.1-sources.jar; }
    rec { sha1 = "431dc677cf5c56660c1c9004870de1ed1ea7ce6c"; name = "ASM_COMMONS_7.1_${sha1}/asm-commons-7.1.jar";                                     url = mirror://maven/org/ow2/asm/asm-commons/7.1/asm-commons-7.1.jar; }
    rec { sha1 = "a62ff3ae6e37affda7c6fb7d63b89194c6d006ee"; name = "ASM_COMMONS_7.1_${sha1}/asm-commons-7.1.sources.jar";                             url = mirror://maven/org/ow2/asm/asm-commons/7.1/asm-commons-7.1-sources.jar; }
    rec { sha1 = "ec2544ab27e110d2d431bdad7d538ed509b21e62"; name = "COMMONS_MATH3_3_2_${sha1}/commons-math3-3-2.jar";                                 url = mirror://maven/org/apache/commons/commons-math3/3.2/commons-math3-3.2.jar; }
    rec { sha1 = "cd098e055bf192a60c81d81893893e6e31a6482f"; name = "COMMONS_MATH3_3_2_${sha1}/commons-math3-3-2.sources.jar";                         url = mirror://maven/org/apache/commons/commons-math3/3.2/commons-math3-3.2-sources.jar; }
    rec { sha1 = "442447101f63074c61063858033fbfde8a076873"; name = "JMH_1_21_${sha1}/jmh-1-21.jar";                                                   url = mirror://maven/org/openjdk/jmh/jmh-core/1.21/jmh-core-1.21.jar; }
    rec { sha1 = "a6fe84788bf8cf762b0e561bf48774c2ea74e370"; name = "JMH_1_21_${sha1}/jmh-1-21.sources.jar";                                           url = mirror://maven/org/openjdk/jmh/jmh-core/1.21/jmh-core-1.21-sources.jar; }
    rec { sha1 = "7aac374614a8a76cad16b91f1a4419d31a7dcda3"; name = "JMH_GENERATOR_ANNPROCESS_1_21_${sha1}/jmh-generator-annprocess-1-21.jar";         url = mirror://maven/org/openjdk/jmh/jmh-generator-annprocess/1.21/jmh-generator-annprocess-1.21.jar; }
    rec { sha1 = "fb48e2a97df95f8b9dced54a1a37749d2a64d2ae"; name = "JMH_GENERATOR_ANNPROCESS_1_21_${sha1}/jmh-generator-annprocess-1-21.sources.jar"; url = mirror://maven/org/openjdk/jmh/jmh-generator-annprocess/1.21/jmh-generator-annprocess-1.21-sources.jar; }
    rec { sha1 = "2973d150c0dc1fefe998f834810d68f278ea58ec"; name = "JUNIT_${sha1}/junit.jar";                                                         url = mirror://maven/junit/junit/4.12/junit-4.12.jar; }
    rec { sha1 = "a6c32b40bf3d76eca54e3c601e5d1470c86fcdfa"; name = "JUNIT_${sha1}/junit.sources.jar";                                                 url = mirror://maven/junit/junit/4.12/junit-4.12-sources.jar; }
    rec { sha1 = "42a25dc3219429f0e5d060061f71acb49bf010a0"; name = "HAMCREST_${sha1}/hamcrest.jar";                                                   url = mirror://maven/org/hamcrest/hamcrest-core/1.3/hamcrest-core-1.3.jar; }
    rec { sha1 = "1dc37250fbc78e23a65a67fbbaf71d2e9cbc3c0b"; name = "HAMCREST_${sha1}/hamcrest.sources.jar";                                           url = mirror://maven/org/hamcrest/hamcrest-core/1.3/hamcrest-core-1.3-sources.jar; }
    rec { sha1 = "0d031013db9a80d6c88330c42c983fbfa7053193"; name = "hsdis_${sha1}/hsdis.so";                                                          url = "https://lafo.ssw.uni-linz.ac.at/pub/graal-external-deps/hsdis/intel/hsdis-amd64-linux-${sha1}.so"; }
] ++ lib.optionals stdenv.isLinux [
  rec { sha1 = "0d031013db9a80d6c88330c42c983fbfa7053193"; name = "hsdis_${sha1}/hsdis.so";                                                          url = "https://lafo.ssw.uni-linz.ac.at/pub/graal-external-deps/hsdis/intel/hsdis-amd64-linux-${sha1}.so"; }
                                                                          ]
++ lib.optionals stdenv.isDarwin [
  rec { sha1 = "67f6d23cbebd8998450a88b5bef362171f66f11a"; name = "hsdis_${sha1}/hsdis.dylib";                                                       url = "https://lafo.ssw.uni-linz.ac.at/pub/graal-external-deps/hsdis/intel/hsdis-amd64-darwin-${sha1}.dylib"; }
                                                                          ];

  graal-mxcache = jvmci8-mxcache ++ [
    # rec { sha1 = "5001adab652fc4eb35e30cdefbb0765442f8b7db"; name = "LLVM_ORG_LIBCXX_SRC_${sha1}/llvm-org-libcxx-src.tar.gz";                          url = https://lafo.ssw.uni-linz.ac.at/pub/llvm-org/compiler-rt-llvmorg-8.0.0-4-gd563e33a79-bgae3b177eaa-linux-amd64.tar.gz; }
    rec { sha1 = "5001adab652fc4eb35e30cdefbb0765442f8b7db"; name = "LLVM_ORG_COMPILER_RT_LINUX_${sha1}/llvm-org-compiler-rt-linux.tar.gz";            url = https://lafo.ssw.uni-linz.ac.at/pub/llvm-org/compiler-rt-llvmorg-8.0.0-4-gd563e33a79-bgae3b177eaa-linux-amd64.tar.gz; }
    rec { sha1 = "a990b2dba1c706f5c43c56fedfe70bad9a695852"; name = "LLVM_WRAPPER_${sha1}/llvm-wrapper.jar";                                           url = mirror://maven/org/bytedeco/javacpp-presets/llvm/6.0.1-1.4.2/llvm-6.0.1-1.4.2.jar; }
    rec { sha1 = "decbd95d46092fa9afaf2523b5b23d07ad7ad6bc"; name = "LLVM_WRAPPER_${sha1}/llvm-wrapper.sources.jar";                                   url = mirror://maven/org/bytedeco/javacpp-presets/llvm/6.0.1-1.4.2/llvm-6.0.1-1.4.2-sources.jar; }
    rec { sha1 = "cfa6a0259d98bff5aa8d41ba11b4d1dad648fbaa"; name = "JAVACPP_${sha1}/javacpp.jar";                                                     url = mirror://maven/org/bytedeco/javacpp/1.4.2/javacpp-1.4.2.jar; }
    rec { sha1 = "fdb2d2c17f6b91cdd5421554396da8905f0dfed2"; name = "JAVACPP_${sha1}/javacpp.sources.jar";                                             url = mirror://maven/org/bytedeco/javacpp/1.4.2/javacpp-1.4.2-sources.jar; }
    rec { sha1 = "702ca2d0ae93841c5ab75e4d119b29780ec0b7d9"; name = "NINJA_SYNTAX_${sha1}/ninja-syntax.tar.gz";                                        url = "https://pypi.org/packages/source/n/ninja_syntax/ninja_syntax-1.7.2.tar.gz"; }
    rec { sha1 = "f2cfb09cee12469ff64f0d698b13de19903bb4f7"; name = "NanoHTTPD-WebSocket_${sha1}/nanohttpd-websocket.jar";                             url = mirror://maven/org/nanohttpd/nanohttpd-websocket/2.3.1/nanohttpd-websocket-2.3.1.jar; }
    rec { sha1 = "a8d54d1ca554a77f377eff6bf9e16ca8383c8f6c"; name = "NanoHTTPD_${sha1}/nanohttpd.jar";                                                 url = mirror://maven/org/nanohttpd/nanohttpd/2.3.1/nanohttpd-2.3.1.jar; }
    rec { sha1 = "946f8aa9daa917dd81a8b818111bec7e288f821a"; name = "ANTLR4_${sha1}/antlr4.jar";                                                       url = mirror://maven/org/antlr/antlr4-runtime/4.7.1/antlr4-runtime-4.7.1.jar; }
    rec { sha1 = "c3aeac59c022bdc497c8c48ed86fa50450e4896a"; name = "JLINE_${sha1}/jline.jar";                                                         url = mirror://maven/jline/jline/2.14.6/jline-2.14.6.jar; }
    rec { sha1 = "d0bdc21c5e6404726b102998e44c66a738897905"; name = "JAVA_ALLOCATION_INSTRUMENTER_${sha1}/java-allocation-instrumenter.jar";           url = mirror://maven/com/google/code/java-allocation-instrumenter/java-allocation-instrumenter/3.1.0/java-allocation-instrumenter-3.1.0.jar; }
    rec { sha1 = "0da08b8cce7bbf903602a25a3a163ae252435795"; name = "ASM5_${sha1}/asm5.jar";                                                           url = mirror://maven/org/ow2/asm/asm/5.0.4/asm-5.0.4.jar; }
    rec { sha1 = "396ce0c07ba2b481f25a70195c7c94922f0d1b0b"; name = "ASM_TREE5_${sha1}/asm-tree5.jar";                                                 url = mirror://maven/org/ow2/asm/asm-tree/5.0.4/asm-tree-5.0.4.jar; }
    rec { sha1 = "280c265b789e041c02e5c97815793dfc283fb1e6"; name = "LIBFFI_SOURCES_${sha1}/libffi-sources.tar.gz";                                    url = https://lafo.ssw.uni-linz.ac.at/pub/graal-external-deps/libffi-3.2.1.tar.gz; }
    rec { sha1 = "8819cea8bfe22c9c63f55465e296b3855ea41786"; name = "TruffleJSON_${sha1}/trufflejson.jar";                                             url = https://lafo.ssw.uni-linz.ac.at/pub/graal-external-deps/trufflejson-20180130.jar; }
    rec { sha1 = "9712a8124c40298015f04a74f61b3d81a51513af"; name = "CHECKSTYLE_8.8_${sha1}/checkstyle-8.8.jar";                                       url = https://lafo.ssw.uni-linz.ac.at/pub/graal-external-deps/checkstyle-8.8-all.jar; }
    rec { sha1 = "8dc5a90bed5f51d7538d05b8c31c31b7dfddbd66"; name = "VISUALVM_COMMON_${sha1}/visualvm-common.tar.gz";                                  url = https://lafo.ssw.uni-linz.ac.at/pub/graal-external-deps/visualvm/visualvm-19_0_0-20.tar.gz; }
    rec { sha1 = "e6e60889b7211a80b21052a249bd7e0f88f79fee"; name = "Java-WebSocket_${sha1}/java-websocket.jar";                                       url = mirror://maven/org/java-websocket/Java-WebSocket/1.3.9/Java-WebSocket-1.3.9.jar; }
    rec { sha1 = "7a4d00d5ec5febd252a6182e8b6e87a0a9821f81"; name = "ICU4J_${sha1}/icu4j.jar";                                                         url = mirror://maven/com/ibm/icu/icu4j/62.1/icu4j-62.1.jar; }
    # This duplication of asm with underscore and minus is totally weird
    rec { sha1 = "c01b6798f81b0fc2c5faa70cbe468c275d4b50c7"; name = "ASM-6.2.1_${sha1}/asm-6.2.1.jar";                                                 url = mirror://maven/org/ow2/asm/asm/6.2.1/asm-6.2.1.jar; }
    rec { sha1 = "cee28077ac7a63d3de0b205ec314d83944ff6267"; name = "ASM-6.2.1_${sha1}/asm-6.2.1.sources.jar";                                         url = mirror://maven/org/ow2/asm/asm/6.2.1/asm-6.2.1-sources.jar; }
    rec { sha1 = "332b022092ecec53cdb6272dc436884b2d940615"; name = "ASM_TREE-6.2.1_${sha1}/asm-tree-6.2.1.jar";                                       url = mirror://maven/org/ow2/asm/asm-tree/6.2.1/asm-tree-6.2.1.jar; }
    rec { sha1 = "072bd64989090e4ed58e4657e3d4481d96f643af"; name = "ASM_TREE-6.2.1_${sha1}/asm-tree-6.2.1.sources.jar";                               url = mirror://maven/org/ow2/asm/asm-tree/6.2.1/asm-tree-6.2.1-sources.jar; }
    rec { sha1 = "e8b876c5ccf226cae2f44ed2c436ad3407d0ec1d"; name = "ASM_ANALYSIS-6.2.1_${sha1}/asm-analysis-6.2.1.jar";                               url = mirror://maven/org/ow2/asm/asm-analysis/6.2.1/asm-analysis-6.2.1.jar; }
    rec { sha1 = "b0b249bd185677648692e7c57b488b6d7c2a6653"; name = "ASM_ANALYSIS-6.2.1_${sha1}/asm-analysis-6.2.1.sources.jar";                       url = mirror://maven/org/ow2/asm/asm-analysis/6.2.1/asm-analysis-6.2.1-sources.jar; }
    rec { sha1 = "eaf31376d741a3e2017248a4c759209fe25c77d3"; name = "ASM_COMMONS-6.2.1_${sha1}/asm-commons-6.2.1.jar";                                 url = mirror://maven/org/ow2/asm/asm-commons/6.2.1/asm-commons-6.2.1.jar; }
    rec { sha1 = "667fa0f9d370e7848b0e3d173942855a91fd1daf"; name = "ASM_COMMONS-6.2.1_${sha1}/asm-commons-6.2.1.sources.jar";                         url = mirror://maven/org/ow2/asm/asm-commons/6.2.1/asm-commons-6.2.1-sources.jar; }
    # From here on the deps are new
    rec { sha1 = "400d664d7c92a659d988c00cb65150d1b30cf339"; name = "ASM_UTIL-6.2.1_${sha1}/asm-util-6.2.1.jar";                                       url = mirror://maven/org/ow2/asm/asm-util/6.2.1/asm-util-6.2.1.jar; }
    rec { sha1 = "c9f7246bf93bb0dc7fe9e7c9eca531a8fb98d252"; name = "ASM_UTIL-6.2.1_${sha1}/asm-util-6.2.1.sources.jar";                               url = mirror://maven/org/ow2/asm/asm-util/6.2.1/asm-util-6.2.1-sources.jar; }
    rec { sha1 = "4b52bd03014f6d080ef0528865c1ee50621e35c6"; name = "NETBEANS_PROFILER_${sha1}/netbeans-profiler.jar";                                 url = https://lafo.ssw.uni-linz.ac.at/pub/graal-external-deps/truffle/js/org-netbeans-lib-profiler-8.2-201609300101.jar; }
    rec { sha1 = "b5840706cc8ce639fcafeab1bc61da2d8aa37afd"; name = "NASHORN_INTERNAL_TESTS_${sha1}/nashorn-internal-tests.jar";                       url = https://lafo.ssw.uni-linz.ac.at/pub/graal-external-deps/truffle/js/nashorn-internal-tests-700f5e3f5ff2.jar; }
    rec { sha1 = "9577018f9ce3636a2e1cb0a0c7fe915e5098ded5"; name = "JACKSON_ANNOTATIONS_${sha1}/jackson-annotations.jar";                             url = mirror://maven/com/fasterxml/jackson/core/jackson-annotations/2.8.6/jackson-annotations-2.8.6.jar; }
    rec { sha1 = "2ef7b1cc34de149600f5e75bc2d5bf40de894e60"; name = "JACKSON_CORE_${sha1}/jackson-core.jar";                                           url = mirror://maven/com/fasterxml/jackson/core/jackson-core/2.8.6/jackson-core-2.8.6.jar; }
    rec { sha1 = "c43de61f74ecc61322ef8f402837ba65b0aa2bf4"; name = "JACKSON_DATABIND_${sha1}/jackson-databind.jar";                                   url = mirror://maven/com/fasterxml/jackson/core/jackson-databind/2.8.6/jackson-databind-2.8.6.jar; }
    rec { sha1 = "2838952e91baa37ac73ed817451268a193ba440a"; name = "JCODINGS_${sha1}/jcodings.jar";                                                   url = mirror://maven/org/jruby/jcodings/jcodings/1.0.40/jcodings-1.0.40.jar; }
    rec { sha1 = "0ed89e096c83d540acac00d6ee3ea935b4c905ff"; name = "JCODINGS_${sha1}/jcodings.sources.jar";                                           url = mirror://maven/org/jruby/jcodings/jcodings/1.0.40/jcodings-1.0.40-sources.jar; }
    rec { sha1 = "5dbb09787a9b8780737b71fbf942235ef59051b9"; name = "JONI_${sha1}/joni.jar";                                                           url = mirror://maven/org/jruby/joni/joni/2.1.25/joni-2.1.25.jar; }
    rec { sha1 = "505a09064f6e2209616f38724f6d97d8d889aa92"; name = "JONI_${sha1}/joni.sources.jar";                                                   url = mirror://maven/org/jruby/joni/joni/2.1.25/joni-2.1.25-sources.jar; }
    rec { sha1 = "c4f7d054303948eb6a4066194253886c8af07128"; name = "XZ-1.8_${sha1}/xz-1.8.jar";                                                       url = mirror://maven/org/tukaani/xz/1.8/xz-1.8.jar; }
    rec { sha1 = "9314d3d372b05546a33791fbc8dd579c92ebd16b"; name = "GNUR_${sha1}/gnur.tar.gz";                                                        url = http://cran.rstudio.com/src/base/R-3/R-3.5.1.tar.gz; }
    rec { sha1 = "90aa8308da72ae610207d8f6ca27736921be692a"; name = "ANTLR4_COMPLETE_${sha1}/antlr4-complete.jar";                                     url = https://lafo.ssw.uni-linz.ac.at/pub/graal-external-deps/antlr-4.7.1-complete.jar; }] ++
  lib.optionals stdenv.isLinux [
    rec { sha1 = "df4c1f784294d02a82d78664064248283bfcc297"; name = "LLVM_ORG_${sha1}/llvm-org.tar.gz";                                                url = https://lafo.ssw.uni-linz.ac.at/pub/llvm-org/llvm-llvmorg-8.0.0-4-gd563e33a79-bgae3b177eaa-linux-amd64.tar.gz; }
    rec { sha1 = "344483aefa15147c121a8fb6fb35a2406768cc5c"; name = "LLVM_PLATFORM_SPECIFIC_${sha1}/llvm-platform-specific.jar";                       url = mirror://maven/org/bytedeco/javacpp-presets/llvm/6.0.1-1.4.2/llvm-6.0.1-1.4.2-linux-x86_64.jar; }
    rec { sha1 = "fd1a723d62cbbc591041d303e8b151d89f131643"; name = "VISUALVM_PLATFORM_SPECIFIC_${sha1}/visualvm-platform-specific.tar.gz";            url = https://lafo.ssw.uni-linz.ac.at/pub/graal-external-deps/visualvm/visualvm-19_0_0-20-linux-amd64.tar.gz; }
    rec { sha1 = "987234c4ce45505c21302e097c24efef4873325c"; name = "NINJA_${sha1}/ninja.zip";                                                         url = "https://github.com/ninja-build/ninja/releases/download/v1.8.2/ninja-linux.zip";
          isNinja = true; }] ++
  lib.optionals stdenv.isDarwin [
    rec { sha1 = "0fa1af180755fa4cc018ee9be33f2d7d827593c4"; name = "LLVM_ORG_${sha1}/llvm-org.tar.gz";                                                url = https://lafo.ssw.uni-linz.ac.at/pub/llvm-org/llvm-llvmorg-8.0.0-4-gd563e33a79-bgae3b177eaa-darwin-amd64.tar.gz; }
    rec { sha1 = "57bc74574104a9e0a2dc4d7a71ffcc5731909e57"; name = "LLVM_PLATFORM_SPECIFIC_${sha1}/llvm-platform-specific.jar";                       url = mirror://maven/org/bytedeco/javacpp-presets/llvm/6.0.1-1.4.2/llvm-6.0.1-1.4.2-macosx-x86_64.jar; }
    rec { sha1 = "ae23bb365930f720acc88c62640bae6852a37d67"; name = "VISUALVM_PLATFORM_SPECIFIC_${sha1}/visualvm-platform-specific.tar.gz";            url = https://lafo.ssw.uni-linz.ac.at/pub/graal-external-deps/visualvm/visualvm-19_0_0-20-macosx-x86_64.tar.gz; }
    rec { sha1 = "8142c497f7dfbdb052a1e31960fdfe2c6f9a5ca2"; name = "NINJA_${sha1}/ninja.zip";                                                         url = "https://github.com/ninja-build/ninja/releases/download/v1.8.2/ninja-mac.zip";
          isNinja = true; }];

  graal-mxcachegit = [
    { sha256 = "01w39ms39gl3cw7c2fgcacr2yjg94im9x2x7p5g94l6xlcgqvcnr"; name = "graaljs";     url = "https://github.com/graalvm/graaljs.git";     rev = "vm-${version}"; }
    { sha256 = "1dps9n5b9c80pbg1fmlwpffy6ina0f0h27di24kafc8isxrdggia"; name = "truffleruby"; url = "https://github.com/oracle/truffleruby.git";  rev = "vm-${version}"; }
    { sha256 = "0jdpdqm3ld1wsasmi8ka26qf19cibjac8lrqm040h5vh0iqzxizy"; name = "fastr";       url = "https://github.com/oracle/fastr.git";        rev = "vm-${version}"; }
    { sha256 = "1gv8vafwrafjzvgv4gwk4kcsb3bnvsx07qa5inc0bdyxy5shl381"; name = "graalpython"; url = "https://github.com/graalvm/graalpython.git"; rev = "vm-${version}"; }];

  ninja-syntax = python27.pkgs.buildPythonPackage rec {
    version = "1.7.2";
    pname = "ninja_syntax";
    doCheck = false;
    src = python27.pkgs.fetchPypi {
      inherit pname version;
      sha256 = "07zg30m0khx55fv2gxxn7pqd549z0vk3x592mrdlk9l8krxwjb9l";
    };
  };

  findbugs = fetchzip {
    name   = "findbugs-3.0.0";
    url    = https://lafo.ssw.uni-linz.ac.at/pub/graal-external-deps/findbugs-3.0.0.zip;
    sha256 = "0sf5f9h1s6fmhfigjy81i109j1ani5kzdr4njlpq0mnkkh9fpr7m";
  };

  python27withPackages = python27.withPackages (ps: [ ninja-syntax ]);

in rec {

  mx = stdenv.mkDerivation rec {
    version = "5.247.1";
    pname = "mx";
    src = fetchFromGitHub {
      owner  = "graalvm";
      repo   = "mx";
      rev    = version;
      sha256 = "038qr49rqzkhj76nqd27h8fysssnlpdhmy23ks2y81xlxhlzkc59";
    };
    nativeBuildInputs = [ makeWrapper ];
    prePatch = ''
      cp mx.py bak_mx.py
    '';
    patches = [ ./001_mx.py.patch ];
    postPatch = ''
      mv mx.py internal_mx.py
      mv bak_mx.py mx.py
    '';
    buildPhase = ''
      substituteInPlace mx --replace /bin/pwd pwd

      # avoid crash with 'ValueError: ZIP does not support timestamps before 1980'
      substituteInPlace internal_mx.py --replace \
        'zipfile.ZipInfo(arcname, time.localtime(getmtime(join(root, f)))[:6])' \
        'zipfile.ZipInfo(arcname, time.strptime ("1 Jan 1980", "%d %b %Y"       )[:6])'
    '';
    installPhase = ''
      mkdir -p $out/bin
      cp -dpR * $out/bin
      wrapProgram $out/bin/mx \
        --prefix PATH : ${lib.makeBinPath [ python27withPackages mercurial ]} \
        --set    FINDBUGS_HOME ${findbugs}
      makeWrapper ${python27}/bin/python $out/bin/mx-internal \
        --add-flags "$out/bin/internal_mx.py" \
        --prefix PATH : ${lib.makeBinPath [ python27withPackages mercurial ]} \
        --set    FINDBUGS_HOME ${findbugs}
    '';
    meta = with stdenv.lib; {
      homepage = https://github.com/graalvm/mx;
      description = "Command-line tool used for the development of Graal projects";
      license = licenses.gpl2;
      platforms = python27.meta.platforms;
    };
  };

  jvmci8 = stdenv.mkDerivation rec {
    version = "19.3-b05";
    pname = "jvmci";
    src = fetchFromGitHub {
      owner  = "graalvm";
      repo   = "graal-jvmci-8";
      rev    = "jvmci-${version}";
      sha256 =  "0j7my76vldbrvki9x1gn9ics3x2z96j05jdy4nflbpik8i396114";
    };
    buildInputs = [ mx mercurial openjdk ] ++ lib.optional stdenv.isDarwin [
      libobjc CoreFoundation Foundation JavaNativeFoundation JavaRuntimeSupport JavaVM xcodebuild Cocoa
    ];
    postUnpack = ''
      # a fake mercurial dir to prevent mx crash and supply the version to mx
      ( cd $sourceRoot
        hg init
        hg add
        hg commit -m 'dummy commit'
        hg tag      ${lib.escapeShellArg src.rev}
        hg checkout ${lib.escapeShellArg src.rev}
      )
    '';
    patches = [ ./004_mx_jvmci.py.patch ] ++
              lib.optional stdenv.isDarwin [
                ./008_remove_jfr.patch ];
    postPatch =''
      # The hotspot version name regex fix
      substituteInPlace mx.jvmci/mx_jvmci.py \
        --replace "\\d+.\\d+-b\\d+" "\\d+.\\d+-b[g\\d][a\\d]"
      # darwin: https://github.com/oracle/graal/issues/1816
      substituteInPlace src/share/vm/code/compiledIC.cpp \
        --replace 'entry == false' '*entry == false'
    '';
    hardeningDisable = [ "fortify" ];
<<<<<<< HEAD
    env.NIX_CFLAGS_COMPILE = "-Wno-error=format-overflow -Wno-error=nonnull";
=======
    NIX_CFLAGS_COMPILE = toString (lib.optional stdenv.isDarwin [
      "-Wno-reserved-user-defined-literal"
      "-Wno-c++11-narrowing"
    ] ++
    lib.optional stdenv.isLinux [
      "-Wno-error=format-overflow" # newly detected by gcc7
      "-Wno-error=nonnull"
    ]);

>>>>>>> 3aa6dcf2
    buildPhase = ''
      export MX_ALT_OUTPUT_ROOT=$NIX_BUILD_TOP/mxbuild
      export MX_CACHE_DIR=${makeMxCache jvmci8-mxcache}

      mx-internal --primary-suite . --vm=server -v build -DFULL_DEBUG_SYMBOLS=0
      mx-internal --primary-suite . --vm=server -v vm -version
      mx-internal --primary-suite . --vm=server -v unittest
    '';
    installPhase = ''
      mkdir -p $out
      ${if stdenv.isDarwin
        then "mv openjdk1.8.0_*/darwin-amd64/product/* $out"
        else "mv openjdk1.8.0_*/linux-amd64/product/* $out"}
      install -v -m0555 -D $MX_CACHE_DIR/hsdis*/hsdis.so $out/jre/lib/amd64/hsdis-amd64.so
    '';
    # copy-paste openjdk's preFixup
    preFixup = ''
      # Propagate the setJavaClassPath setup hook from the JRE so that
      # any package that depends on the JRE has $CLASSPATH set up
      # properly.
      mkdir -p $out/nix-support
      printWords ${setJavaClassPath} > $out/nix-support/propagated-build-inputs

      # Set JAVA_HOME automatically.
      mkdir -p $out/nix-support
      cat <<EOF > $out/nix-support/setup-hook
      if [ -z "\''${JAVA_HOME-}" ]; then export JAVA_HOME=$out; fi
      EOF
    '';
    postFixup = openjdk.postFixup or null;
    dontStrip = true; # stripped javac crashes with "segmentaion fault"
    inherit (openjdk) meta;
  };

  graalvm8 = 	stdenv.mkDerivation rec {
    inherit version;
    pname = "graal";
    src = fetchFromGitHub {
      owner  = "oracle";
      repo   = "graal";
      rev    = "vm-${version}";
      sha256 = "0v8zkmzkyhmmmvra5pp876d4i4ijrrw15j98ipayc7is02kwiwmq";
    };

    patches = [ ./002_setjmp.c.patch ./003_mx_truffle.py.patch ] ++
              lib.optional stdenv.isDarwin [
                ./009_remove_signedness_verifier.patch ./010_mx_substratevm.py
              ];

    buildInputs = [ mx zlib.dev mercurial jvmci8 git llvm clang
                    python27withPackages icu ruby bzip2 which
                    readline bzip2 lzma pcre curl ed gfortran
                  ]  ++ lib.optional stdenv.isDarwin [
                    CoreFoundation gcc.cc.lib libiconv perl openssl
                  ];

    postUnpack = ''
      ${lib.optionalString stdenv.isLinux ''
        cp ${stdenv.cc.cc}/include/c++/${lib.getVersion stdenv.cc.cc}/stdlib.h \
          $sourceRoot/sulong/projects/com.oracle.truffle.llvm.libraries.bitcode/include
      ''}
      cp ${truffleMake} $TMPDIR/truffle.make
      rm $sourceRoot/truffle/src/libffi/patches/others/0001-Add-mx-bootstrap-Makefile.patch

      # a fake mercurial dir to prevent mx crash and supply the version to mx
      ( cd $sourceRoot
        hg init
        hg add
        hg commit -m 'dummy commit'
        hg tag      ${lib.escapeShellArg src.rev}
        hg checkout ${lib.escapeShellArg src.rev}
      )

      # make a copy of jvmci8
      mkdir $NIX_BUILD_TOP/jvmci8
      cp -dpR ${jvmci8}/* $NIX_BUILD_TOP/jvmci8
      chmod +w -R $NIX_BUILD_TOP/jvmci8
      export MX_CACHE_DIR=${makeMxCache graal-mxcache}
      export MX_GIT_CACHE_DIR=$NIX_BUILD_TOP/mxgitcache
      ${makeMxGitCache graal-mxcachegit "$MX_GIT_CACHE_DIR"}
      cd $TMPDIR
    '';

    postPatch = ''
      substituteInPlace substratevm/src/com.oracle.svm.core.posix/src/com/oracle/svm/core/posix/headers/PosixDirectives.java \
        --replace '<zlib.h>' '<${zlib.dev}/include/zlib.h>'
      substituteInPlace substratevm/src/com.oracle.svm.hosted/src/com/oracle/svm/hosted/image/CCLinkerInvocation.java \
        --replace 'cmd.add("-v");' 'cmd.add("-v"); cmd.add("-L${zlib}/lib");'

      # For debugging native-image build, add this replace statement on CCompilerInvoker.java
      # --replace '(String line : lines) {' '(String line : lines) {System.out.println("DEBUG: " + line);'
      ${if stdenv.isLinux then ''
          substituteInPlace substratevm/src/com.oracle.svm.hosted/src/com/oracle/svm/hosted/c/codegen/CCompilerInvoker.java \
            --replace 'command.add(Platform.includedIn(Platform.WINDOWS.class) ? "CL" : "gcc");' \
                      'command.add(Platform.includedIn(Platform.WINDOWS.class) ? "CL" : "${stdenv.cc}/bin/gcc");' ''
        else ''
          substituteInPlace substratevm/src/com.oracle.svm.hosted/src/com/oracle/svm/hosted/c/codegen/CCompilerInvoker.java \
            --replace 'command.add(Platform.includedIn(Platform.WINDOWS.class) ? "CL" : "gcc");' \
                      'command.add(Platform.includedIn(Platform.WINDOWS.class) ? "CL" : "${gcc.cc}/bin/gcc");
                       command.add("-F"); command.add("${CoreFoundation}/Library/Frameworks");
                       command.add("-framework"); command.add("CoreFoundation");'
       ''}

      # prevent cyclical imports caused by identical <include> names
      substituteInPlace substratevm/src/com.oracle.svm.hosted/src/com/oracle/svm/hosted/image/CCLinkerInvocation.java \
        --replace 'protected String compilerCommand = "cc";' 'protected String compilerCommand = "${stdenv.cc}/bin/cc";'
      # dragonegg can't seem to compile on nix, so let's not require it
      substituteInPlace sulong/mx.sulong/suite.py \
        --replace '"requireDragonegg" : True,' '"requireDragonegg" : False,'
      substituteInPlace truffle/mx.truffle/mx_truffle.py \
        --replace 'os.path.relpath(self.subject.delegate.dir, self.subject.suite.vc_dir)' \
                  'self.subject.delegate.dir'
      substituteInPlace sulong/projects/bootstrap-toolchain-launchers/Makefile \
        --replace /bin/bash ${bash}/bin/bash
      # Patch the native-image template, as it will be run during build
      chmod +x vm/mx.vm/launcher_template.sh && patchShebangs vm/mx.vm
      # Prevent random errors from too low maxRuntimecompilemethods
      substituteInPlace truffle/mx.truffle/macro-truffle.properties \
        --replace '-H:MaxRuntimeCompileMethods=1400' \
                  '-H:MaxRuntimeCompileMethods=28000'
      ${lib.optionalString stdenv.isDarwin ''
        substituteInPlace truffle/src/com.oracle.truffle.nfi.test.native/src/object.cc \
          --replace '#include <stdlib.h>' ""
      ''}
      ${lib.optionalString stdenv.isLinux ''
        substituteInPlace sulong/projects/com.oracle.truffle.llvm.libraries.bitcode/include/stdlib.h \
          --replace '# include <cstdlib>' '# include "${stdenv.cc.cc}/include/c++/${lib.getVersion stdenv.cc.cc}/cstdlib"'
      ''}
    '';

    buildPhase = ''
      export MX_ALT_OUTPUT_ROOT=$NIX_BUILD_TOP/mxbuild
      export MX_GIT_CACHE='refcache'
      export JVMCI_VERSION_CHECK='ignore'
      export JAVA_HOME=$NIX_BUILD_TOP/jvmci8
      export FASTR_RELEASE=true
      export PKG_LDFLAGS_OVERRIDE="-L${pcre.out}/lib -L${zlib}/lib -L${gfortran.cc.lib}/lib64"
      ${lib.optionalString stdenv.isDarwin ''
        export CC="gcc"
        export CPP="gcc -E"
        export NIX_CXXSTDLIB_LINK=""
        export NIX_TARGET_CXXSTDLIB_LINK=""
        export OPENSSL_PREFIX=$(realpath openssl)
        # this fixes error: impure path 'LibFFIHeaderDirectives' used in link
        export NIX_ENFORCE_PURITY=0
      ''}
      ( cd vm
        mx-internal -v --suite sdk --suite compiler --suite vm --suite tools --suite regex --suite truffle \
                       --dynamicimports /substratevm,/sulong,graal-js,graalpython,fastr,truffleruby build
      )
    '';

    installPhase =
      (if stdenv.isDarwin then ''
      mkdir -p $out
      rm -rf $MX_ALT_OUTPUT_ROOT/vm/darwin-amd64/GRAALVM_*STAGE1*
      cp -rf $MX_ALT_OUTPUT_ROOT/vm/darwin-amd64/GRAALVM*/graalvm-unknown-${version}/* $out
      ''
       else ''
      mkdir -p $out
      rm -rf $MX_ALT_OUTPUT_ROOT/vm/linux-amd64/GRAALVM_*STAGE1*
      cp -rf $MX_ALT_OUTPUT_ROOT/vm/linux-amd64/GRAALVM*/graalvm-unknown-${version}/* $out

      # BUG workaround http://mail.openjdk.java.net/pipermail/graal-dev/2017-December/005141.html
      substituteInPlace $out/jre/lib/security/java.security \
        --replace file:/dev/random    file:/dev/./urandom \
        --replace NativePRNGBlocking  SHA1PRNG
      # copy static and dynamic libraries needed for static compilation
      cp -rf ${glibc}/lib/* $out/jre/lib/svm/clibraries/linux-amd64/
      cp ${glibc.static}/lib/* $out/jre/lib/svm/clibraries/linux-amd64/
      cp ${zlib.static}/lib/libz.a $out/jre/lib/svm/clibraries/linux-amd64/libz.a
    '');

    inherit (jvmci8) preFixup;
    dontStrip = true; # stripped javac crashes with "segmentaion fault"
    doInstallCheck = true;
    installCheckPhase = ''
      echo ${lib.escapeShellArg ''
               public class HelloWorld {
                 public static void main(String[] args) {
                   System.out.println("Hello World");
                 }
               }
             ''} > HelloWorld.java
      $out/bin/javac HelloWorld.java

      # run on JVM with Graal Compiler
      $out/bin/java -XX:+UnlockExperimentalVMOptions -XX:+EnableJVMCI -XX:+UseJVMCICompiler HelloWorld
      $out/bin/java -XX:+UnlockExperimentalVMOptions -XX:+EnableJVMCI -XX:+UseJVMCICompiler HelloWorld | fgrep 'Hello World'

      # Ahead-Of-Time compilation
      $out/bin/native-image --no-server HelloWorld
      ./helloworld
      ./helloworld | fgrep 'Hello World'

      ${lib.optionalString stdenv.isLinux
        ''
          # Ahead-Of-Time compilation with --static (supported on linux only)
          $out/bin/native-image --no-server --static HelloWorld
          ./helloworld
          ./helloworld | fgrep 'Hello World'
        ''}
         '';
    enableParallelBuilding = true;
    passthru.home = graalvm8;

    meta = with stdenv.lib; {
      homepage = https://github.com/oracle/graal;
      description = "High-Performance Polyglot VM";
      license = licenses.gpl2;
      maintainers = with maintainers; [ volth hlolli ];
      platforms = [ "x86_64-linux" "x86_64-darwin" /*"aarch64-linux"*/ ];
    };
  };
}<|MERGE_RESOLUTION|>--- conflicted
+++ resolved
@@ -312,19 +312,15 @@
         --replace 'entry == false' '*entry == false'
     '';
     hardeningDisable = [ "fortify" ];
-<<<<<<< HEAD
-    env.NIX_CFLAGS_COMPILE = "-Wno-error=format-overflow -Wno-error=nonnull";
-=======
-    NIX_CFLAGS_COMPILE = toString (lib.optional stdenv.isDarwin [
+    env.NIX_CFLAGS_COMPILE = toString (lib.optional stdenv.isDarwin [
       "-Wno-reserved-user-defined-literal"
       "-Wno-c++11-narrowing"
     ] ++
-    lib.optional stdenv.isLinux [
+    lib.optionals stdenv.isLinux [
       "-Wno-error=format-overflow" # newly detected by gcc7
       "-Wno-error=nonnull"
     ]);
 
->>>>>>> 3aa6dcf2
     buildPhase = ''
       export MX_ALT_OUTPUT_ROOT=$NIX_BUILD_TOP/mxbuild
       export MX_CACHE_DIR=${makeMxCache jvmci8-mxcache}
