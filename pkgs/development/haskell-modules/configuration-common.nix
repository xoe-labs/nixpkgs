--- conflicted
+++ resolved
@@ -962,16 +962,13 @@
     protolude = super.protolude_0_2;
   };
 
-<<<<<<< HEAD
   # test suite requires git and does a bunch of git operations
   restless-git = dontCheck super.restless-git;
-=======
+
   # This tool needs the latest hackage-db version. Using the latest version of
   # optparse-applicative allows us to generate completions for fish and zsh.
   cabal2nix = super.cabal2nix.overrideScope (self: super: {
     hackage-db = self.hackage-db_2_0;
     optparse-applicative = self.optparse-applicative_0_14_0_0;
   });
-
->>>>>>> ee0f8502
 }