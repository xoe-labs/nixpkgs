{ stdenv, fetchPypi, buildPythonPackage, pythonOlder
, flask, blinker, twill }:

with stdenv.lib;

buildPythonPackage rec {
<<<<<<< HEAD
  pname = "Flask-Testing";
  version = "0.6.2";
  name = "${pname}-${version}";

  src = fetchPypi {
    inherit pname version;
    sha256 = "f25effd266fce9b16482f4ce3423d5a7d25534aab77bc83caace5d9637bf0df0";
=======
  name = "${pname}-${version}";
  pname = "Flask-Testing";
  version = "0.6.2";

  src = fetchPypi {
    inherit pname version;
    sha256 = "1w0dpwvrcpffm8ychyxpm8s5blm7slik9kplh9jb3sgwcv9gyppj";
>>>>>>> e1f755e4
  };

  postPatch = ''
    sed -i -e 's/twill==0.9.1/twill/' setup.py
  '';

  buildInputs = optionals (pythonOlder "3.0") [ twill ];
  propagatedBuildInputs = [ flask blinker ];

  meta = {
    description = "Flask unittest integration.";
    homepage = https://pythonhosted.org/Flask-Testing/;
    license = licenses.bsd3;
    maintainers = [ maintainers.mic92 ];
  };
}<|MERGE_RESOLUTION|>--- conflicted
+++ resolved
@@ -4,15 +4,6 @@
 with stdenv.lib;
 
 buildPythonPackage rec {
-<<<<<<< HEAD
-  pname = "Flask-Testing";
-  version = "0.6.2";
-  name = "${pname}-${version}";
-
-  src = fetchPypi {
-    inherit pname version;
-    sha256 = "f25effd266fce9b16482f4ce3423d5a7d25534aab77bc83caace5d9637bf0df0";
-=======
   name = "${pname}-${version}";
   pname = "Flask-Testing";
   version = "0.6.2";
@@ -20,7 +11,6 @@
   src = fetchPypi {
     inherit pname version;
     sha256 = "1w0dpwvrcpffm8ychyxpm8s5blm7slik9kplh9jb3sgwcv9gyppj";
->>>>>>> e1f755e4
   };
 
   postPatch = ''
