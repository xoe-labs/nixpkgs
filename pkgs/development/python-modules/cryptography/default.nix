--- conflicted
+++ resolved
@@ -37,14 +37,9 @@
   propagatedBuildInputs = [
     packaging
     six
-<<<<<<< HEAD
-    ipaddress
     enum34
-  ] ++ stdenv.lib.optional (!isPyPy) cffi;
-=======
   ] ++ stdenv.lib.optional (!isPyPy) cffi
   ++ stdenv.lib.optionals isPy27 [ ipaddress ];
->>>>>>> f16ae2da
 
   checkInputs = [
     cryptography_vectors
