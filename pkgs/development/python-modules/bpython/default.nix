{ stdenv, buildPythonPackage, fetchPypi, pygments, greenlet, curtsies, urwid, requests, mock }:

buildPythonPackage rec {
  pname = "bpython";
  version = "0.17";
<<<<<<< HEAD
  # 0.17 is still missing on PyPI, https://github.com/bpython/bpython/issues/706
  src = fetchurl {
    url = "https://bpython-interpreter.org/releases/${pname}-${version}.tar.gz";
    sha256 = "13fyyx06645ikvmj9zmkixr12kzk1c3a3f9s9i2rvaczjycn82lz";
=======

  src = fetchPypi {
    inherit pname version;
    sha256 = "1mbah208jhd7bsfaa17fwpi55f7fvif0ghjwgrjmpmx8w1vqab9l";
>>>>>>> 4c88132d
  };

  propagatedBuildInputs = [ curtsies greenlet pygments requests urwid ];

  checkInputs = [ mock ];

  # tests fail: https://github.com/bpython/bpython/issues/712
  doCheck = false;

  meta = with stdenv.lib; {
    description = "A fancy curses interface to the Python interactive interpreter";
    homepage = "https://bpython-interpreter.org/";
    license = licenses.mit;
    maintainers = with maintainers; [ flokli ];
  };
}<|MERGE_RESOLUTION|>--- conflicted
+++ resolved
@@ -3,17 +3,10 @@
 buildPythonPackage rec {
   pname = "bpython";
   version = "0.17";
-<<<<<<< HEAD
-  # 0.17 is still missing on PyPI, https://github.com/bpython/bpython/issues/706
-  src = fetchurl {
-    url = "https://bpython-interpreter.org/releases/${pname}-${version}.tar.gz";
-    sha256 = "13fyyx06645ikvmj9zmkixr12kzk1c3a3f9s9i2rvaczjycn82lz";
-=======
 
   src = fetchPypi {
     inherit pname version;
     sha256 = "1mbah208jhd7bsfaa17fwpi55f7fvif0ghjwgrjmpmx8w1vqab9l";
->>>>>>> 4c88132d
   };
 
   propagatedBuildInputs = [ curtsies greenlet pygments requests urwid ];
