{ lib, buildPythonPackage, fetchPypi, aiohttp, future-fstrings, pythonOlder
, sqlalchemy, ruamel_yaml, CommonMark, lxml, fetchpatch
}:

buildPythonPackage rec {
  pname = "mautrix";
<<<<<<< HEAD
  version = "0.5.1";

  src = fetchPypi {
    inherit pname version;
    sha256 = "a8dcf86c3562c1c6c25247b0a1a16f95d821bc8b3805141787c0b9ed8a2b4ca9";
=======
  version = "0.5.4";

  src = fetchPypi {
    inherit pname version;
    sha256 = "0csvk3y0y2r9gnfqj91fiqprgp8dxiv4n80b6myraab5s7zn1mvv";
>>>>>>> dbdc5af9
  };

  propagatedBuildInputs = [
    aiohttp
    future-fstrings

    # defined in optional-requirements.txt
    sqlalchemy
    ruamel_yaml
    CommonMark
    lxml
  ];

  disabled = pythonOlder "3.5";

  # no tests available
  doCheck = false;

  meta = with lib; {
    homepage = "https://github.com/tulir/mautrix-python";
    description = "A Python 3 asyncio Matrix framework.";
    license = licenses.mpl20;
    maintainers = with maintainers; [ nyanloutre ma27 ];
  };
}<|MERGE_RESOLUTION|>--- conflicted
+++ resolved
@@ -4,19 +4,11 @@
 
 buildPythonPackage rec {
   pname = "mautrix";
-<<<<<<< HEAD
-  version = "0.5.1";
-
-  src = fetchPypi {
-    inherit pname version;
-    sha256 = "a8dcf86c3562c1c6c25247b0a1a16f95d821bc8b3805141787c0b9ed8a2b4ca9";
-=======
   version = "0.5.4";
 
   src = fetchPypi {
     inherit pname version;
     sha256 = "0csvk3y0y2r9gnfqj91fiqprgp8dxiv4n80b6myraab5s7zn1mvv";
->>>>>>> dbdc5af9
   };
 
   propagatedBuildInputs = [
