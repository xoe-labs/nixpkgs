/* This file composes the Nix Packages collection.  That is, it
   imports the functions that build the various packages, and calls
   them with appropriate arguments.  The result is a set of all the
   packages in the Nix Packages collection for some particular
   platform. */


{ # The system (e.g., `i686-linux') for which to build the packages.
  system ? builtins.currentSystem

  # Usually, the system type uniquely determines the stdenv and thus
  # how to build the packages.  But on some platforms we have
  # different stdenvs, leading to different ways to build the
  # packages.  For instance, on Windows we support both Cygwin and
  # Mingw builds.  In both cases, `system' is `i686-cygwin'.  The
  # attribute `stdenvType' is used to select the specific kind of
  # stdenv to use, e.g., `i686-mingw'.
, stdenvType ? system

, # The standard environment to use.  Only used for bootstrapping.  If
  # null, the default standard environment is used.
  bootStdenv ? null

  # More flags for the bootstrapping of stdenv.
, noSysDirs ? true
, gccWithCC ? true
, gccWithProfiling ? true

, # Allow a configuration attribute set to be passed in as an
  # argument.  Otherwise, it's read from $NIXPKGS_CONFIG or
  # ~/.nixpkgs/config.nix.
  config ? null

, crossSystem ? null
, platform ? null
}:


let config_ = config; platform_ = platform; in # rename the function arguments

let

  lib = import ../lib;

  # The contents of the configuration file found at $NIXPKGS_CONFIG or
  # $HOME/.nixpkgs/config.nix.
  # for NIXOS (nixos-rebuild): use nixpkgs.config option
  config =
    let
      toPath = builtins.toPath;
      getEnv = x: if builtins ? getEnv then builtins.getEnv x else "";
      pathExists = name:
        builtins ? pathExists && builtins.pathExists (toPath name);

      configFile = getEnv "NIXPKGS_CONFIG";
      homeDir = getEnv "HOME";
      configFile2 = homeDir + "/.nixpkgs/config.nix";

      configExpr =
        if config_ != null then config_
        else if configFile != "" && pathExists configFile then import (toPath configFile)
        else if homeDir != "" && pathExists configFile2 then import (toPath configFile2)
        else {};

    in
      # allow both:
      # { /* the config */ } and
      # { pkgs, ... } : { /* the config */ }
      if builtins.isFunction configExpr
        then configExpr { inherit pkgs; }
        else configExpr;

  # Allow setting the platform in the config file. Otherwise, let's use a reasonable default (pc)
  platform = if platform_ != null then platform_
    else getConfig [ "platform" ] (import ./platforms.nix).pc;

  # Return an attribute from the Nixpkgs configuration file, or
  # a default value if the attribute doesn't exist.
  getConfig = attrPath: default: lib.attrByPath attrPath default config;


  # Helper functions that are exported through `pkgs'.
  helperFunctions =
    stdenvAdapters //
    (import ../build-support/trivial-builders.nix { inherit (pkgs) stdenv; inherit (pkgs.xorg) lndir; });

  stdenvAdapters =
    import ../stdenv/adapters.nix { inherit (pkgs) dietlibc fetchurl runCommand; };


  # Allow packages to be overriden globally via the `packageOverrides'
  # configuration option, which must be a function that takes `pkgs'
  # as an argument and returns a set of new or overriden packages.
  # The `packageOverrides' function is called with the *original*
  # (un-overriden) set of packages, allowing packageOverrides
  # attributes to refer to the original attributes (e.g. "foo =
  # ... pkgs.foo ...").
  pkgs = applyGlobalOverrides (getConfig ["packageOverrides"] (pkgs: {}));


  # Return the complete set of packages, after applying the overrides
  # returned by the `overrider' function (see above).  Warning: this
  # function is very expensive!
  applyGlobalOverrides = overrider:
    let
      # Call the overrider function.  We don't want stdenv overrides
      # in the case of cross-building, or otherwise the basic
      # overrided packages will not be built with the crossStdenv
      # adapter.
      overrides = overrider pkgsOrig //
        (lib.optionalAttrs (pkgsOrig.stdenv ? overrides && crossSystem == null) pkgsOrig.stdenv.overrides);

      # The un-overriden packages, passed to `overrider'.
      pkgsOrig = pkgsFun pkgs {};

      # The overriden, final packages.
      pkgs = pkgsFun pkgs overrides;
    in pkgs;


  # The package compositions.  Yes, this isn't properly indented.
  pkgsFun = pkgs: __overrides:
    with helperFunctions;
    let defaultScope = pkgs // pkgs.xorg; in
    helperFunctions // rec {

  # `__overrides' is a magic attribute that causes the attributes in
  # its value to be added to the surrounding `rec'.  We'll remove this
  # eventually.
  inherit __overrides;


  # We use `callPackage' to be able to omit function arguments that
  # can be obtained from `pkgs' or `pkgs.xorg' (i.e. `defaultScope').
  # Use `newScope' for sets of packages in `pkgs' (see e.g. `gtkLibs'
  # below).
  callPackage = newScope {};

  newScope = extra: lib.callPackageWith (defaultScope // extra);


  # Override system. This is useful to build i686 packages on x86_64-linux.
  forceSystem = system: (import ./all-packages.nix) {
    inherit system;
    inherit bootStdenv noSysDirs gccWithCC gccWithProfiling config;
  };


  # Used by wine, firefox with debugging version of Flash, ...
  pkgsi686Linux = forceSystem "i686-linux";

  callPackage_i686 = lib.callPackageWith (pkgsi686Linux // pkgsi686Linux.xorg);


  # For convenience, allow callers to get the path to Nixpkgs.
  path = ../..;


  ### Symbolic names.


  x11 = xlibsWrapper;

  # `xlibs' is the set of X library components.  This used to be the
  # old modular X libraries project (called `xlibs') but now it's just
  # the set of packages in the modular X.org tree (which also includes
  # non-library components like the server, drivers, fonts, etc.).
  xlibs = xorg // {xlibs = xlibsWrapper;};


  ### Helper functions.


  inherit lib config getConfig stdenvAdapters;

  inherit (lib) lowPrio hiPrio appendToName makeOverridable;

  # Applying this to an attribute set will cause nix-env to look
  # inside the set for derivations.
  recurseIntoAttrs = attrs: attrs // {recurseForDerivations = true;};

  builderDefs = lib.composedArgsAndFun (import ../build-support/builder-defs/builder-defs.nix) {
    inherit stringsWithDeps lib stdenv writeScript
      fetchurl fetchmtn fetchgit;
  };

  builderDefsPackage = builderDefs.builderDefsPackage builderDefs;

  stringsWithDeps = lib.stringsWithDeps;


  ### STANDARD ENVIRONMENT


  allStdenvs = import ../stdenv {
    inherit system stdenvType platform;
    allPackages = args: import ./all-packages.nix ({ inherit config; } // args);
  };

  defaultStdenv = allStdenvs.stdenv // { inherit platform; };

  stdenvCross = makeStdenvCross defaultStdenv crossSystem binutilsCross
    gccCrossStageFinal;

  stdenv =
    if bootStdenv != null then (bootStdenv // {inherit platform;}) else
      let changer = getConfig ["replaceStdenv"] null;
      in if changer != null then
        changer {
          stdenv = stdenvCross;
          overrideSetup = overrideSetup;
        }
      else if crossSystem != null then
        stdenvCross
      else
        defaultStdenv;

  forceBuildDrv = drv : if (crossSystem == null) then drv else
    (drv // { hostDrv = drv.buildDrv; });

  # A stdenv capable of building 32-bit binaries.  On x86_64-linux,
  # it uses GCC compiled with multilib support; on i686-linux, it's
  # just the plain stdenv.
  stdenv_32bit =
    if system == "x86_64-linux" then
      overrideGCC stdenv gcc43_multi
    else
      stdenv;


  ### BUILD SUPPORT

  attrSetToDir = arg : import ../build-support/upstream-updater/attrset-to-dir.nix {
    inherit writeTextFile stdenv lib;
    theAttrSet = arg;
  };

  buildEnv = import ../build-support/buildenv {
    inherit runCommand perl;
  };

  dotnetenv = import ../build-support/dotnetenv {
    inherit stdenv;
    dotnetfx = dotnetfx35;
  };

  vsenv = callPackage ../build-support/vsenv {
    vs = vs90wrapper;
  };

  fetchbzr = import ../build-support/fetchbzr {
    inherit stdenv bazaar;
  };

  fetchcvs = import ../build-support/fetchcvs {
    inherit stdenv cvs;
  };

  fetchdarcs = import ../build-support/fetchdarcs {
    inherit stdenv darcs nix;
  };

  fetchgit = import ../build-support/fetchgit {
    inherit stdenv git;
  };

  fetchgitrevision = import ../build-support/fetchgitrevision runCommand git;

  fetchmtn = callPackage ../build-support/fetchmtn (getConfig ["fetchmtn"] {});

  fetchsvn = import ../build-support/fetchsvn {
    inherit stdenv subversion openssh;
    sshSupport = true;
  };

  fetchsvnrevision = import ../build-support/fetchsvnrevision runCommand subversion;

  fetchsvnssh = import ../build-support/fetchsvnssh {
    inherit stdenv subversion openssh expect;
    sshSupport = true;
  };

  fetchhg = import ../build-support/fetchhg {
    inherit stdenv mercurial nix;
  };

  # `fetchurl' downloads a file from the network.
  fetchurl = import ../build-support/fetchurl {
    inherit curl stdenv;
  };

  # fetchurlBoot is used for curl and its dependencies in order to
  # prevent a cyclic dependency (curl depends on curl.tar.bz2,
  # curl.tar.bz2 depends on fetchurl, fetchurl depends on curl).  It
  # uses the curl from the previous bootstrap phase (e.g. a statically
  # linked curl in the case of stdenv-linux).
  fetchurlBoot = stdenv.fetchurlBoot;

  resolveMirrorURLs = {url}: fetchurl {
    showURLs = true;
    inherit url;
  };

  makeDesktopItem = import ../build-support/make-desktopitem {
    inherit stdenv;
  };

  makeInitrd = {contents}: import ../build-support/kernel/make-initrd.nix {
    inherit stdenv perl cpio contents ubootChooser;
  };

  makeWrapper = makeSetupHook {} ../build-support/make-wrapper/make-wrapper.sh;

  makeModulesClosure = {kernel, rootModules, allowMissing ? false}:
    import ../build-support/kernel/modules-closure.nix {
      inherit stdenv module_init_tools kernel nukeReferences
        rootModules allowMissing;
    };

  pathsFromGraph = ../build-support/kernel/paths-from-graph.pl;

  srcOnly = args: (import ../build-support/src-only) ({inherit stdenv; } // args);

  substituteAll = import ../build-support/substitute/substitute-all.nix {
    inherit stdenv;
  };

  nukeReferences = callPackage ../build-support/nuke-references/default.nix { };

  vmTools = import ../build-support/vm/default.nix {
    inherit pkgs;
  };

  releaseTools = import ../build-support/release/default.nix {
    inherit pkgs;
  };

  composableDerivation = (import ../lib/composable-derivation.nix) {
    inherit pkgs lib;
  };

  platforms = import ./platforms.nix;


  ### TOOLS

  acct = callPackage ../tools/system/acct { };

  aefs = callPackage ../tools/filesystems/aefs { };

  aircrackng = callPackage ../tools/networking/aircrack-ng { };

  archivemount = callPackage ../tools/filesystems/archivemount { };

  asymptote = builderDefsPackage ../tools/graphics/asymptote {
    inherit freeglut ghostscriptX imagemagick fftw boehmgc
      mesa ncurses readline gsl libsigsegv python zlib perl
      texinfo lzma;
    texLive = texLiveAggregationFun {
      paths = [
        texLive texLiveExtra
      ];
    };
  };

  ec2apitools = callPackage ../tools/virtualization/amazon-ec2-api-tools { };

  ec2amitools = callPackage ../tools/virtualization/amazon-ec2-ami-tools { };

  altermime = callPackage ../tools/networking/altermime {};

  amule = callPackage ../tools/networking/p2p/amule { };

  amuleDaemon = appendToName "daemon" (amule.override {
    monolithic = false;
    daemon = true;
  });

  amuleGui = appendToName "gui" (amule.override {
    monolithic = false;
    client = true;
  });

  aria = builderDefsPackage (import ../tools/networking/aria) { };

  aria2 = callPackage ../tools/networking/aria2 { };

  at = callPackage ../tools/system/at { };

  autogen = callPackage ../development/tools/misc/autogen {
    guile = guile_1_8;
  };

  autojump = callPackage ../tools/misc/autojump { };

  avahi = callPackage ../development/libraries/avahi {
    qt4Support = getConfig [ "avahi" "qt4Support" ] false;
  };

  aws_mturk_clt = callPackage ../tools/misc/aws-mturk-clt { };

  axel = callPackage ../tools/networking/axel { };

  azureus = callPackage ../tools/networking/p2p/azureus { };

  banner = callPackage ../games/banner {};

  barcode = callPackage ../tools/graphics/barcode {};

  bc = callPackage ../tools/misc/bc { };

  bfr = callPackage ../tools/misc/bfr { };

  bluedevil = newScope pkgs.kde4 ../tools/bluetooth/bluedevil { };

  bootchart = callPackage ../tools/system/bootchart { };

  btrfsProgs = builderDefsPackage (import ../tools/filesystems/btrfsprogs) {
    inherit libuuid zlib acl;
  };

  catdoc = callPackage ../tools/text/catdoc { };

  eggdrop = callPackage ../tools/networking/eggdrop { };

  mcrl = callPackage ../tools/misc/mcrl { };

  mcrl2 = callPackage ../tools/misc/mcrl2 { };

  syslogng = callPackage ../tools/system/syslog-ng { };

  asciidoc = callPackage ../tools/typesetting/asciidoc { };

  autossh = callPackage ../tools/networking/autossh { };

  bacula = callPackage ../tools/backup/bacula { };

  bibtextools = callPackage ../tools/typesetting/bibtex-tools {
    inherit (strategoPackages016) strategoxt sdf;
  };

  bittorrent = callPackage ../tools/networking/p2p/bittorrent {
    gui = true;
  };

  bittornado = callPackage ../tools/networking/p2p/bit-tornado { };

  blueman = callPackage ../tools/bluetooth/blueman {
    inherit (pythonPackages) notify;
  };

  bmrsa = builderDefsPackage (import ../tools/security/bmrsa/11.nix) {
    inherit unzip;
  };

  bogofilter = callPackage ../tools/misc/bogofilter {
    bdb = db4;
  };

  bsdiff = callPackage ../tools/compression/bsdiff { };

  bup = callPackage ../tools/backup/bup { };

  bzip2 = callPackage ../tools/compression/bzip2 { };

  cabextract = callPackage ../tools/archivers/cabextract { };

  ccid = callPackage ../tools/security/ccid { };

  ccrypt = callPackage ../tools/security/ccrypt { };

  cdecl = callPackage ../development/tools/cdecl { };

  cdrdao = callPackage ../tools/cd-dvd/cdrdao { };

  cdrkit = callPackage ../tools/cd-dvd/cdrkit { };

  cfdg = builderDefsPackage ../tools/graphics/cfdg {
    inherit libpng bison flex;
  };

  checkinstall = callPackage ../tools/package-management/checkinstall { };

  cheetahTemplate = builderDefsPackage (import ../tools/text/cheetah-template/2.0.1.nix) {
    inherit makeWrapper python;
  };

  chkrootkit = callPackage ../tools/security/chkrootkit { };

  cksfv = callPackage ../tools/networking/cksfv { };

  colordiff = callPackage ../tools/text/colordiff { };

  convertlit = callPackage ../tools/text/convertlit { };

  unifdef = callPackage ../development/tools/misc/unifdef { };

  usb_modeswitch = callPackage ../development/tools/misc/usb-modeswitch { };

  cloog = callPackage ../development/libraries/cloog { };

  cloogppl = callPackage ../development/libraries/cloog-ppl { };

  convmv = callPackage ../tools/misc/convmv { };

  coreutils = callPackage (if stdenv ? isDietLibC
      then ../tools/misc/coreutils-5
      else ../tools/misc/coreutils)
    {
      # TODO: Add ACL support for cross-Linux.
      aclSupport = crossSystem == null && stdenv.isLinux;
    };

  cpio = callPackage ../tools/archivers/cpio { };

  cromfs = callPackage ../tools/archivers/cromfs { };

  cron = callPackage ../tools/system/cron {  # see also fcron
  };

  curl = makeOverridable (import ../tools/networking/curl) rec {
    fetchurl = fetchurlBoot;
    inherit stdenv zlib openssl libssh2;
    zlibSupport = ! ((stdenv ? isDietLibC) || (stdenv ? isStatic));
    sslSupport = zlibSupport;
    scpSupport = zlibSupport && !stdenv.isSunOS && !stdenv.isCygwin;
  };

  curlftpfs = callPackage ../tools/filesystems/curlftpfs { };

  dadadodo = builderDefsPackage (import ../tools/text/dadadodo) {
  };

  dar = callPackage ../tools/archivers/dar { };

  davfs2 = callPackage ../tools/filesystems/davfs2 {
    neon = neon029;
  };

  dcraw = callPackage ../tools/graphics/dcraw { };

  debootstrap = callPackage ../tools/misc/debootstrap { };

  detox = callPackage ../tools/misc/detox { };

  ddclient = callPackage ../tools/networking/ddclient { };

  dd_rescue = callPackage ../tools/system/dd_rescue { };

  ddrescue = callPackage ../tools/system/ddrescue { };

  desktop_file_utils = callPackage ../tools/misc/desktop-file-utils { };

  dev86 = callPackage ../development/compilers/dev86 {
    /* Using GNU Make 3.82 leads to this:
         make[4]: *** No rule to make target `__ldivmod.o)'
       So use 3.81.  */
    stdenv = overrideInStdenv stdenv [gnumake381];
  };

  dnsmasq = callPackage ../tools/networking/dnsmasq {
    # TODO i18n can be installed as well, implement it?
  };

  dhcp = callPackage ../tools/networking/dhcp { };

  dhcpcd = callPackage ../tools/networking/dhcpcd { };

  diffstat = callPackage ../tools/text/diffstat { };

  diffutils = callPackage ../tools/text/diffutils { };

  dirmngr = callPackage ../tools/security/dirmngr { };

  dmg2img = callPackage ../tools/misc/dmg2img { };

  docbook2x = callPackage ../tools/typesetting/docbook2x {
    inherit (perlPackages) XMLSAX XMLParser XMLNamespaceSupport;
    libiconv = if stdenv.isDarwin then libiconv else null;
  };

  dosfstools = callPackage ../tools/filesystems/dosfstools { };

  dotnetfx35 = callPackage ../development/libraries/dotnetfx35 { };

  dropbear = callPackage ../tools/networking/dropbear {
    enableStatic = true;
    zlib = zlibStatic;
  };

  duplicity = callPackage ../tools/backup/duplicity {
    inherit (pythonPackages) boto;
    gnupg = gnupg1;
  };

  dvdplusrwtools = callPackage ../tools/cd-dvd/dvd+rw-tools { };

  dvgrab = callPackage ../tools/video/dvgrab { };

  e2fsprogs = callPackage ../tools/filesystems/e2fsprogs { };

  ebook_tools = callPackage ../tools/text/ebook-tools { };

  ecryptfs = callPackage ../tools/security/ecryptfs { };

  efibootmgr = callPackage ../tools/system/efibootmgr { };

  enblendenfuse = callPackage ../tools/graphics/enblend-enfuse { };

  encfs = callPackage ../tools/filesystems/encfs { };

  enscript = callPackage ../tools/text/enscript { };

  ethtool = callPackage ../tools/misc/ethtool { };

  euca2ools = callPackage ../tools/virtualization/euca2ools { };

  exif = callPackage ../tools/graphics/exif { };

  exiftags = callPackage ../tools/graphics/exiftags { };

  expect = callPackage ../tools/misc/expect { };

  fakeroot = callPackage ../tools/system/fakeroot { };

  fcron = callPackage ../tools/system/fcron {  # see also cron
  };

  fdisk = callPackage ../tools/system/fdisk { parted = parted_2_3; };

  fdm = callPackage ../tools/networking/fdm {};

  figlet = callPackage ../tools/misc/figlet { };

  file = callPackage ../tools/misc/file { };

  fileschanged = callPackage ../tools/misc/fileschanged { };

  findutils =
    if stdenv.isDarwin
    then findutils4227
    else callPackage ../tools/misc/findutils { };

  findutils4227 = callPackage ../tools/misc/findutils/4.2.27.nix { };

  finger_bsd = callPackage ../tools/networking/bsd-finger { };

  flvstreamer = callPackage ../tools/networking/flvstreamer { };

  fontforge = callPackage ../tools/misc/fontforge { };

  fontforgeX = callPackage ../tools/misc/fontforge {
    withX11 = true;
  };

  freeipmi = callPackage ../tools/system/freeipmi {};

  freetalk = callPackage ../applications/networking/instant-messengers/freetalk {
    guile = guile_1_8;
  };

  ftgl = callPackage ../development/libraries/ftgl { };

  fuppes = callPackage ../tools/networking/fuppes {
    ffmpeg = ffmpeg_0_6_90;
  };

  fsfs = callPackage ../tools/filesystems/fsfs { };

  dos2unix = callPackage ../tools/text/dos2unix { };

  uni2ascii = callPackage ../tools/text/uni2ascii { };

  gawk = callPackage ../tools/text/gawk { };

  gdmap = callPackage ../tools/system/gdmap {
    inherit (pkgs.gtkLibs) gtk;
  };

  genext2fs = callPackage ../tools/filesystems/genext2fs { };

  gengetopt = callPackage ../development/tools/misc/gengetopt { };

  getmail = callPackage ../tools/networking/getmail { };

  getopt = callPackage ../tools/misc/getopt { };

  gftp = callPackage ../tools/networking/gftp { };

  gifsicle = callPackage ../tools/graphics/gifsicle { };

  glusterfs = builderDefsPackage ../tools/filesystems/glusterfs {
    inherit fuse flex bison;
  };

  glxinfo = callPackage ../tools/graphics/glxinfo { };

  gnokii = builderDefsPackage (import ../tools/misc/gnokii) {
    inherit intltool perl gettext libusb pkgconfig bluez readline pcsclite
      libical;
    inherit (gtkLibs) gtk glib;
    inherit (xorg) libXpm;
  };

  gnugrep =
    # Use libiconv only on non-GNU platforms (we can't test with
    # `stdenv ? glibc' at this point.)
    let gnu = stdenv.isLinux; in
      callPackage ../tools/text/gnugrep {
        libiconv = if gnu then null else libiconv;
      };

  gnupatch = callPackage ../tools/text/gnupatch { };

  gnupg1orig = callPackage ../tools/security/gnupg1 {
    ideaSupport = false;
  };

  gnupg1compat = callPackage ../tools/security/gnupg1compat { };

  # use config.packageOverrides if you prefer original gnupg1
  gnupg1 = gnupg1compat;

  gnupg = callPackage ../tools/security/gnupg { };

  gnuplot = callPackage ../tools/graphics/gnuplot {
    inherit (gtkLibs) pango;
    texLive = null;
    lua = null;
  };

  gnused = callPackage ../tools/text/gnused { };

  gnused_4_2 = callPackage ../tools/text/gnused/4.2.nix { };

  gnutar = callPackage ../tools/archivers/gnutar { };

  gnuvd = callPackage ../tools/misc/gnuvd { };

  gource = callPackage ../tools/misc/gource { };

  gptfdisk = callPackage ../tools/system/gptfdisk { };

  graphviz = callPackage ../tools/graphics/graphviz {
    inherit (gtkLibs) pango;
  };

  /* Last version to export to dia */
  graphviz_2_24 = callPackage ../tools/graphics/graphviz/2.0.nix {
    inherit (gtkLibs) pango;
  };

  /* Readded by Michael Raskin. There are programs in the wild
   * that do want 2.0 but not 2.22. Please give a day's notice for
   * objections before removal.
   */
  graphviz_2_0 = callPackage ../tools/graphics/graphviz/2.0.nix {
    inherit (gtkLibs) pango;
  };

  groff = callPackage ../tools/text/groff {
    ghostscript = null;
  };

  grub = callPackage_i686 ../tools/misc/grub {
    buggyBiosCDSupport = getConfig ["grub" "buggyBiosCDSupport"] true;
  };

  grub19x = callPackage ../tools/misc/grub/1.9x.nix { };

  grub198 = callPackage ../tools/misc/grub/1.98.nix { };

  grub2 = grub19x;

  # grub2_efi = callPackage ../tools/misc/grub/1.9x.nix { EFIsupport = true; };

  gssdp = callPackage ../development/libraries/gssdp {
    inherit (gnome) libsoup;
  };

  gt5 = callPackage ../tools/system/gt5 { };

  gtkgnutella = callPackage ../tools/networking/p2p/gtk-gnutella { };

  gtkvnc = callPackage ../tools/admin/gtk-vnc {};

  gupnp = callPackage ../development/libraries/gupnp {
    inherit (gnome) libsoup;
  };

  gupnptools = callPackage ../tools/networking/gupnp-tools {
    inherit (gnome) libsoup libglade gnomeicontheme;
  };

  gvpe = builderDefsPackage ../tools/networking/gvpe {
    inherit openssl gmp nettools iproute;
  };

  gzip = callPackage ../tools/compression/gzip { };

  pigz = callPackage ../tools/compression/pigz { };

  halibut = callPackage ../tools/typesetting/halibut { };

  hddtemp = callPackage ../tools/misc/hddtemp { };

  hdf5 = callPackage ../tools/misc/hdf5 { };

  heimdall = callPackage ../tools/misc/heimdall { };

  hevea = callPackage ../tools/typesetting/hevea { };

  highlight = callPackage ../tools/text/highlight { };

  host = callPackage ../tools/networking/host { };

  httpfs2 = callPackage ../tools/filesystems/httpfs { };

  hydra = callPackage ../development/tools/misc/hydra {
    nix = nixSqlite;
  };

  iasl = callPackage ../development/compilers/iasl { };

  idutils = callPackage ../tools/misc/idutils { };

  iftop = callPackage ../tools/networking/iftop { };

  imapsync = callPackage ../tools/networking/imapsync {
    inherit (perlPackages) MailIMAPClient;
  };

  inadyn = callPackage ../tools/networking/inadyn { };

  inetutils = callPackage ../tools/networking/inetutils { };

  ioping = callPackage ../tools/system/ioping {};

  iodine = callPackage ../tools/networking/iodine { };

  iperf = callPackage ../tools/networking/iperf { };

  ipmitool = callPackage ../tools/system/ipmitool {
    static = false;
  };

  ipmiutil = callPackage ../tools/system/ipmiutil {};

  ised = callPackage ../tools/misc/ised {};

  isl = callPackage ../development/libraries/isl { };

  isync = callPackage ../tools/networking/isync { };

  jdiskreport = callPackage ../tools/misc/jdiskreport { };

  jfsrec = callPackage ../tools/filesystems/jfsrec {
    boost = boost144;
  };

  jfsutils = callPackage ../tools/filesystems/jfsutils { };

  jhead = callPackage ../tools/graphics/jhead { };

  jing = callPackage ../tools/text/xml/jing { };

  jing_tools = callPackage ../tools/text/xml/jing/jing-script.nix { };

  jnettop = callPackage ../tools/networking/jnettop {
    inherit (gnome) glib;
  };

  jscoverage = callPackage ../development/tools/misc/jscoverage { };

  jwhois = callPackage ../tools/networking/jwhois { };

  kdiff3 = newScope pkgs.kde4 ../tools/text/kdiff3 { };

  keychain = callPackage ../tools/misc/keychain { };

  kismet = callPackage ../applications/networking/sniffers/kismet { };

  less = callPackage ../tools/misc/less { };

  most = callPackage ../tools/misc/most { };

  ninka = callPackage ../development/tools/misc/ninka { };

  nodejs = callPackage ../development/web/nodejs {};

  lftp = callPackage ../tools/networking/lftp { };

  libtorrent = callPackage ../tools/networking/p2p/libtorrent { };

  logrotate = callPackage ../tools/system/logrotate { };

  lout = callPackage ../tools/typesetting/lout { };

  lrzip = callPackage ../tools/compression/lrzip { };

  # lsh installs `bin/nettle-lfib-stream' and so does Nettle.  Give the
  # former a lower priority than Nettle.
  lsh = lowPrio (callPackage ../tools/networking/lsh { });

  lshw = callPackage ../tools/system/lshw { };

  lxc = callPackage ../tools/system/lxc { };

  lzma = xz;

  xz = callPackage ../tools/compression/xz { };

  lzop = callPackage ../tools/compression/lzop { };

  mailutils = callPackage ../tools/networking/mailutils {
    guile = guile_1_8;
  };

  mairix = callPackage ../tools/text/mairix { };

  man = callPackage ../tools/misc/man { };

  man_db = callPackage ../tools/misc/man-db { };

  memtest86 = callPackage ../tools/misc/memtest86 { };

  mc = callPackage ../tools/misc/mc { };

  mcabber = callPackage ../applications/networking/instant-messengers/mcabber { };

  mcron = callPackage ../tools/system/mcron {
    guile = guile_1_8;
  };

  mdbtools = callPackage ../tools/misc/mdbtools { };

  mdbtools_git = callPackage ../tools/misc/mdbtools/git.nix { };

  miniupnpc = callPackage ../tools/networking/miniupnpc { };

  miniupnpd = callPackage ../tools/networking/miniupnpd { };

  minixml = callPackage ../development/libraries/minixml { };

  mjpegtools = callPackage ../tools/video/mjpegtools { };

  mkcue = callPackage ../tools/cd-dvd/mkcue { };

  mktemp = callPackage ../tools/security/mktemp { };

  mldonkey = callPackage ../applications/networking/p2p/mldonkey { };

  monit = builderDefsPackage ../tools/system/monit {
    inherit openssl flex bison;
  };

  mpage = callPackage ../tools/text/mpage { };

  msf = builderDefsPackage (import ../tools/security/metasploit/3.1.nix) {
    inherit ruby makeWrapper;
  };

  mssys = callPackage ../tools/misc/mssys { };

  mtdutils = callPackage ../tools/filesystems/mtdutils { };

  mtools = callPackage ../tools/filesystems/mtools { };

  mtr = callPackage ../tools/networking/mtr {};

  multitran = recurseIntoAttrs (let callPackage = newScope pkgs.multitran; in rec {
    multitrandata = callPackage ../tools/text/multitran/data { };

    libbtree = callPackage ../tools/text/multitran/libbtree { };

    libmtsupport = callPackage ../tools/text/multitran/libmtsupport { };

    libfacet = callPackage ../tools/text/multitran/libfacet { };

    libmtquery = callPackage ../tools/text/multitran/libmtquery { };

    mtutils = callPackage ../tools/text/multitran/mtutils { };
  });

  muscleframework = callPackage ../tools/security/muscleframework { };

  muscletool = callPackage ../tools/security/muscletool { };

  mysql2pgsql = callPackage ../tools/misc/mysql2pgsql { };

  namazu = callPackage ../tools/text/namazu { };

  nbd = callPackage ../tools/networking/nbd {
    glib = gtkLibs.glib.override {
      stdenv = makeStaticBinaries stdenv;
    };
  };

  netcdf = callPackage ../development/libraries/netcdf { };

  nc6 = callPackage ../tools/networking/nc6 { };

  ncat = callPackage ../tools/networking/ncat { };

  ncftp = callPackage ../tools/networking/ncftp { };

  ncompress = callPackage ../tools/compression/ncompress { };

  ndisc6 = callPackage ../tools/networking/ndisc6 { };

  netcat = callPackage ../tools/networking/netcat { };

  netkittftp = callPackage ../tools/networking/netkit/tftp { };

  netpbm = callPackage ../tools/graphics/netpbm { };

  netselect = callPackage ../tools/networking/netselect { };

  networkmanager = callPackage ../tools/networking/network-manager { };

  networkmanagerapplet = newScope gnome ../tools/networking/network-manager-applet { };

  nilfs_utils = callPackage ../tools/filesystems/nilfs-utils {};

  nlopt = callPackage ../development/libraries/nlopt {};

  nmap = callPackage ../tools/security/nmap {
    inherit (pythonPackages) pysqlite;
  };

  ntfs3g = callPackage ../tools/filesystems/ntfs-3g { };

  ntfsprogs = callPackage ../tools/filesystems/ntfsprogs { };

  ntp = callPackage ../tools/networking/ntp { };

  nssmdns = callPackage ../tools/networking/nss-mdns { };

  nylon = callPackage ../tools/networking/nylon { };

  nzbget = callPackage ../tools/networking/nzbget { };

  obex_data_server = callPackage ../tools/bluetooth/obex-data-server { };

  obexd = callPackage ../tools/bluetooth/obexd { };

  obexfs = callPackage ../tools/bluetooth/obexfs { };

  obexftp = callPackage ../tools/bluetooth/obexftp { };

  offlineimap = callPackage ../tools/networking/offlineimap {
    ssl = pythonPackages.ssl;
  };

  opendbx = callPackage ../development/libraries/opendbx { };

  opendkim = callPackage ../development/libraries/opendkim { };

  openjade = callPackage ../tools/text/sgml/openjade {
    stdenv = overrideGCC stdenv gcc33;
    opensp = opensp.override { stdenv = overrideGCC stdenv gcc33; };
  };

  openobex = callPackage ../tools/bluetooth/openobex { };

  opensc_0_11_7 = callPackage ../tools/security/opensc/0.11.7.nix { };

  opensc = opensc_0_11_7;

  opensc_dnie_wrapper = callPackage ../tools/security/opensc-dnie-wrapper { };

  openssh = callPackage ../tools/networking/openssh {
    hpnSupport = false;
    etcDir = "/etc/ssh";
    pam = if stdenv.isLinux then pam else null;
  };

  opensp = callPackage ../tools/text/sgml/opensp { };

  spCompat = callPackage ../tools/text/sgml/opensp/compat.nix { };

  openvpn = callPackage ../tools/networking/openvpn { };

  optipng = callPackage ../tools/graphics/optipng { };

  p7zip = callPackage ../tools/archivers/p7zip { };

  pal = callPackage ../tools/misc/pal { };

  panomatic = callPackage ../tools/graphics/panomatic { };

  par2cmdline = callPackage ../tools/networking/par2cmdline { };

  parallel = callPackage ../tools/misc/parallel { };

  patchutils = callPackage ../tools/text/patchutils { };

  parted = callPackage ../tools/misc/parted { };
  parted_2_3 = callPackage ../tools/misc/parted/2.3.nix { };

  hurdPartedCross =
    if crossSystem != null && crossSystem.config == "i586-pc-gnu"
    then (callPackage ../tools/misc/parted {
        # Needs the Hurd's libstore.
        hurd = hurdCrossIntermediate;

        # The Hurd wants a libparted.a.
        enableStatic = true;

        gettext = null;
        readline = null;
        devicemapper = null;
      }).hostDrv
    else null;

  patch = gnupatch;

  pbzip2 = callPackage ../tools/compression/pbzip2 { };

  pciutils = callPackage ../tools/system/pciutils { };

  pcsclite = callPackage ../tools/security/pcsclite { };

  pdf2djvu = callPackage ../tools/typesetting/pdf2djvu { };

  pdfjam = callPackage ../tools/typesetting/pdfjam { };

  pdfread = callPackage ../tools/graphics/pdfread { };

  pg_top = callPackage ../tools/misc/pg_top { };

  pdsh = callPackage ../tools/networking/pdsh {
    rsh = true;          # enable internal rsh implementation
    ssh = openssh;
  };

  pfstools = callPackage ../tools/graphics/pfstools {
    qt = qt3;
  };

  philter = callPackage ../tools/networking/philter { };

  pinentry = callPackage ../tools/security/pinentry {
    inherit (gnome) glib gtk;
  };

  pius = callPackage ../tools/security/pius { };

  pk2cmd = callPackage ../tools/misc/pk2cmd { };

  plan9port = callPackage ../tools/system/plan9port { };

  ploticus = callPackage ../tools/graphics/ploticus { };

  plotutils = callPackage ../tools/graphics/plotutils { };

  pngnq = callPackage ../tools/graphics/pngnq { };

  polipo = callPackage ../servers/polipo { };

  polkit_gnome = callPackage ../tools/security/polkit-gnome { };

  polkit_kde_agent = newScope pkgs.kde4 ../tools/security/polkit-kde-agent { };

  povray = callPackage ../tools/graphics/povray { };

  ppl = callPackage ../development/libraries/ppl { };

  ppl0_11 = callPackage ../development/libraries/ppl/0.11.nix { };

  /* WARNING: this version is unsuitable for using with a setuid wrapper */
  ppp = builderDefsPackage (import ../tools/networking/ppp) {
  };

  proxychains = callPackage ../tools/networking/proxychains { };

  proxytunnel = callPackage ../tools/misc/proxytunnel { };

  psmisc = callPackage ../os-specific/linux/psmisc { };

  pstoedit = callPackage ../tools/graphics/pstoedit { };

  pv = callPackage ../tools/misc/pv { };

  pwgen = callPackage ../tools/security/pwgen { };

  pydb = callPackage ../tools/pydb { };

  pystringtemplate = callPackage ../development/python-modules/stringtemplate { };

  pythonDBus = callPackage ../development/python-modules/dbus { };

  pythonIRClib = builderDefsPackage (import ../development/python-modules/irclib) {
    inherit python;
  };

  pythonSexy = builderDefsPackage (import ../development/python-modules/libsexy) {
    inherit python libsexy pkgconfig libxml2 pygtk;
    inherit (gtkLibs) pango gtk glib;
  };

  openmpi = callPackage ../development/libraries/openmpi { };

  qdu = callPackage ../tools/misc/qdu { };

  qhull = callPackage ../development/libraries/qhull { };

  qshowdiff = callPackage ../tools/text/qshowdiff {
    qt = qt4;
  };

  radvd = callPackage ../tools/networking/radvd { };

  rtmpdump = callPackage ../tools/video/rtmpdump { };

  recutils = callPackage ../tools/misc/recutils { };

  reiser4progs = callPackage ../tools/filesystems/reiser4progs { };

  reiserfsprogs = callPackage ../tools/filesystems/reiserfsprogs { };

  relfs = callPackage ../tools/filesystems/relfs {
    inherit (gnome) gnomevfs GConf;
  };

  remind = callPackage ../tools/misc/remind { };

  replace = callPackage ../tools/text/replace { };

  /*
  rdiff_backup = callPackage ../tools/backup/rdiff-backup {
    python=python;  };
  */

  ripmime = callPackage ../tools/networking/ripmime {};

  rsnapshot = callPackage ../tools/backup/rsnapshot {

    # For the `logger' command, we can use either `utillinux' or
    # GNU Inetutils.  The latter is more portable.
    logger = inetutils;
  };

  rlwrap = callPackage ../tools/misc/rlwrap { };

  rockbox_utility = callPackage ../tools/misc/rockbox-utility { };

  rpPPPoE = builderDefsPackage (import ../tools/networking/rp-pppoe) {
    inherit ppp;
  };

  rpm = callPackage ../tools/package-management/rpm {
    db4 = db45;
  };

  rrdtool = callPackage ../tools/misc/rrdtool {
    inherit (gtkLibs) pango;
  };

  rtorrent = callPackage ../tools/networking/p2p/rtorrent { };

  rubber = callPackage ../tools/typesetting/rubber { };

  rxp = callPackage ../tools/text/xml/rxp { };

  rzip = callPackage ../tools/compression/rzip { };

  s3backer = callPackage ../tools/filesystems/s3backer { };

  s3cmd = callPackage ../tools/networking/s3cmd { };

  s3sync = callPackage ../tools/networking/s3sync { };

  sablotron = callPackage ../tools/text/xml/sablotron { };

  screen = callPackage ../tools/misc/screen { };

  scrot = callPackage ../tools/graphics/scrot { };

  seccure = callPackage ../tools/security/seccure/0.4.nix { };

  setserial = builderDefsPackage (import ../tools/system/setserial) {
    inherit groff;
  };

  sg3_utils = callPackage ../tools/system/sg3_utils { };

  sharutils = callPackage ../tools/archivers/sharutils { };

  shebangfix = callPackage ../tools/misc/shebangfix { };

  siege = callPackage ../tools/networking/siege {};

  sleuthkit = callPackage ../tools/system/sleuthkit {};

  slimrat = callPackage ../tools/networking/slimrat {
    inherit (perlPackages) WWWMechanize LWP;
  };

  slsnif = callPackage ../tools/misc/slsnif { };

  smartmontools = callPackage ../tools/system/smartmontools { };

  smbnetfs = callPackage ../tools/filesystems/smbnetfs {};

  fusesmb = callPackage ../tools/filesystems/fusesmb { };

  socat = callPackage ../tools/networking/socat { };

  sourceHighlight = callPackage ../tools/text/source-highlight { };

  socat2pre = builderDefsPackage ../tools/networking/socat/2.0.0-b3.nix {
    inherit fetchurl stdenv openssl;
  };

  squashfsTools = callPackage ../tools/filesystems/squashfs { };

  sshfsFuse = callPackage ../tools/filesystems/sshfs-fuse { };

  sudo = callPackage ../tools/security/sudo { };

  suidChroot = builderDefsPackage (import ../tools/system/suid-chroot) { };

  super = callPackage ../tools/security/super { };

  ssmtp = callPackage ../tools/networking/ssmtp {
    tlsSupport = true;
  };

  ssss = callPackage ../tools/security/ssss { };

  stun = callPackage ../tools/networking/stun { };

  stunnel = callPackage ../tools/networking/stunnel { };

  su = shadow;

  swec = callPackage ../tools/networking/swec {
    inherit (perlPackages) LWP URI HTMLParser HTTPServerSimple Parent;
  };

  svnfs = callPackage ../tools/filesystems/svnfs { };

  system_config_printer = callPackage ../tools/misc/system-config-printer {
    libxml2 = libxml2Python;
   };

  sitecopy = callPackage ../tools/networking/sitecopy { };

  privoxy = callPackage ../tools/networking/privoxy {
    autoconf = autoconf213;
  };

  tcpdump = callPackage ../tools/networking/tcpdump { };

  tcng = callPackage ../tools/networking/tcng {
    kernel = linux_2_6_28;
  };

  telnet = callPackage ../tools/networking/telnet { };

  texmacs = callPackage ../applications/editors/texmacs {
    tex = texLive; /* tetex is also an option */
    extraFonts = true;
    guile = guile_1_8;
  };

  tmux = callPackage ../tools/misc/tmux { };

  tor = callPackage ../tools/security/tor { };

  torsocks = callPackage ../tools/security/tor/torsocks.nix { };

  ttf2pt1 = callPackage ../tools/misc/ttf2pt1 { };
  ttf2pt1_cl_pdf = callPackage ../tools/misc/ttf2pt1 { };

  ucl = callPackage ../development/libraries/ucl { };

  udftools = callPackage ../tools/filesystems/udftools {};

  ufraw = callPackage ../applications/graphics/ufraw {
    inherit (gnome) gtk;
  };

  unetbootin = callPackage ../tools/cd-dvd/unetbootin { };

  upx = callPackage ../tools/compression/upx { };

  usbmuxd = callPackage ../tools/misc/usbmuxd {};

  vacuum = callPackage ../applications/networking/instant-messengers/vacuum {};

  vbetool = builderDefsPackage ../tools/system/vbetool {
    inherit pciutils libx86 zlib;
  };

  vde2 = callPackage ../tools/networking/vde2 { };

  verilog = callPackage ../applications/science/electronics/verilog {};

  vfdecrypt = callPackage ../tools/misc/vfdecrypt { };

  vifm = callPackage ../applications/misc/vifm {};

  viking = callPackage ../applications/misc/viking { };

  vncrec = builderDefsPackage ../tools/video/vncrec {
    inherit (xlibs) imake libX11 xproto gccmakedep libXt
      libXmu libXaw libXext xextproto libSM libICE libXpm
      libXp;
  };

  vorbisgain = callPackage ../tools/misc/vorbisgain { };

  vpnc = callPackage ../tools/networking/vpnc { };

  vtun = callPackage ../tools/networking/vtun { };

  welkin = callPackage ../tools/graphics/welkin {};

  testdisk = callPackage ../tools/misc/testdisk { };

  htmlTidy = callPackage ../tools/text/html-tidy { };

  tigervnc = callPackage ../tools/admin/tigervnc {
    fontDirectories = [ xorg.fontadobe75dpi xorg.fontmiscmisc xorg.fontcursormisc
      xorg.fontbhlucidatypewriter75dpi ];
  };

  tightvnc = callPackage ../tools/admin/tightvnc {
    fontDirectories = [ xorg.fontadobe75dpi xorg.fontmiscmisc xorg.fontcursormisc
      xorg.fontbhlucidatypewriter75dpi ];
  };

  time = callPackage ../tools/misc/time { };

  tm = callPackage ../tools/system/tm { };

  trang = callPackage ../tools/text/xml/trang { };

  tre = callPackage ../development/libraries/tre { };

  ts = callPackage ../tools/system/ts { };

  transfig = callPackage ../tools/graphics/transfig { };

  truecrypt = callPackage ../applications/misc/truecrypt {
    wxGUI = getConfig [ "truecrypt" "wxGUI" ] true;
  };

  ttmkfdir = callPackage ../tools/misc/ttmkfdir { };

  unbound = callPackage ../tools/networking/unbound { };

  units = callPackage ../tools/misc/units { };

  unrar = callPackage ../tools/archivers/unrar { };

  unarj = callPackage ../tools/archivers/unarj { };

  unshield = callPackage ../tools/archivers/unshield { };

  unzip = callPackage ../tools/archivers/unzip { };

  uptimed = callPackage ../tools/system/uptimed { };

  vlan = callPackage ../tools/networking/vlan { };

  wakelan = callPackage ../tools/networking/wakelan { };

  wavemon = callPackage ../tools/networking/wavemon { };

  w3cCSSValidator = callPackage ../tools/misc/w3c-css-validator {
    tomcat = tomcat6;
  };

  wdfs = callPackage ../tools/filesystems/wdfs { };

  wdiff = callPackage ../tools/text/wdiff { };

  webalizer = callPackage ../tools/networking/webalizer { };

  webdruid = builderDefsPackage ../tools/admin/webdruid {
    inherit zlib libpng freetype gd which
      libxml2 geoip;
  };

  wget = callPackage ../tools/networking/wget {
    inherit (perlPackages) LWP;
  };

  which = callPackage ../tools/system/which { };

  wicd = callPackage ../tools/networking/wicd { };

  wv = callPackage ../tools/misc/wv { };

  wv2 = callPackage ../tools/misc/wv2 { };

  x11_ssh_askpass = callPackage ../tools/networking/x11-ssh-askpass { };

  xbursttools = assert stdenv ? glibc; import ../tools/misc/xburst-tools {
    inherit stdenv fetchgit autoconf automake libusb confuse;
    # It needs a cross compiler for mipsel to build the firmware it will
    # load into the Ben Nanonote
    gccCross =
      let
        pkgsCross = (import ./all-packages.nix) {
          inherit system;
          inherit bootStdenv noSysDirs gccWithCC gccWithProfiling config;
          # Ben Nanonote system
          crossSystem = {
            config = "mipsel-unknown-linux";
            bigEndian = true;
            arch = "mips";
            float = "soft";
            withTLS = true;
            libc = "uclibc";
            platform = {
              name = "ben_nanonote";
              kernelMajor = "2.6";
              # It's not a bcm47xx processor, but for the headers this should work
              kernelHeadersBaseConfig = "bcm47xx_defconfig";
              kernelArch = "mips";
            };
            gcc = {
              arch = "mips32";
            };
          };
        };
      in
        pkgsCross.gccCrossStageStatic;
  };

  xclip = callPackage ../tools/misc/xclip { };

  xdelta = callPackage ../tools/compression/xdelta { };

  xfsprogs = callPackage ../tools/filesystems/xfsprogs { };

  xmlroff = callPackage ../tools/typesetting/xmlroff {
    inherit (gtkLibs) glib pango gtk;
    inherit (gnome) libgnomeprint;
  };

  xmlstarlet = callPackage ../tools/text/xml/xmlstarlet { };

  xmlto = callPackage ../tools/typesetting/xmlto { };

  xmltv = callPackage ../tools/misc/xmltv { };

  xmpppy = builderDefsPackage (import ../development/python-modules/xmpppy) {
    inherit python setuptools;
  };

  xorriso = callPackage ../tools/cd-dvd/xorriso { };

  xpf = callPackage ../tools/text/xml/xpf {
    libxml2 = libxml2Python;
  };

  xsel = callPackage ../tools/misc/xsel { };

  zdelta = callPackage ../tools/compression/zdelta { };

  zile = callPackage ../applications/editors/zile { };

  zip = callPackage ../tools/archivers/zip { };

  zsync = callPackage ../tools/compression/zsync { };


  ### SHELLS


  bash = lowPrio (callPackage ../shells/bash {
    texinfo = null;
  });

  bashInteractive = appendToName "interactive" (callPackage ../shells/bash {
    interactive = true;
  });

  bashCompletion = callPackage ../shells/bash-completion { };

  dash = callPackage ../shells/dash { };

  ipython = callPackage ../shells/ipython { };

  tcsh = callPackage ../shells/tcsh { };

  rush = callPackage ../shells/rush { };

  zsh = callPackage ../shells/zsh { };


  ### DEVELOPMENT / COMPILERS


  abc =
    abcPatchable [];

  abcPatchable = patches :
    import ../development/compilers/abc/default.nix {
      inherit stdenv fetchurl patches jre apacheAnt;
      javaCup = callPackage ../development/libraries/java/cup { };
    };

  aspectj = callPackage ../development/compilers/aspectj { };

  bigloo = callPackage ../development/compilers/bigloo { };

  ccl = builderDefsPackage ../development/compilers/ccl {};

  clang = llvm.override {
    buildClang = true;
  };

  clangSVN = llvmSVN.override {
    buildClang = true;
  };

  clean = callPackage ../development/compilers/clean { };

  cmucl_binary = callPackage ../development/compilers/cmucl/binary.nix { };

  dylan = callPackage ../development/compilers/gwydion-dylan {
    dylan =
      import ../development/compilers/gwydion-dylan/binary.nix {
        inherit fetchurl stdenv;
  };
  };

  ecl = callPackage ../development/compilers/ecl { };

  eql = callPackage ../development/compilers/eql {};

  adobe_flex_sdk = callPackage ../development/compilers/adobe-flex-sdk { };

  fpc = callPackage ../development/compilers/fpc { };
  fpc_2_4_0 = callPackage ../development/compilers/fpc/2.4.0.nix { };

  gambit = callPackage ../development/compilers/gambit { };

  gcc = gcc45;

  gcc295 = wrapGCC (import ../development/compilers/gcc-2.95 {
    inherit fetchurl stdenv noSysDirs;
  });

  gcc33 = wrapGCC (import ../development/compilers/gcc-3.3 {
    inherit fetchurl stdenv noSysDirs;
  });

  gcc34 = wrapGCC (import ../development/compilers/gcc-3.4 {
    inherit fetchurl stdenv noSysDirs;
  });

  # XXX: GCC 4.2 (and possibly others) misdetects `makeinfo' when
  # using Texinfo >= 4.10, just because it uses a stupid regexp that
  # expects a single digit after the dot.  As a workaround, we feed
  # GCC with Texinfo 4.9.  Stupid bug, hackish workaround.

  gcc40 = wrapGCC (makeOverridable (import ../development/compilers/gcc-4.0) {
    inherit fetchurl stdenv noSysDirs;
    texinfo = texinfo49;
    profiledCompiler = true;
  });

  gcc41 = wrapGCC (makeOverridable (import ../development/compilers/gcc-4.1) {
    inherit fetchurl noSysDirs gmp mpfr;
    stdenv = overrideGCC stdenv gcc42;
    texinfo = texinfo49;
    profiledCompiler = false;
  });

  gcc42 = wrapGCC (makeOverridable (import ../development/compilers/gcc-4.2) {
    inherit fetchurl stdenv noSysDirs;
    profiledCompiler = false;
  });

  gcc43 = lowPrio (wrapGCC (makeOverridable (import ../development/compilers/gcc-4.3) {
    inherit stdenv fetchurl texinfo gmp mpfr noSysDirs;
    profiledCompiler = true;
  }));

  gcc43_realCross = makeOverridable (import ../development/compilers/gcc-4.3) {
    inherit stdenv fetchurl texinfo gmp mpfr noSysDirs;
    binutilsCross = binutilsCross;
    libcCross = libcCross;
    profiledCompiler = false;
    enableMultilib = true;
    crossStageStatic = false;
    cross = assert crossSystem != null; crossSystem;
  };

  gcc44_realCross = lib.addMetaAttrs { platforms = []; }
    (makeOverridable (import ../development/compilers/gcc-4.4) {
      inherit stdenv fetchurl texinfo gmp mpfr /* ppl cloogppl */ noSysDirs
          gettext which;
      binutilsCross = binutilsCross;
      libcCross = libcCross;
      profiledCompiler = false;
      enableMultilib = false;
      crossStageStatic = false;
      cross = assert crossSystem != null; crossSystem;
    });

  gcc45 = gcc45_real;

  gcc46 = gcc46_real;

  gcc45_realCross = lib.addMetaAttrs { platforms = []; }
    (makeOverridable (import ../development/compilers/gcc-4.5) {
      inherit fetchurl stdenv texinfo gmp mpfr mpc libelf zlib
        ppl cloogppl gettext which noSysDirs;
      binutilsCross = binutilsCross;
      libcCross = libcCross;
      profiledCompiler = false;
      enableMultilib = false;
      crossStageStatic = false;
      cross = assert crossSystem != null; crossSystem;
    });

  gcc46_realCross = lib.addMetaAttrs { platforms = []; }
    (makeOverridable (import ../development/compilers/gcc-4.6) {
      inherit fetchurl stdenv texinfo gmp mpfr mpc libelf zlib
        cloog gettext which noSysDirs;
      ppl = ppl0_11;
      binutilsCross = binutilsCross;
      libcCross = libcCross;
      profiledCompiler = false;
      enableMultilib = false;
      crossStageStatic = false;
      cross = assert crossSystem != null; crossSystem;
    });

  gcc_realCross = gcc45_realCross;

  gccCrossStageStatic = let
      isMingw = (stdenv.cross.libc == "msvcrt");
      libcCross1 = if isMingw then windows.mingw_headers1 else null;
    in
      wrapGCCCross {
      gcc = forceBuildDrv (lib.addMetaAttrs { platforms = []; } (
        gcc_realCross.override {
          crossStageStatic = true;
          langCC = false;
          libcCross = libcCross1;
          enableShared = false;
        }));
      libc = libcCross1;
      binutils = binutilsCross;
      cross = assert crossSystem != null; crossSystem;
  };

  # Only needed for mingw builds
  gccCrossMingw2 = wrapGCCCross {
    gcc = gccCrossStageStatic.gcc;
    libc = windows.mingw_headers2;
    binutils = binutilsCross;
    cross = assert crossSystem != null; crossSystem;
  };

  gccCrossStageFinal = wrapGCCCross {
    gcc = forceBuildDrv (gcc_realCross.override {
      libpthreadCross =
        # FIXME: Don't explicitly refer to `i586-pc-gnu'.
        if crossSystem != null && crossSystem.config == "i586-pc-gnu"
        then hurdLibpthreadCross
        else null;
     });
    libc = libcCross;
    binutils = binutilsCross;
    cross = assert crossSystem != null; crossSystem;
  };

  gcc43_multi = lowPrio (wrapGCCWith (import ../build-support/gcc-wrapper) glibc_multi (gcc43.gcc.override {
    stdenv = overrideGCC stdenv (wrapGCCWith (import ../build-support/gcc-wrapper) glibc_multi gcc);
    profiledCompiler = false;
    enableMultilib = true;
  }));

  gcc44 = lowPrio (wrapGCC (makeOverridable (import ../development/compilers/gcc-4.4) {
    inherit fetchurl stdenv texinfo gmp mpfr /* ppl cloogppl */
      gettext which noSysDirs;
    profiledCompiler = true;
  }));

  gcc45_real = lowPrio (wrapGCC (makeOverridable (import ../development/compilers/gcc-4.5) {
    inherit fetchurl stdenv texinfo gmp mpfr mpc libelf zlib perl
      ppl cloogppl
      gettext which noSysDirs;
    # bootstrapping a profiled compiler does not work in the sheevaplug:
    # http://gcc.gnu.org/bugzilla/show_bug.cgi?id=43944
    profiledCompiler = if stdenv.system == "armv5tel-linux" then false else true;
  }));

<<<<<<< HEAD
  # A non-stripped version of GCC.
  gcc45_debug = lowPrio (wrapGCC (callPackage ../development/compilers/gcc-4.5 {
    stripped = false;

=======
  gcc46_real = lowPrio (wrapGCC (callPackage ../development/compilers/gcc-4.6 {
>>>>>>> b58016b0
    inherit noSysDirs;
    cross = null;
    libcCross = null;
    binutilsCross = null;

<<<<<<< HEAD
=======
    ppl = ppl0_11;
    cloogppl = null;

>>>>>>> b58016b0
    # bootstrapping a profiled compiler does not work in the sheevaplug:
    # http://gcc.gnu.org/bugzilla/show_bug.cgi?id=43944
    profiledCompiler = if stdenv.system == "armv5tel-linux" then false else true;
  }));

<<<<<<< HEAD
=======
  # A non-stripped version of GCC.
  gcc46_debug = lowPrio (wrapGCC (callPackage ../development/compilers/gcc-4.6 {
    stripped = false;

    inherit noSysDirs;
    cross = null;
    libcCross = null;
    binutilsCross = null;

    ppl = ppl0_11;
    cloogppl = null;
  }));

>>>>>>> b58016b0
  gccApple =
    wrapGCC ( (if stdenv.system == "i686-darwin" then import ../development/compilers/gcc-apple else import ../development/compilers/gcc-apple64) {
      inherit fetchurl stdenv noSysDirs;
      profiledCompiler = true;
    }) ;

  gccupc40 = wrapGCCUPC (import ../development/compilers/gcc-upc-4.0 {
    inherit fetchurl stdenv bison autoconf gnum4 noSysDirs;
    texinfo = texinfo49;
  });

  gfortran = gfortran45;

  gfortran40 = wrapGCC (gcc40.gcc.override {
    langFortran = true;
    langCC = false;
    inherit gmp mpfr;
  });

  gfortran41 = wrapGCC (gcc41.gcc.override {
    name = "gfortran";
    langFortran = true;
    langCC = false;
    langC = false;
    inherit gmp mpfr;
  });

  gfortran42 = wrapGCC (gcc42.gcc.override {
    name = "gfortran";
    langFortran = true;
    langCC = false;
    langC = false;
    inherit gmp mpfr;
  });

  gfortran43 = wrapGCC (gcc43.gcc.override {
    name = "gfortran";
    langFortran = true;
    langCC = false;
    langC = false;
    profiledCompiler = false;
  });

  gfortran44 = wrapGCC (gcc44.gcc.override {
    name = "gfortran";
    langFortran = true;
    langCC = false;
    langC = false;
    profiledCompiler = false;
  });

  gfortran45 = wrapGCC (gcc45_real.gcc.override {
    name = "gfortran";
    langFortran = true;
    langCC = false;
    langC = false;
    profiledCompiler = false;
  });

  gfortran46 = wrapGCC (gcc46_real.gcc.override {
    name = "gfortran";
    langFortran = true;
    langCC = false;
    langC = false;
    profiledCompiler = false;
  });

  gcj = gcj45;

  gcj44 = wrapGCC (gcc44.gcc.override {
    name = "gcj";
    langJava = true;
    langFortran = false;
    langCC = true;
    langC = false;
    profiledCompiler = false;
    inherit zip unzip zlib boehmgc gettext pkgconfig;
    inherit (gtkLibs) gtk;
    inherit (gnome) libart_lgpl;
    inherit (xlibs) libX11 libXt libSM libICE libXtst libXi libXrender
      libXrandr xproto renderproto xextproto inputproto randrproto;
  });

  gcj45 = wrapGCC (gcc45.gcc.override {
    name = "gcj";
    langJava = true;
    langFortran = false;
    langCC = true;
    langC = false;
    profiledCompiler = false;
    inherit zip unzip zlib boehmgc gettext pkgconfig perl;
    inherit (gtkLibs) gtk;
    inherit (gnome) libart_lgpl;
    inherit (xlibs) libX11 libXt libSM libICE libXtst libXi libXrender
      libXrandr xproto renderproto xextproto inputproto randrproto;
  });

  gcj46 = wrapGCC (gcc46.gcc.override {
    name = "gcj";
    langJava = true;
    langFortran = false;
    langCC = true;
    langC = false;
    profiledCompiler = false;
    inherit zip unzip zlib boehmgc gettext pkgconfig perl;
    inherit (gtkLibs) gtk;
    inherit (gnome) libart_lgpl;
    inherit (xlibs) libX11 libXt libSM libICE libXtst libXi libXrender
      libXrandr xproto renderproto xextproto inputproto randrproto;
  });

  gnat = gnat45;

  gnat44 = wrapGCC (gcc44.gcc.override {
    name = "gnat";
    langCC = false;
    langC = true;
    langAda = true;
    profiledCompiler = false;
    inherit gnatboot;
    # We can't use the ppl stuff, because we would have
    # libstdc++ problems.
    cloogppl = null;
    ppl = null;
  });

  gnat45 = wrapGCC (gcc45_real.gcc.override {
    name = "gnat";
    langCC = false;
    langC = true;
    langAda = true;
    profiledCompiler = false;
    inherit gnatboot;
    # We can't use the ppl stuff, because we would have
    # libstdc++ problems.
    cloogppl = null;
    ppl = null;
  });

  gnat46 = wrapGCC (gcc46_real.gcc.override {
    name = "gnat";
    langCC = false;
    langC = true;
    langAda = true;
    profiledCompiler = false;
    gnatboot = gnat45;
    # We can't use the ppl stuff, because we would have
    # libstdc++ problems.
    cloogppl = null;
    ppl = null;
    cloog = null;
  });

  gnatboot = wrapGCC (import ../development/compilers/gnatboot {
    inherit fetchurl stdenv;
  });

  gccgo = gccgo46;

  gccgo46 = wrapGCC (gcc46_real.gcc.override {
    name = "gccgo";
    langCC = true; #required for go
    langC = true;
    langGo = true;
  });

  ghdl = wrapGCC (import ../development/compilers/gcc-4.3 {
    inherit stdenv fetchurl texinfo gmp mpfr noSysDirs gnat;
    name = "ghdl";
    langVhdl = true;
    langCC = false;
    langC = false;
    profiledCompiler = false;
    enableMultilib = false;
  });

  # Not officially supported version for ghdl
  ghdl_gcc44 = lowPrio (wrapGCC (import ../development/compilers/gcc-4.4 {
    inherit stdenv fetchurl texinfo gmp mpfr noSysDirs gnat gettext which
      ppl cloogppl;
    name = "ghdl";
    langVhdl = true;
    langCC = false;
    langC = false;
    profiledCompiler = false;
    enableMultilib = false;
  }));

  gcl = builderDefsPackage ../development/compilers/gcl {
    inherit mpfr m4 binutils fetchcvs emacs zlib which
      gmp texinfo;
    inherit (xlibs) libX11 xproto inputproto libXi
      libXext xextproto libXt libXaw libXmu;
    inherit stdenv;
    texLive = texLiveAggregationFun {
      paths = [
        texLive texLiveExtra
      ];
    };
  };

  # GHC

  # GHC binaries are around for bootstrapping purposes

  # If we'd want to reactivate the 6.6 and 6.8 series of ghc, we'd
  # need to reenable an old binary such as this.
  /*
  ghc642Binary = lowPrio (import ../development/compilers/ghc/6.4.2-binary.nix {
    inherit fetchurl stdenv ncurses gmp;
    readline = if stdenv.system == "i686-linux" then readline4 else readline5;
    perl = perl58;
  });
  */

  ghc6101Binary = lowPrio (import ../development/compilers/ghc/6.10.1-binary.nix {
    inherit fetchurl stdenv perl ncurses gmp libedit;
  });

  ghc6102Binary = lowPrio (import ../development/compilers/ghc/6.10.2-binary.nix {
    inherit fetchurl stdenv perl ncurses gmp libedit;
  });

  ghc6121Binary = lowPrio (import ../development/compilers/ghc/6.12.1-binary.nix {
    inherit fetchurl stdenv perl ncurses gmp;
  });

  # For several compiler versions, we export a large set of Haskell-related
  # packages.

  # This should point to the current default version.
  haskellPackages = haskellPackages_ghc704;

  # NOTE (recurseIntoAttrs): After discussion, we originally decided to
  # enable it for all GHC versions. However, this is getting too much,
  # particularly in connection with Hydra builds for all these packages.
  # So we enable it for selected versions only.

  # Helper functions to abstract away from repetitive instantiations.
  haskellPackagesFun =
    ghcPath : ghcBinary : prefFun : profExplicit : profDefault : modifyPrio :
      import ./haskell-packages.nix {
        inherit pkgs newScope modifyPrio prefFun;
        enableLibraryProfiling =
          if profExplicit then profDefault
                          else getConfig [ "cabal" "libraryProfiling" ] profDefault;
        ghc = callPackage ghcPath { ghc = ghcBinary; };
      };

  # Currently active GHC versions.
  haskellPackages_ghc6104 =
    recurseIntoAttrs
      (haskellPackagesFun ../development/compilers/ghc/6.10.4.nix
        ghc6101Binary (x : x.ghc6104Prefs) false false lowPrio);

  haskellPackages_ghc6121 =
    haskellPackagesFun ../development/compilers/ghc/6.12.1.nix
      ghc6101Binary (x : x.ghc6121Prefs) false false lowPrio;

  haskellPackages_ghc6122 =
    haskellPackagesFun ../development/compilers/ghc/6.12.2.nix
      ghc6101Binary (x : x.ghc6122Prefs) false false lowPrio;

  haskellPackages_ghc6123 =
    recurseIntoAttrs
      (haskellPackagesFun ../development/compilers/ghc/6.12.3.nix
        ghc6101Binary (x : x.ghc6123Prefs) false false lowPrio);

  # Will never make it into a platform release, severe bugs; leave at lowPrio.
  haskellPackages_ghc701 =
    haskellPackagesFun ../development/compilers/ghc/7.0.1.nix
      ghc6101Binary (x : x.ghc701Prefs) false false lowPrio;

  haskellPackages_ghc702 =
    haskellPackagesFun ../development/compilers/ghc/7.0.2.nix
      ghc6101Binary (x : x.ghc702Prefs) false false lowPrio;

  haskellPackages_ghc703 =
    haskellPackagesFun ../development/compilers/ghc/7.0.3.nix
      ghc6101Binary (x : x.ghc703Prefs) false false lowPrio;

  # Current default version: 7.0.4
  # Note that the platform isn't officially released for ghc-7.0.4, but
  # it works without problems.

  # The following items are a bit convoluted, but they serve the
  # following purpose:
  #   - for the default version of GHC, both profiling and
  #     non-profiling versions should be built by Hydra --
  #     therefore, the _no_profiling and _profiling calls;
  #   - however, if a user just upgrades a profile, then the
  #     cabal/libraryProfiling setting should be respected; i.e.,
  #     the versions not matching the profiling config setting
  #     should have low priority -- therefore, the use of
  #     haskellDefaultVersionPrioFun;
  #   - it should be possible to select library versions that
  #     respect the config setting using the standard
  #     haskellPackages_ghc704 path -- therefore, the additional
  #     call in haskellPackages_ghc704, without recurseIntoAttrs,
  #     so that Hydra doesn't build these.
  haskellDefaultVersionPrioFun =
    profDefault :
    if getConfig [ "cabal" "libraryProfiling" ] false == profDefault
      then (x : x)
      else lowPrio;

  haskellPackages_ghc704_no_profiling =
    recurseIntoAttrs
      (haskellPackagesFun ../development/compilers/ghc/7.0.4.nix
        ghc6101Binary (x : x.ghc704Prefs) true false
        (haskellDefaultVersionPrioFun false));

  haskellPackages_ghc704_profiling =
    recurseIntoAttrs
      (haskellPackagesFun ../development/compilers/ghc/7.0.4.nix
        ghc6101Binary (x : x.ghc704Prefs) true true
        (haskellDefaultVersionPrioFun true));

  haskellPackages_ghc704 =
    haskellPackagesFun ../development/compilers/ghc/7.0.4.nix
      ghc6101Binary (x : x.ghc704Prefs) false false (x : x);

  haskellPackages_ghc721 =
    recurseIntoAttrs
      (haskellPackagesFun ../development/compilers/ghc/7.2.1.nix
        ghc6121Binary (x : x.ghc721Prefs) false false lowPrio);

  # Still a release candidate.
  haskellPackages_ghcHEAD =
    haskellPackagesFun ../development/compilers/ghc/head.nix
      ghc6121Binary (x : x.ghcHEADPrefs) false false lowPrio;

  haxeDist = import ../development/compilers/haxe {
    inherit fetchurl sourceFromHead stdenv lib ocaml zlib makeWrapper neko;
  };
  haxe = haxeDist.haxe;
  haxelib = haxeDist.haxelib;

  falcon = builderDefsPackage (import ../development/interpreters/falcon) {
    inherit cmake;
  };

  go = callPackage ../development/compilers/go { };

  gprolog = callPackage ../development/compilers/gprolog { };

  gwt = callPackage ../development/compilers/gwt {
    inherit (gtkLibs) glib gtk pango atk;
    libstdcpp5 = gcc33.gcc;
  };

  ikarus = callPackage ../development/compilers/ikarus { };

  #TODO add packages http://cvs.haskell.org/Hugs/downloads/2006-09/packages/ and test
  # commented out because it's using the new configuration style proposal which is unstable
  hugs = callPackage ../development/compilers/hugs { };

  path64 = callPackage ../development/compilers/path64 { };

  openjdkDarwin = callPackage ../development/compilers/openjdk-darwin { };

  openjdk = callPackage ../development/compilers/openjdk { };

  openjre = callPackage ../development/compilers/openjdk {
    jreOnly = true;
  };

  j2sdk14x = (
    assert system == "i686-linux";
    import ../development/compilers/jdk/default-1.4.nix {
      inherit fetchurl stdenv;
    });

  jdk5 = (
    assert system == "i686-linux" || system == "x86_64-linux";
    callPackage ../development/compilers/jdk/default-5.nix { });

  jdk       = if stdenv.isDarwin then openjdkDarwin else jdkdistro true  false;
  jre       = jdkdistro false false;

  jdkPlugin = jdkdistro true true;
  jrePlugin = jdkdistro false true;

  supportsJDK =
    system == "i686-linux" ||
    system == "x86_64-linux" ||
    system == "i686-cygwin" ||
    system == "powerpc-linux";

  jdkdistro = installjdk: pluginSupport:
       (assert supportsJDK;
    (if pluginSupport then appendToName "plugin" else x: x) (import ../development/compilers/jdk {
      inherit fetchurl stdenv unzip installjdk xlibs pluginSupport makeWrapper cabextract;
    }));

  jikes = callPackage ../development/compilers/jikes { };

  lazarus = builderDefsPackage (import ../development/compilers/fpc/lazarus.nix) {
    inherit makeWrapper;
    inherit (gtkLibs) gtk glib pango atk gdk_pixbuf;
    inherit (xlibs) libXi inputproto libX11 xproto libXext xextproto;
    fpc = fpc;
  };

  llvm = callPackage ../development/compilers/llvm { };

  # Works partially
  llvmSVN = callPackage ../development/compilers/llvm/svn-head.nix { };

  mitscheme = callPackage ../development/compilers/mit-scheme { };

  mlton = callPackage ../development/compilers/mlton { };

  mono = callPackage ../development/compilers/mono { };

  monoDLLFixer = callPackage ../build-support/mono-dll-fixer { };

  mozart = callPackage ../development/compilers/mozart { };

  neko = callPackage ../development/compilers/neko { };

  nasm = callPackage ../development/compilers/nasm { };

  ocaml = ocaml_3_11_1;

  ocaml_3_08_0 = callPackage ../development/compilers/ocaml/3.08.0.nix { };

  ocaml_3_10_0 = callPackage ../development/compilers/ocaml/3.10.0.nix { };

  ocaml_3_11_1 = callPackage ../development/compilers/ocaml/3.11.1.nix { };

  ocaml_3_12_0 = lowPrio (callPackage ../development/compilers/ocaml/3.12.0.nix { });

  mkOcamlPackages = ocaml: self: let callPackage = newScope self; in rec {
    inherit ocaml;

    camlp5_strict = callPackage ../development/tools/ocaml/camlp5 { };

    camlp5_transitional = callPackage ../development/tools/ocaml/camlp5 {
      transitional = true;
    };

    camlzip = callPackage ../development/ocaml-modules/camlzip { };

    camomile_0_8_2 = callPackage ../development/ocaml-modules/camomile/0.8.2.nix { };
    camomile = callPackage ../development/ocaml-modules/camomile { };

    cryptokit = callPackage ../development/ocaml-modules/cryptokit { };

    findlib = callPackage ../development/tools/ocaml/findlib { };

    gmetadom = callPackage ../development/ocaml-modules/gmetadom { };

    lablgtk = callPackage ../development/ocaml-modules/lablgtk {
      inherit (gnome) libgnomecanvas libglade gtksourceview;
    };

    lablgtkmathview = callPackage ../development/ocaml-modules/lablgtkmathview {
      gtkmathview = callPackage ../development/libraries/gtkmathview { };
    };

    menhir = callPackage ../development/ocaml-modules/menhir { };

    ocaml_batteries = callPackage ../development/ocaml-modules/batteries {
      camomile = camomile_0_8_2;
    };

    ocaml_cryptgps = callPackage ../development/ocaml-modules/cryptgps { };

    ocaml_expat = callPackage ../development/ocaml-modules/expat { };

    ocaml_http = callPackage ../development/ocaml-modules/http { };

    ocaml_lwt = callPackage ../development/ocaml-modules/lwt { };

    ocaml_mysql = callPackage ../development/ocaml-modules/mysql { };

    ocamlnet = callPackage ../development/ocaml-modules/ocamlnet { };

    ocaml_pcre = callPackage ../development/ocaml-modules/pcre {
      inherit pcre;
    };

    ocaml_react = callPackage ../development/ocaml-modules/react { };

    ocaml_sqlite3 = callPackage ../development/ocaml-modules/sqlite3 { };

    ocaml_ssl = callPackage ../development/ocaml-modules/ssl { };

    ounit = callPackage ../development/ocaml-modules/ounit { };

    ulex08 = callPackage ../development/ocaml-modules/ulex/0.8 {
      camlp5 = camlp5_transitional;
    };
  };

  ocamlPackages = recurseIntoAttrs ocamlPackages_3_11_1;
  ocamlPackages_3_10_0 = mkOcamlPackages ocaml_3_10_0 pkgs.ocamlPackages_3_10_0;
  ocamlPackages_3_11_1 = mkOcamlPackages ocaml_3_11_1 pkgs.ocamlPackages_3_11_1;
  ocamlPackages_3_12_0 = mkOcamlPackages ocaml_3_12_0 pkgs.ocamlPackages_3_12_0;

  opencxx = callPackage ../development/compilers/opencxx {
    gcc = gcc33;
  };

  qcmm = callPackage ../development/compilers/qcmm {
    lua   = lua4;
    ocaml = ocaml_3_08_0;
  };

  roadsend = callPackage ../development/compilers/roadsend { };

  # TODO: the corresponding nix file is missing
  # rust = pkgsi686Linux.callPackage ../development/compilers/rust {};

  sbcl = builderDefsPackage (import ../development/compilers/sbcl) {
    inherit makeWrapper clisp;
  };

  scala = callPackage ../development/compilers/scala { };

  stalin = callPackage ../development/compilers/stalin { };

  strategoPackages = strategoPackages018;

  strategoPackages016 = callPackage ../development/compilers/strategoxt/0.16.nix {
    stdenv = overrideInStdenv stdenv [gnumake380];
  };

  strategoPackages017 = callPackage ../development/compilers/strategoxt/0.17.nix {
    readline = readline5;
  };

  strategoPackages018 = callPackage ../development/compilers/strategoxt/0.18.nix {
    readline = readline5;
  };

  metaBuildEnv = callPackage ../development/compilers/meta-environment/meta-build-env { };

  swiProlog = callPackage ../development/compilers/swi-prolog { };

  tinycc = callPackage ../development/compilers/tinycc { };

  urweb = callPackage ../development/compilers/urweb { };

  vala = callPackage ../development/compilers/vala { };

  visualcpp = callPackage ../development/compilers/visual-c++ { };

  vs90wrapper = callPackage ../development/compilers/vs90wrapper { };

  webdsl = callPackage ../development/compilers/webdsl { };

  win32hello = callPackage ../development/compilers/visual-c++/test { };

  wrapGCCWith = gccWrapper: glibc: baseGCC: gccWrapper {
    nativeTools = stdenv ? gcc && stdenv.gcc.nativeTools;
    nativeLibc = stdenv ? gcc && stdenv.gcc.nativeLibc;
    nativePrefix = if stdenv ? gcc then stdenv.gcc.nativePrefix else "";
    gcc = baseGCC;
    libc = glibc;
    shell = bash;
    inherit stdenv binutils coreutils zlib;
  };

  wrapGCC = wrapGCCWith (import ../build-support/gcc-wrapper) glibc;

  wrapGCCCross =
    {gcc, libc, binutils, cross, shell ? "", name ? "gcc-cross-wrapper"}:

    forceBuildDrv (import ../build-support/gcc-cross-wrapper {
      nativeTools = false;
      nativeLibc = false;
      noLibc = (libc == null);
      inherit stdenv gcc binutils libc shell name cross;
    });

  # FIXME: This is a specific hack for GCC-UPC.  Eventually, we may
  # want to merge `gcc-upc-wrapper' and `gcc-wrapper'.
  wrapGCCUPC = baseGCC: import ../build-support/gcc-upc-wrapper {
    nativeTools = stdenv ? gcc && stdenv.gcc.nativeTools;
    nativeLibc = stdenv ? gcc && stdenv.gcc.nativeLibc;
    gcc = baseGCC;
    libc = glibc;
    inherit stdenv binutils;
  };

  # prolog
  yap = callPackage ../development/compilers/yap { };

  yasm = callPackage ../development/compilers/yasm { };

  ### DEVELOPMENT / INTERPRETERS

  acl2 = builderDefsPackage ../development/interpreters/acl2 {
    inherit sbcl;
  };

  angelscript = callPackage ../development/interpreters/angelscript {};

  clisp = callPackage ../development/interpreters/clisp { };

  # compatibility issues in 2.47 - at list 2.44.1 is known good
  # for sbcl bootstrap
  clisp_2_44_1 = callPackage ../development/interpreters/clisp/2.44.1.nix {
    libsigsegv = libsigsegv_25;  };

  erlang = callPackage ../development/interpreters/erlang { };

  erlangR13B = callPackage ../development/interpreters/erlang/R13B.nix { };

  groovy = callPackage ../development/interpreters/groovy { };

  guile_1_8 = callPackage ../development/interpreters/guile/1.8.nix { };

  guile_2_0 = callPackage ../development/interpreters/guile { };

  guile = guile_2_0;

  io = builderDefsPackage (import ../development/interpreters/io) {
    inherit sqlite zlib gmp libffi cairo ncurses freetype mesa
      libpng libtiff libjpeg readline libsndfile libxml2
      freeglut e2fsprogs libsamplerate pcre libevent libedit;
  };

  j = callPackage ../development/interpreters/j {};

  kaffe = callPackage ../development/interpreters/kaffe { };

  kona = callPackage ../development/interpreters/kona {};

  lua4 = callPackage ../development/interpreters/lua-4 { };

  lua5 = callPackage ../development/interpreters/lua-5 { };

  lua5_0 = callPackage ../development/interpreters/lua-5/5.0.3.nix { };

  maude = callPackage ../development/interpreters/maude { };

  octave = callPackage ../development/interpreters/octave {
    # Needed because later gm versions require an initialization the actual octave is not
    # doing.
    # http://www-old.cae.wisc.edu/pipermail/octave-maintainers/2010-February/015295.html
    graphicsmagick = graphicsmagick137;
  };

  # mercurial (hg) bleeding edge version
  octaveHG = callPackage ../development/interpreters/octave/hg.nix { };

  perl58 = callPackage ../development/interpreters/perl-5.8 {
    impureLibcPath = if stdenv.isLinux then null else "/usr";
  };

  perl510 = callPackage ../development/interpreters/perl-5.10 {
    fetchurl = fetchurlBoot;
  };

  perl = if system != "i686-cygwin" then perl510 else sysPerl;

  php = php5_3;

  php5_2 = makeOverridable (import ../development/interpreters/php/5.2.nix) {
    inherit
      stdenv fetchurl lib composableDerivation autoconf automake
      flex bison apacheHttpd mysql libxml2 readline
      zlib curl gd postgresql openssl pkgconfig sqlite getConfig libiconv libjpeg libpng;
  };

  php5_3 = makeOverridable (import ../development/interpreters/php/5.3.nix) {
    inherit
      stdenv fetchurl lib composableDerivation autoconf automake
      flex bison apacheHttpd mysql libxml2 readline
      zlib curl gd postgresql openssl pkgconfig sqlite getConfig libiconv libjpeg libpng;
  };

  php_apc = callPackage ../development/libraries/php-apc { };

  php_xcache = callPackage ../development/libraries/php-xcache { };

  phpXdebug = callPackage ../development/interpreters/php-xdebug { };

  picolisp = callPackage ../development/interpreters/picolisp {};

  pltScheme = builderDefsPackage (import ../development/interpreters/plt-scheme) {
    inherit cairo fontconfig freetype libjpeg libpng openssl
      perl mesa zlib which;
    inherit (xorg) libX11 libXaw libXft libXrender libICE xproto
      renderproto pixman libSM libxcb libXext xextproto libXmu
      libXt;
  };

  polyml = callPackage ../development/compilers/polyml { };

  pure = callPackage ../development/interpreters/pure {};

  python = python27;

  python26 = callPackage ../development/interpreters/python/2.6 { };

  python27 = callPackage ../development/interpreters/python/2.7 { };

  python3 = callPackage ../development/interpreters/python/3.1 {
    arch = if stdenv.isDarwin then pkgs.darwinArchUtility else null;
    sw_vers = if stdenv.isDarwin then pkgs.darwinSwVersUtility else null;
  };

  python32 = callPackage ../development/interpreters/python/3.2 {
    arch = if stdenv.isDarwin then pkgs.darwinArchUtility else null;
    sw_vers = if stdenv.isDarwin then pkgs.darwinSwVersUtility else null;
  };

  pythonFull = callPackage ../development/interpreters/python/wrapper.nix {
    extraLibs = lib.attrValues python.modules;
  };

  pyrex = pyrex095;

  pyrex095 = callPackage ../development/interpreters/pyrex/0.9.5.nix { };

  pyrex096 = callPackage ../development/interpreters/pyrex/0.9.6.nix { };

  qi = callPackage ../development/compilers/qi { };

  racket = callPackage ../development/interpreters/racket {
    inherit (gtkLibs) pango glib gtk;
  };

  ruby18 = callPackage ../development/interpreters/ruby { };
  #ruby19 = import ../development/interpreters/ruby/ruby-19.nix { inherit ruby18 fetchurl; };
  ruby = ruby18;

  rubyLibs = recurseIntoAttrs (callPackage ../development/interpreters/ruby/libs.nix { });

  rake = callPackage ../development/ruby-modules/rake { };

  rubySqlite3 = callPackage ../development/ruby-modules/sqlite3 { };

  rLang = callPackage ../development/interpreters/r-lang {
    withBioconductor = getConfig ["rLang" "withBioconductor"] false;
  };

  rubygemsFun = ruby: builderDefsPackage (import ../development/interpreters/ruby/rubygems.nix) {
    inherit ruby makeWrapper;
  };
  rubygems = rubygemsFun ruby;

  rq = callPackage ../applications/networking/cluster/rq { };

  scsh = callPackage ../development/interpreters/scsh { };

  spidermonkey = callPackage ../development/interpreters/spidermonkey { };
  spidermonkey_1_8_0rc1 = callPackage ../development/interpreters/spidermonkey/1.8.0-rc1.nix { };

  sysPerl = callPackage ../development/interpreters/sys-perl { };

  tcl = callPackage ../development/interpreters/tcl { };

  xulrunnerWrapper = {application, launcher}:
    import ../development/interpreters/xulrunner/wrapper {
      inherit stdenv application launcher xulrunner;
    };

  xulrunner = pkgs.firefoxPkgs.xulrunner;

  ### DEVELOPMENT / MISC

  avrgcclibc = callPackage ../development/misc/avr-gcc-with-avr-libc {};

  avr8burnomat = callPackage ../development/misc/avr8-burn-omat { };

  /*
  toolbus = callPackage ../development/interpreters/toolbus { };
  */

  sourceFromHead = import ../build-support/source-from-head-fun.nix {
    inherit getConfig;
  };

  ecj = callPackage ../development/eclipse/ecj { };

  ecjDarwin = ecj.override { gcj = openjdkDarwin; ant = antDarwin; };

  jdtsdk = callPackage ../development/eclipse/jdt-sdk { };

  jruby116 = callPackage ../development/interpreters/jruby { };

  guileCairo = callPackage ../development/guile-modules/guile-cairo { };

  guileGnome = callPackage ../development/guile-modules/guile-gnome {
    gconf = gnome.GConf;
    inherit (gnome) glib gnomevfs gtk libglade libgnome libgnomecanvas
      libgnomeui pango;
  };

  guile_lib = callPackage ../development/guile-modules/guile-lib { };

  guile_ncurses = callPackage ../development/guile-modules/guile-ncurses { };

  windowssdk = (
    import ../development/misc/windows-sdk {
      inherit fetchurl stdenv cabextract;
    });


  ### DEVELOPMENT / TOOLS


  antlr = callPackage ../development/tools/parsing/antlr/2.7.7.nix { };

  antlr3 = callPackage ../development/tools/parsing/antlr { };

  antDarwin = apacheAnt.override rec { jdk = openjdkDarwin; name = "ant-" + jdk.name; } ;

  ant = apacheAnt;

  apacheAnt = callPackage ../development/tools/build-managers/apache-ant {
    name = "ant-" + jdk.name;
  };

  apacheAnt14 = callPackage ../development/tools/build-managers/apache-ant {
    jdk = j2sdk14x;
    name = "ant-" + j2sdk14x.name;
  };

  apacheAntGcj = callPackage ../development/tools/build-managers/apache-ant/from-source.nix {  # must be either pre-built or built with GCJ *alone*
    gcj = gcj.gcc; # use the raw GCJ, which has ${gcj}/lib/jvm
  };

  autobuild = callPackage ../development/tools/misc/autobuild { };

  autoconf = callPackage ../development/tools/misc/autoconf { };

  autoconf213 = callPackage ../development/tools/misc/autoconf/2.13.nix { };

  automake = automake111x;

  automake17x = callPackage ../development/tools/misc/automake/automake-1.7.x.nix { };

  automake19x = callPackage ../development/tools/misc/automake/automake-1.9.x.nix { };

  automake110x = callPackage ../development/tools/misc/automake/automake-1.10.x.nix { };

  automake111x = callPackage ../development/tools/misc/automake/automake-1.11.x.nix {
    doCheck = !stdenv.isArm && !stdenv.isCygwin
      # Some of the parallel tests seem to hang on `i386-pc-solaris2.11'.
      && stdenv.system != "i386-sunos";
  };

  automoc4 = callPackage ../development/tools/misc/automoc4 { };

  avrdude = callPackage ../development/tools/misc/avrdude { };

  bam = callPackage ../development/tools/build-managers/bam {};

  binutils = callPackage ../development/tools/misc/binutils {
    inherit noSysDirs;
  };

  binutils_gold = callPackage ../development/tools/misc/binutils {
    inherit noSysDirs;
    gold = true;
  };

  binutilsCross = forceBuildDrv (import ../development/tools/misc/binutils {
    inherit stdenv fetchurl zlib;
    noSysDirs = true;
    cross = assert crossSystem != null; crossSystem;
  });

  bison = bison24;

  bison1875 = callPackage ../development/tools/parsing/bison/bison-1.875.nix { };

  bison23 = callPackage ../development/tools/parsing/bison/bison-2.3.nix { };

  bison24 = callPackage ../development/tools/parsing/bison/bison-2.4.nix { };

  bison25 = callPackage ../development/tools/parsing/bison/bison-2.5.nix { };

  buildbot = callPackage ../development/tools/build-managers/buildbot {
    inherit (pythonPackages) twisted;
  };

  byacc = callPackage ../development/tools/parsing/byacc { };

  ccache = callPackage ../development/tools/misc/ccache { };

  complexity = callPackage ../development/tools/misc/complexity { };

  ctags = callPackage ../development/tools/misc/ctags { };

  ctagsWrapped = import ../development/tools/misc/ctags/wrapped.nix {
    inherit pkgs ctags writeScriptBin;
  };

  cmake = callPackage ../development/tools/build-managers/cmake { };

  cmakeCurses = cmake.override { useNcurses = true; };

  cmakeWithGui = cmakeCurses.override { useQt4 = true; };

  coccinelle = callPackage ../development/tools/misc/coccinelle { };

  cppi = callPackage ../development/tools/misc/cppi { };

  cproto = callPackage ../development/tools/misc/cproto { };

  cflow = callPackage ../development/tools/misc/cflow { };

  cscope = callPackage ../development/tools/misc/cscope { };

  csslint = callPackage ../development/web/csslint { };

  dejagnu = callPackage ../development/tools/misc/dejagnu { };

  ddd = callPackage ../development/tools/misc/ddd { };

  distcc = callPackage ../development/tools/misc/distcc { };

  docutils = builderDefsPackage (import ../development/tools/documentation/docutils) {
    inherit python pil makeWrapper;
  };

  doxygen = lowPrio (callPackage ../development/tools/documentation/doxygen {
    qt = null;
  });

  doxygen_gui = doxygen.override {
    qt = qt4;
  };

  eggdbus = callPackage ../development/tools/misc/eggdbus { };

  elfutils = callPackage ../development/tools/misc/elfutils { };

  epm = callPackage ../development/tools/misc/epm { };

  emma = callPackage ../development/tools/analysis/emma { };

  findbugs = callPackage ../development/tools/analysis/findbugs { };

  pmd = callPackage ../development/tools/analysis/pmd { };

  jdepend = callPackage ../development/tools/analysis/jdepend { };

  checkstyle = callPackage ../development/tools/analysis/checkstyle { };

  flex = flex2535;

  flex2535 = callPackage ../development/tools/parsing/flex/flex-2.5.35.nix { };

  flex2534 = callPackage ../development/tools/parsing/flex/flex-2.5.34.nix { };

  flex2533 = callPackage ../development/tools/parsing/flex/flex-2.5.33.nix { };

  # Note: 2.5.4a is much older than 2.5.35 but happens first when sorting
  # alphabetically, hence the low priority.
  flex254a = lowPrio (import ../development/tools/parsing/flex/flex-2.5.4a.nix {
    inherit fetchurl stdenv yacc;
  });

  m4 = gnum4;

  global = callPackage ../development/tools/misc/global { };

  gnum4 = callPackage ../development/tools/misc/gnum4 { };

  gnumake = callPackage ../development/tools/build-managers/gnumake { };

  gnumake380 = callPackage ../development/tools/build-managers/gnumake-3.80 { };
  gnumake381 = callPackage ../development/tools/build-managers/gnumake/3.81.nix { };

  gradle = callPackage ../development/tools/build-managers/gradle { };

  gperf = callPackage ../development/tools/misc/gperf { };

  gtkdialog = callPackage ../development/tools/misc/gtkdialog { };

  guileLint = callPackage ../development/tools/guile/guile-lint { };

  gwrap = callPackage ../development/tools/guile/g-wrap { };

  help2man = callPackage ../development/tools/misc/help2man {
    inherit (perlPackages) LocaleGettext;
  };

  iconnamingutils = callPackage ../development/tools/misc/icon-naming-utils {
    inherit (perlPackages) XMLSimple;
  };

  indent = callPackage ../development/tools/misc/indent { };

  inotifyTools = callPackage ../development/tools/misc/inotify-tools { };

  intelgen4asm = callPackage ../development/misc/intelgen4asm { };

  ired = callPackage ../development/tools/analysis/radare/ired.nix { };

  jam = callPackage ../development/tools/build-managers/jam { };

  jikespg = callPackage ../development/tools/parsing/jikespg { };

  lcov = callPackage ../development/tools/analysis/lcov { };

  libtool = libtool_2;

  libtool_1_5 = callPackage ../development/tools/misc/libtool { };

  libtool_2 = callPackage ../development/tools/misc/libtool/libtool2.nix { };

  lsof = callPackage ../development/tools/misc/lsof { };

  ltrace = callPackage ../development/tools/misc/ltrace { };

  mig = callPackage ../os-specific/gnu/mig
    (if stdenv.isLinux
     then {
       # Build natively, but force use of a 32-bit environment because we're
       # targeting `i586-pc-gnu'.
       stdenv = (import ../stdenv {
         system = "i686-linux";
         stdenvType = "i686-linux";
         allPackages = args:
           import ./all-packages.nix ({ inherit config; } // args);
         inherit platform;
       }).stdenv;
     }
     else { });

  mk = callPackage ../development/tools/build-managers/mk { };

  noweb = callPackage ../development/tools/literate-programming/noweb { };

  omake = callPackage ../development/tools/ocaml/omake { };


  openocd = callPackage ../development/tools/misc/openocd { };

  oprofile = import ../development/tools/profiling/oprofile {
    inherit fetchurl stdenv binutils popt makeWrapper gawk which gnugrep zlib;

    # Optional build inputs for the (useless) GUI.
    /*
    qt = qt3;
    inherit (xlibs) libX11 libXext;
    inherit libpng;
     */
  };

  patchelf = callPackage ../development/tools/misc/patchelf { };

  patchelf06 = callPackage ../development/tools/misc/patchelf/0.6.nix { };

  peg = callPackage ../development/tools/parsing/peg { };

  pmccabe = callPackage ../development/tools/misc/pmccabe { };

  /* Make pkgconfig always return a buildDrv, never a proper hostDrv,
     because most usage of pkgconfig as buildInput (inheritance of
     pre-cross nixpkgs) means using it using as buildNativeInput
     cross_renaming: we should make all programs use pkgconfig as
     buildNativeInput after the renaming.
     */
  pkgconfig = forceBuildDrv (callPackage ../development/tools/misc/pkgconfig { });

  radare = callPackage ../development/tools/analysis/radare {
    inherit (gnome) vte;
    lua = lua5;
    useX11 = getConfig ["radare" "useX11"] false;
    pythonBindings = getConfig ["radare" "pythonBindings"] false;
    rubyBindings = getConfig ["radare" "rubyBindings"] false;
    luaBindings = getConfig ["radare" "luaBindings"] false;
  };

  ragel = callPackage ../development/tools/parsing/ragel { };

  remake = callPackage ../development/tools/build-managers/remake { };

  # couldn't find the source yet
  seleniumRCBin = callPackage ../development/tools/selenium/remote-control {
    jre = jdk;
  };

  scons = callPackage ../development/tools/build-managers/scons { };

  simpleBuildTool = callPackage ../development/tools/build-managers/simple-build-tool { };

  sloccount = callPackage ../development/tools/misc/sloccount { };

  sparse = callPackage ../development/tools/analysis/sparse { };

  spin = callPackage ../development/tools/analysis/spin { };

  splint = callPackage ../development/tools/analysis/splint { };

  strace = callPackage ../development/tools/misc/strace { };

  swig = callPackage ../development/tools/misc/swig { };

  swigWithJava = swig;

  swftools = callPackage ../tools/video/swftools { };

  texinfo49 = callPackage ../development/tools/misc/texinfo/4.9.nix { };

  texinfo = callPackage ../development/tools/misc/texinfo { };

  texi2html = callPackage ../development/tools/misc/texi2html { };

  uisp = callPackage ../development/tools/misc/uisp { };

  gdb = callPackage ../development/tools/misc/gdb {
    readline = readline5;
  };

  gdbCross = callPackage ../development/tools/misc/gdb {
    readline = readline5;
    target = crossSystem;
  };

  valgrind = callPackage ../development/tools/analysis/valgrind { };

  valkyrie = callPackage ../development/tools/analysis/valkyrie { };

  xxdiff = builderDefsPackage (import ../development/tools/misc/xxdiff/3.2.nix) {
    qt = qt3;
    inherit pkgconfig makeWrapper bison python flex;
    inherit (xlibs) libXext libX11;
  };

  yacc = bison;

  yodl = callPackage ../development/tools/misc/yodl { };


  ### DEVELOPMENT / LIBRARIES


  a52dec = callPackage ../development/libraries/a52dec { };

  aalib = callPackage ../development/libraries/aalib { };

  acl = callPackage ../development/libraries/acl { };

  adns = callPackage ../development/libraries/adns { };

  afflib = callPackage ../development/libraries/afflib {};

  agg = callPackage ../development/libraries/agg { };

  allegro = callPackage ../development/libraries/allegro {};

  amrnb = callPackage ../development/libraries/amrnb { };

  amrwb = callPackage ../development/libraries/amrwb { };

  apr = callPackage ../development/libraries/apr { };

  aprutil = callPackage ../development/libraries/apr-util {
    bdbSupport = true;
  };

  asio = callPackage ../development/libraries/asio { };

  aspell = callPackage ../development/libraries/aspell { };

  aspellDicts = recurseIntoAttrs (import ../development/libraries/aspell/dictionaries.nix {
    inherit fetchurl stdenv aspell which;
  });

  aterm = aterm25;

  aterm25 = callPackage ../development/libraries/aterm/2.5.nix { };

  aterm28 = lowPrio (callPackage ../development/libraries/aterm/2.8.nix { });

  attica = callPackage ../development/libraries/attica { };

  attr = callPackage ../development/libraries/attr { };

  aubio = callPackage ../development/libraries/aubio { };

  axis = callPackage ../development/libraries/axis { };

  babl = callPackage ../development/libraries/babl { };

  beecrypt = callPackage ../development/libraries/beecrypt { };

  boehmgc = callPackage ../development/libraries/boehm-gc { };

  boolstuff = callPackage ../development/libraries/boolstuff { };

  boost142 = callPackage ../development/libraries/boost/1.42.nix { };
  boost144 = callPackage ../development/libraries/boost/1.44.nix { };
  boost146 = callPackage ../development/libraries/boost/1.46.nix { };
  boost147 = callPackage ../development/libraries/boost/1.47.nix { };
  # 1.47.0 doesn't compile on Darwin. The issue is probably trivial to
  # fix, but no-one has done it yet.
  boost = if stdenv.isDarwin then boost146 else boost147;

  # A Boost build with all library variants enabled.  Very large (about 250 MB).
  boostFull = appendToName "full" (boost.override {
    enableDebug = true;
    enableSingleThreaded = true;
    enableStatic = true;
  });

  botan = callPackage ../development/libraries/botan { };

  box2d = callPackage ../development/libraries/box2d { };
  box2d_2_0_1 = callPackage ../development/libraries/box2d/2.0.1.nix { };

  buddy = callPackage ../development/libraries/buddy { };

  cairo = callPackage ../development/libraries/cairo { };

  cairomm = callPackage ../development/libraries/cairomm { };

  scmccid = callPackage ../development/libraries/scmccid { };

  ccrtp = callPackage ../development/libraries/ccrtp { };
  ccrtp_1_8 = callPackage ../development/libraries/ccrtp/1.8.nix { };

  celt = callPackage ../development/libraries/celt {};
  celt_0_7 = callPackage ../development/libraries/celt/0.7.nix {};

  cgui = callPackage ../development/libraries/cgui {};

  check = callPackage ../development/libraries/check { };

  chipmunk = builderDefsPackage (import ../development/libraries/chipmunk) {
    inherit cmake freeglut mesa;
    inherit (xlibs) libX11 xproto inputproto libXi libXmu;
  };

  chmlib = callPackage ../development/libraries/chmlib { };

  cil = callPackage ../development/libraries/cil { };

  cilaterm = callPackage ../development/libraries/cil-aterm {
    stdenv = overrideInStdenv stdenv [gnumake380];
  };

  clanlib = callPackage ../development/libraries/clanlib { };

  clapack = callPackage ../development/libraries/clapack {
  };

  classads = callPackage ../development/libraries/classads { };

  classpath = callPackage ../development/libraries/java/classpath {
    javac = gcj;
    jvm = gcj;
    gconf = gnome.GConf;
  };

  clearsilver = callPackage ../development/libraries/clearsilver { };

  cln = callPackage ../development/libraries/cln { };

  clppcre = builderDefsPackage (import ../development/libraries/cl-ppcre) {
  };

  clucene_core = callPackage ../development/libraries/clucene-core { };

  cluceneCore = clucene_core; # !!! remove this

  clutter = callPackage ../development/libraries/clutter {
    inherit (gnome) glib pango gtk;
  };

  clutter_gtk = callPackage ../development/libraries/clutter-gtk {
    inherit (gnome) gtk;
  };

  cminpack = callPackage ../development/libraries/cminpack { };

  coin3d = callPackage ../development/libraries/coin3d { };

  commoncpp2 = callPackage ../development/libraries/commoncpp2 { };

  confuse = callPackage ../development/libraries/confuse { };

  consolekit = callPackage ../development/libraries/consolekit { };

  coredumper = callPackage ../development/libraries/coredumper { };

  ctl = callPackage ../development/libraries/ctl { };

  cppunit = callPackage ../development/libraries/cppunit { };
  cppunit_1_10 = callPackage ../development/libraries/cppunit/1.10.nix { };

  cracklib = callPackage ../development/libraries/cracklib { };

  cryptopp = callPackage ../development/libraries/crypto++ { };

  cyrus_sasl = callPackage ../development/libraries/cyrus-sasl { };

  db4 = db45;

  db44 = callPackage ../development/libraries/db4/db4-4.4.nix { };

  db45 = callPackage ../development/libraries/db4/db4-4.5.nix { };

  db47 = callPackage ../development/libraries/db4/db4-4.7.nix { };

  db48 = callPackage ../development/libraries/db4/db4-4.8.nix { };

  dbus = callPackage ../development/libraries/dbus {
    useX11 = true;
  };

  dbus_glib = makeOverridable (import ../development/libraries/dbus-glib) {
    inherit fetchurl stdenv pkgconfig gettext dbus expat glib libiconv;
  };

  dbus_java = callPackage ../development/libraries/java/dbus-java { };

  dclib = callPackage ../development/libraries/dclib { };

  directfb = callPackage ../development/libraries/directfb { };

  dotconf = callPackage ../development/libraries/dotconf { };

  dssi = callPackage ../development/libraries/dssi {};

  dragonegg = callPackage ../development/compilers/llvm/dragonegg.nix {
    stdenv = overrideGCC stdenv gcc45;
  };

  eigen = callPackage ../development/libraries/eigen {};

  enchant = callPackage ../development/libraries/enchant {
    inherit (gnome) glib;
  };

  enet = callPackage ../development/libraries/enet { };

  enginepkcs11 = callPackage ../development/libraries/enginepkcs11 { };

  esdl = callPackage ../development/libraries/esdl { };

  exiv2 = callPackage ../development/libraries/exiv2 { };

  expat = callPackage ../development/libraries/expat { };

  extremetuxracer = builderDefsPackage (import ../games/extremetuxracer) {
    inherit mesa tcl freeglut SDL SDL_mixer pkgconfig
      libpng gettext intltool;
    inherit (xlibs) libX11 xproto libXi inputproto
      libXmu libXext xextproto libXt libSM libICE;
  };

  eventlog = callPackage ../development/libraries/eventlog { };

  facile = callPackage ../development/libraries/facile { };

  faac = callPackage ../development/libraries/faac { };

  faad2 = callPackage ../development/libraries/faad2 { };

  farsight2 = callPackage ../development/libraries/farsight2 {
    inherit (gnome) glib;
    inherit (gst_all) gstreamer gstPluginsBase gst_python;
  };

  fcgi = callPackage ../development/libraries/fcgi { };

  ffmpeg = callPackage ../development/libraries/ffmpeg {
    vpxSupport = if !stdenv.isMips then true else false;
  };

  ffmpeg_0_6_90 = callPackage ../development/libraries/ffmpeg/0.6.90.nix {
    vpxSupport = if !stdenv.isMips then true else false;
  };

  fftw = callPackage ../development/libraries/fftw {
    singlePrecision = false;
  };

  fftwSinglePrec = callPackage ../development/libraries/fftw {
    singlePrecision = true;
  };

  flann = callPackage ../development/libraries/flann { };

  flite = callPackage ../development/libraries/flite { };

  fltk11 = callPackage ../development/libraries/fltk/fltk11.nix { };

  fltk20 = callPackage ../development/libraries/fltk { };

  fmod = callPackage ../development/libraries/fmod { };

  freeimage = callPackage ../development/libraries/freeimage { };

  freetts = callPackage ../development/libraries/freetts { };

  cfitsio = callPackage ../development/libraries/cfitsio { };

  fontconfig = callPackage ../development/libraries/fontconfig { };

  makeFontsConf = let fontconfig_ = fontconfig; in {fontconfig ? fontconfig_, fontDirectories}:
    import ../development/libraries/fontconfig/make-fonts-conf.nix {
      inherit runCommand libxslt fontconfig fontDirectories;
    };

  freealut = callPackage ../development/libraries/freealut { };

  freeglut = callPackage ../development/libraries/freeglut { };

  freetype = callPackage ../development/libraries/freetype { };

  fribidi = callPackage ../development/libraries/fribidi { };

  funambol = callPackage ../development/libraries/funambol { };

  fam = gamin;

  gamin = callPackage ../development/libraries/gamin { };

  gav = callPackage ../games/gav {
    stdenv = overrideGCC stdenv gcc41;
  };

  gdome2 = callPackage ../development/libraries/gdome2 {
    inherit (gnome) gtkdoc;
  };

  gdbm = callPackage ../development/libraries/gdbm { };

  gegl = callPackage ../development/libraries/gegl {
    #  avocodec avformat librsvg
    inherit (gtkLibs) pango glib gtk;
  };

  geoclue = callPackage ../development/libraries/geoclue {};

  geoip = builderDefsPackage ../development/libraries/geoip {
    inherit zlib;
  };

  geoipjava = callPackage ../development/libraries/java/geoipjava { };

  geos = callPackage ../development/libraries/geos { };

  gettext = gettext_0_18;

  gettext_0_17 = callPackage ../development/libraries/gettext/0.17.nix { };
  gettext_0_18 = callPackage ../development/libraries/gettext { };

  gd = callPackage ../development/libraries/gd { };

  gdal = callPackage ../development/libraries/gdal { };

  ggz_base_libs = callPackage ../development/libraries/ggz_base_libs {};

  giblib = callPackage ../development/libraries/giblib { };

  glew = callPackage ../development/libraries/glew { };

  glfw = callPackage ../development/libraries/glfw { };

  glibc = glibc213;

  glibc25 = callPackage ../development/libraries/glibc-2.5 {
    kernelHeaders = linuxHeaders_2_6_28;
    installLocales = false;
  };

  glibc27 = callPackage ../development/libraries/glibc-2.7 {
    kernelHeaders = linuxHeaders;
    #installLocales = false;
  };

  glibc29 = callPackage ../development/libraries/glibc-2.9 {
    kernelHeaders = linuxHeaders;
    installLocales = getConfig [ "glibc" "locales" ] false;
  };

  glibc29Cross = forceBuildDrv (makeOverridable (import ../development/libraries/glibc-2.9) {
    inherit stdenv fetchurl;
    gccCross = gccCrossStageStatic;
    kernelHeaders = linuxHeadersCross;
    installLocales = getConfig [ "glibc" "locales" ] false;
  });

  glibc213 = (callPackage ../development/libraries/glibc-2.13 {
    kernelHeaders = linuxHeaders;
    installLocales = getConfig [ "glibc" "locales" ] false;
    machHeaders = null;
    hurdHeaders = null;
    gccCross = null;
  }) // (if crossSystem != null then { hostDrv = glibc213Cross; } else {});

  glibc213Cross = forceBuildDrv (makeOverridable (import ../development/libraries/glibc-2.13)
    (let crossGNU = (crossSystem != null && crossSystem.config == "i586-pc-gnu");
     in ({
       inherit stdenv fetchurl;
       gccCross = gccCrossStageStatic;
       kernelHeaders = if crossGNU then hurdHeaders else linuxHeadersCross;
       installLocales = getConfig [ "glibc" "locales" ] false;
     }

     //

     (if crossGNU
      then { inherit machHeaders hurdHeaders mig fetchgit; }
      else { }))));

  glibcCross = glibc213Cross;

  # We can choose:
  libcCrossChooser = name : if (name == "glibc") then glibcCross
    else if (name == "uclibc") then uclibcCross
    else if (name == "msvcrt") then windows.mingw_headers3
    else throw "Unknown libc";

  libcCross = assert crossSystem != null; libcCrossChooser crossSystem.libc;

  eglibc = callPackage ../development/libraries/eglibc {
    kernelHeaders = linuxHeaders;
    installLocales = getConfig [ "glibc" "locales" ] false;
  };

  glibcLocales = callPackage ../development/libraries/glibc-2.13/locales.nix { };

  glibcInfo = callPackage ../development/libraries/glibc-2.13/info.nix { };

  glibc_multi =
      runCommand "${glibc.name}-multi"
        { glibc64 = glibc;
          glibc32 = (import ./all-packages.nix {system = "i686-linux";}).glibc;
        }
        ''
          ensureDir $out
          ln -s $glibc64/* $out/

          rm $out/lib $out/lib64
          ensureDir $out/lib
          ln -s $glibc64/lib/* $out/lib
          ln -s $glibc32/lib $out/lib/32
          ln -s lib $out/lib64

          rm $out/include
          cp -rs $glibc32/include $out
          chmod -R u+w $out/include
          cp -rsf $glibc64/include $out
        '' # */
        ;

  glpk = callPackage ../development/libraries/glpk { };

  gmime = callPackage ../development/libraries/gmime { };

  gmm = callPackage ../development/libraries/gmm { };

  gmp =
    if stdenv.system == "i686-darwin" then
      # GMP 4.3.2 is broken on Darwin, so use 4.3.1.
      makeOverridable (import ../development/libraries/gmp/4.3.1.nix) {
        inherit stdenv fetchurl m4;
        cxx = false;
      }
    else
      # We temporarily leave gmp 4 here, waiting for a new ppl/cloog-ppl that
      # would build well with gmp 5.
      makeOverridable (import ../development/libraries/gmp/4.nix) {
        inherit stdenv fetchurl m4;
        cxx = false;
      };

  gmpxx = gmp.override { cxx = true; };

  gobjectIntrospection = callPackage ../development/libraries/gobject-introspection { };

  goffice = callPackage ../development/libraries/goffice {
    inherit (gnome) glib gtk libglade libgnomeui pango;
    gconf = gnome.GConf;
    libart = gnome.libart_lgpl;
  };

  goocanvas = callPackage ../development/libraries/goocanvas {
    inherit (gnome) gtk glib;
  };

  #GMP ex-satellite, so better keep it near gmp
  mpfr = callPackage ../development/libraries/mpfr { };

  gst_all = recurseIntoAttrs
    (let callPackage = newScope pkgs.gst_all; in
     import ../development/libraries/gstreamer { inherit callPackage; }
    );

  gnet = callPackage ../development/libraries/gnet { };

  gnutls = callPackage ../development/libraries/gnutls {
    guileBindings = getConfig ["gnutls" "guile"] true;
  };

  gpgme = callPackage ../development/libraries/gpgme { };

  grantlee = callPackage ../development/libraries/grantlee { };

  gsasl = callPackage ../development/libraries/gsasl { };

  gsl = callPackage ../development/libraries/gsl { };

  gsm = callPackage ../development/libraries/gsm {};

  gsoap = callPackage ../development/libraries/gsoap { };

  gss = callPackage ../development/libraries/gss { };

  gtkimageview = callPackage ../development/libraries/gtkimageview {
    inherit (gnome) gtk;
  };

  gtkmathview = callPackage ../development/libraries/gtkmathview { };

  gtkLibs = pkgs.gtkLibs224;

  inherit (pkgs.gtkLibs) glib gtk pango;

  gtkLibs1x = recurseIntoAttrs (let callPackage = newScope pkgs.gtkLibs1x; in {

    glib = callPackage ../development/libraries/glib/1.2.x.nix { };

    gtk = callPackage ../development/libraries/gtk+/1.2.x.nix { };

  });

  gtkLibs216 = recurseIntoAttrs (let callPackage = newScope pkgs.gtkLibs216; in {

    glib = callPackage ../development/libraries/glib/2.20.x.nix { };

    glibmm = callPackage ../development/libraries/glibmm/2.18.x.nix { };

    atk = callPackage ../development/libraries/atk/1.24.x.nix { };

    pango = callPackage ../development/libraries/pango/1.24.x.nix { };

    pangomm = callPackage ../development/libraries/pangomm/2.14.x.nix { };

    gtk = callPackage ../development/libraries/gtk+/2.16.x.nix { };

    gtkmm = callPackage ../development/libraries/gtkmm/2.14.x.nix { };

  });

  gtkLibs220 = recurseIntoAttrs (let callPackage = pkgs.newScope pkgs.gtkLibs220; in {

    glib = callPackage ../development/libraries/glib/2.24.x.nix { };

    glibmm = callPackage ../development/libraries/glibmm/2.22.x.nix { };

    atk = callPackage ../development/libraries/atk/1.30.x.nix { };

    pango = callPackage ../development/libraries/pango/1.28.x.nix { };

    pangomm = callPackage ../development/libraries/pangomm/2.26.x.nix { };

    gtk = callPackage ../development/libraries/gtk+/2.20.x.nix { };

    gtkmm = callPackage ../development/libraries/gtkmm/2.18.x.nix { };

  });

  gtkLibs224 = recurseIntoAttrs (let callPackage = pkgs.newScope pkgs.gtkLibs224; in {

    glib = callPackage ../development/libraries/glib/2.28.x.nix { };

    glibmm = callPackage ../development/libraries/glibmm/2.22.x.nix { };

    atk = callPackage ../development/libraries/atk/1.32.x.nix { };

    pango = callPackage ../development/libraries/pango/1.28.x.nix { };

    pangomm = callPackage ../development/libraries/pangomm/2.26.x.nix { };

    gdk_pixbuf = callPackage ../development/libraries/gdk-pixbuf/2.22.x.nix { };

    gtk = callPackage ../development/libraries/gtk+/2.24.x.nix { };

    gtkmm = callPackage ../development/libraries/gtkmm/2.18.x.nix { };

    gob2 = callPackage ../development/tools/misc/gob2 { };

  });

  gtkmozembedsharp = callPackage ../development/libraries/gtkmozembed-sharp {
    inherit (gnome) gtk;
    gtksharp = gtksharp2;
  };

  gtksharp1 = callPackage ../development/libraries/gtk-sharp-1 {
    inherit (gnome) gtk glib pango libglade libgtkhtml gtkhtml
              libgnomecanvas libgnomeui libgnomeprint
              libgnomeprintui GConf;
  };

  gtksharp2 = callPackage ../development/libraries/gtk-sharp-2 {
    inherit (gnome) gtk glib pango libglade libgtkhtml gtkhtml
              libgnomecanvas libgnomeui libgnomeprint
              libgnomeprintui GConf gnomepanel;
  };

  gtksourceviewsharp = callPackage ../development/libraries/gtksourceview-sharp {
    inherit (gnome) gtksourceview;
    gtksharp = gtksharp2;
  };

  gtkspell = callPackage ../development/libraries/gtkspell { };

  gts = callPackage ../development/libraries/gts { };

  # TODO : Add MIT Kerberos and let admin choose.
  kerberos = heimdal;

  hawknl = callPackage ../development/libraries/hawknl { };

  heimdal = callPackage ../development/libraries/kerberos/heimdal.nix { };

  herqq = callPackage ../development/libraries/herqq { };

  hspell = callPackage ../development/libraries/hspell { };

  hspellDicts = callPackage ../development/libraries/hspell/dicts.nix { };

  hsqldb = callPackage ../development/libraries/java/hsqldb { };

  hunspell = callPackage ../development/libraries/hunspell { };

  hwloc = callPackage ../development/libraries/hwloc { };

  hydraAntLogger = callPackage ../development/libraries/java/hydra-ant-logger { };

  icedtea = callPackage ../development/libraries/java/icedtea {
    ant = apacheAntGcj;
    xerces = xercesJava;
    xulrunner = icecatXulrunner3;
    inherit (xlibs) libX11 libXp libXtst libXinerama libXt
      libXrender xproto;
  };

  icu = callPackage ../development/libraries/icu { };

  id3lib = callPackage ../development/libraries/id3lib { };

  ilbc = callPackage ../development/libraries/ilbc { };

  ilmbase = callPackage ../development/libraries/ilmbase { };

  imlib = callPackage ../development/libraries/imlib { };

  imlib2 = callPackage ../development/libraries/imlib2 { };

  incrtcl = callPackage ../development/libraries/incrtcl { };

  indilib = callPackage ../development/libraries/indilib { };

  iniparser = callPackage ../development/libraries/iniparser { };

  intltool = gnome.intltool;

  isocodes = callPackage ../development/libraries/iso-codes { };

  itk = callPackage ../development/libraries/itk { };

  jamp = builderDefsPackage ../games/jamp {
    inherit mesa SDL SDL_image SDL_mixer;
  };

  jasper = callPackage ../development/libraries/jasper { };

  jama = callPackage ../development/libraries/jama { };

  jbig2dec = callPackage ../development/libraries/jbig2dec { };

  jetty_gwt = callPackage ../development/libraries/java/jetty-gwt { };

  jetty_util = callPackage ../development/libraries/java/jetty-util { };

  json_glib = callPackage ../development/libraries/json-glib { };

  judy = callPackage ../development/libraries/judy { };

  kdevplatform = newScope pkgs.kde4 ../development/libraries/kdevplatform { };

  krb5 = callPackage ../development/libraries/kerberos/krb5.nix { };

  lcms = lcms1;

  lcms1 = callPackage ../development/libraries/lcms { };

  lcms2 = callPackage ../development/libraries/lcms2 { };

  lensfun = callPackage ../development/libraries/lensfun {
    inherit (gnome) glib;
  };

  lesstif = callPackage ../development/libraries/lesstif { };

  lesstif93 = callPackage ../development/libraries/lesstif-0.93 { };

  levmar = callPackage ../development/libraries/levmar { };

  leptonica = callPackage ../development/libraries/leptonica { };

  lib3ds = callPackage ../development/libraries/lib3ds { };

  libaal = callPackage ../development/libraries/libaal { };

  libao = callPackage ../development/libraries/libao {
    usePulseAudio = getConfig [ "pulseaudio" ] true;
  };

  libarchive = callPackage ../development/libraries/libarchive { };

  libass = callPackage ../development/libraries/libass { };

  libassuan1 = callPackage ../development/libraries/libassuan1 { };

  libassuan = callPackage ../development/libraries/libassuan { };

  libav = callPackage ../development/libraries/libav { };

  libavc1394 = callPackage ../development/libraries/libavc1394 { };

  libbluedevil = callPackage ../development/libraries/libbluedevil { };

  libcaca = callPackage ../development/libraries/libcaca { };

  libcanberra = callPackage ../development/libraries/libcanberra {
    # gstreamer = gst_all.gstreamer;
  };

  libcdaudio = callPackage ../development/libraries/libcdaudio { };

  libcddb = callPackage ../development/libraries/libcddb { };

  libcdio = callPackage ../development/libraries/libcdio { };

  libchamplain = callPackage ../development/libraries/libchamplain {
    inherit (gnome) gtk glib libsoup;
  };

  libcm = callPackage ../development/libraries/libcm { };

  libctemplate = callPackage ../development/libraries/libctemplate { };

  libcue = callPackage ../development/libraries/libcue { };

  libdaemon = callPackage ../development/libraries/libdaemon { };

  libdbi = callPackage ../development/libraries/libdbi { };

  libdbiDriversBase = callPackage ../development/libraries/libdbi-drivers {
    mysql = null;
    sqlite = null;
  };

  libdbiDrivers = libdbiDriversBase.override {
    inherit sqlite mysql;
  };

  libdbusmenu_qt = callPackage ../development/libraries/libdbusmenu-qt { };

  libdevil = callPackage ../development/libraries/libdevil { };

  libdiscid = callPackage ../development/libraries/libdiscid { };

  libdmtx = callPackage ../development/libraries/libdmtx { };

  libdrm = if stdenv.isDarwin then null else (callPackage ../development/libraries/libdrm {
    inherit fetchurl stdenv pkgconfig;
    inherit (xorg) libpthreadstubs;
  });

  libdv = callPackage ../development/libraries/libdv { };

  libdwg = callPackage ../development/libraries/libdwg { };

  libdvdcss = callPackage ../development/libraries/libdvdcss { };

  libdvdnav = callPackage ../development/libraries/libdvdnav { };

  libdvdread = callPackage ../development/libraries/libdvdread { };

  libebml = callPackage ../development/libraries/libebml { };

  libedit = callPackage ../development/libraries/libedit { };

  libelf = callPackage ../development/libraries/libelf { };

  libgadu = callPackage ../development/libraries/libgadu { };

  libgdata = (newScope gnome) ../development/libraries/libgdata {};
  libgdata_0_6 = (newScope gnome) ../development/libraries/libgdata/0.6.nix {};

  liblo = callPackage ../development/libraries/liblo { };

  liblrdf = callPackage ../development/libraries/liblrdf {};

  libev = builderDefsPackage ../development/libraries/libev {
  };

  libevent = callPackage ../development/libraries/libevent { };

  libewf = callPackage ../development/libraries/libewf { };

  libexif = callPackage ../development/libraries/libexif { };

  libexosip = callPackage ../development/libraries/exosip {};

  libextractor = callPackage ../development/libraries/libextractor {
    inherit (gnome) gtk;
    libmpeg2 = mpeg2dec;
  };

  libf2c = callPackage ../development/libraries/libf2c {};

  libfixposix = callPackage ../development/libraries/libfixposix {};

  libffcall = builderDefsPackage (import ../development/libraries/libffcall) {
    inherit fetchcvs;
  };

  libffi = callPackage ../development/libraries/libffi { };

  libftdi = callPackage ../development/libraries/libftdi { };

  libgcrypt = callPackage ../development/libraries/libgcrypt { };

  libgpgerror = callPackage ../development/libraries/libgpg-error { };

  libgphoto2 = callPackage ../development/libraries/libgphoto2 { };

  libgpod = callPackage ../development/libraries/libgpod {
    inherit (pkgs.pythonPackages) mutagen;
  };

  libharu = callPackage ../development/libraries/libharu { };

  libical = callPackage ../development/libraries/libical { };

  libimobiledevice = callPackage ../development/libraries/libimobiledevice { };

  libiodbc = callPackage ../development/libraries/libiodbc {
    useGTK = getConfig [ "libiodbc" "gtk" ] false;
  };

  libktorrent = newScope pkgs.kde4 ../development/libraries/libktorrent { };

  liblastfmSF = callPackage ../development/libraries/liblastfmSF { };

  liblastfm = callPackage ../development/libraries/liblastfm { };

  liblikeback = newScope pkgs.kde4 ../development/libraries/liblikeback { };

  liblqr1 = callPackage ../development/libraries/liblqr-1 {
    inherit (gnome) glib;
  };

  libmhash = callPackage ../development/libraries/libmhash {};

  libmtp = callPackage ../development/libraries/libmtp { };

  libnice = callPackage ../development/libraries/libnice {
    inherit (gnome) glib;
  };

  libplist = callPackage ../development/libraries/libplist { };

  libQGLViewer = callPackage ../development/libraries/libqglviewer { };

  libsamplerate = callPackage ../development/libraries/libsamplerate { };

  libspectre = callPackage ../development/libraries/libspectre { };

  libgsf = callPackage ../development/libraries/libgsf {
    inherit (gnome) glib gnomevfs libbonobo;
  };

  libiconv = callPackage ../development/libraries/libiconv { };

  libid3tag = callPackage ../development/libraries/libid3tag { };

  libidn = callPackage ../development/libraries/libidn { };

  libiec61883 = callPackage ../development/libraries/libiec61883 { };

  libinfinity = callPackage ../development/libraries/libinfinity {
    inherit (gnome) gtkdoc;
  };

  libiptcdata = callPackage ../development/libraries/libiptcdata { };

  libjingle = callPackage ../development/libraries/libjingle/0.3.11.nix { };

  libjpeg = callPackage ../development/libraries/libjpeg { };

  libjpeg_turbo = callPackage ../development/libraries/libjpeg-turbo { };

  libjpeg62 = callPackage ../development/libraries/libjpeg/62.nix {
    libtool = libtool_1_5;
  };

  libkate = callPackage ../development/libraries/libkate { };

  libksba = callPackage ../development/libraries/libksba { };

  libmad = callPackage ../development/libraries/libmad { };

  libmatchbox = callPackage ../development/libraries/libmatchbox {
    inherit (gtkLibs) pango;
  };

  libmatthew_java = callPackage ../development/libraries/java/libmatthew-java { };

  libmatroska = callPackage ../development/libraries/libmatroska { };

  libmcs = callPackage ../development/libraries/libmcs { };

  libmicrohttpd = callPackage ../development/libraries/libmicrohttpd { };

  libmikmod = callPackage ../development/libraries/libmikmod { };

  libmilter = callPackage ../development/libraries/libmilter { };

  libmms = callPackage ../development/libraries/libmms { };

  libmowgli = callPackage ../development/libraries/libmowgli { };

  libmng = callPackage ../development/libraries/libmng { };

  libmpcdec = callPackage ../development/libraries/libmpcdec { };

  libmrss = callPackage ../development/libraries/libmrss { };

  libmsn = callPackage ../development/libraries/libmsn { };

  libmspack = callPackage ../development/libraries/libmspack { };

  libmusclecard = callPackage ../development/libraries/libmusclecard { };

  libmusicbrainz2 = callPackage ../development/libraries/libmusicbrainz/2.x.nix { };

  libmusicbrainz3 = callPackage ../development/libraries/libmusicbrainz { };

  libmusicbrainz = libmusicbrainz3;

  libnih = callPackage ../development/libraries/libnih { };

  libnova = callPackage ../development/libraries/libnova { };

  libnxml = callPackage ../development/libraries/libnxml { };

  libofa = callPackage ../development/libraries/libofa { };

  libofx = callPackage ../development/libraries/libofx { };

  libogg = callPackage ../development/libraries/libogg { };

  liboggz = callPackage ../development/libraries/liboggz { };

  liboil = callPackage ../development/libraries/liboil { };

  liboop = callPackage ../development/libraries/liboop { };

  libosip = callPackage ../development/libraries/osip {};

  libotr = callPackage ../development/libraries/libotr { };

  libp11 = callPackage ../development/libraries/libp11 { };

  libpar2 = callPackage ../development/libraries/libpar2 { };

  libpcap = callPackage ../development/libraries/libpcap { };

  libpng = callPackage ../development/libraries/libpng { };
  libpng_apng = callPackage ../development/libraries/libpng/libpng-apng.nix { };

  libproxy = callPackage ../development/libraries/libproxy { };

  libpseudo = callPackage ../development/libraries/libpseudo { };

  libqalculate = callPackage ../development/libraries/libqalculate { };

  librsync = callPackage ../development/libraries/librsync { };

  libsigcxx = callPackage ../development/libraries/libsigcxx { };

  libsigcxx12 = callPackage ../development/libraries/libsigcxx/1.2.nix { };

  libsigsegv = callPackage ../development/libraries/libsigsegv { };

  # To bootstrap SBCL, I need CLisp 2.44.1; it needs libsigsegv 2.5
  libsigsegv_25 = callPackage ../development/libraries/libsigsegv/2.5.nix { };

  libsndfile = callPackage ../development/libraries/libsndfile { };

  libssh = callPackage ../development/libraries/libssh { };

  libssh2 = callPackage ../development/libraries/libssh2 { };

  libstartup_notification = callPackage ../development/libraries/startup-notification { };

  libtasn1 = callPackage ../development/libraries/libtasn1 { };

  libtheora = callPackage ../development/libraries/libtheora { };

  libtiff = callPackage ../development/libraries/libtiff { };

  libtiger = callPackage ../development/libraries/libtiger { };

  libtommath = callPackage ../development/libraries/libtommath { };

  libtorrentRasterbar = callPackage ../development/libraries/libtorrent-rasterbar { };

  libtunepimp = callPackage ../development/libraries/libtunepimp { };

  libgeotiff = callPackage ../development/libraries/libgeotiff { };

  libunistring = callPackage ../development/libraries/libunistring { };

  libupnp = callPackage ../development/libraries/pupnp { };

  giflib = callPackage ../development/libraries/giflib { };

  libungif = callPackage ../development/libraries/giflib/libungif.nix { };

  libusb = callPackage ../development/libraries/libusb { };

  libusb1 = callPackage ../development/libraries/libusb1 { };

  libunwind = callPackage ../development/libraries/libunwind { };

  libv4l = callPackage ../development/libraries/libv4l { };

  libva = callPackage ../development/libraries/libva { };

  libvdpau = callPackage ../development/libraries/libvdpau { };

  libvirt = callPackage ../development/libraries/libvirt { };

  libvncserver = builderDefsPackage (import ../development/libraries/libvncserver) {
    inherit libtool libjpeg openssl zlib;
    inherit (xlibs) xproto libX11 damageproto libXdamage
      libXext xextproto fixesproto libXfixes xineramaproto
      libXinerama libXrandr randrproto libXtst;
  };

  libviper = callPackage ../development/libraries/libviper { };

  libvpx = callPackage ../development/libraries/libvpx { };

  libvterm = callPackage ../development/libraries/libvterm { };

  libvorbis = callPackage ../development/libraries/libvorbis { };

  libwmf = callPackage ../development/libraries/libwmf { };

  libwpd = callPackage ../development/libraries/libwpd {
    inherit (gnome) glib;
  };

  libwpg = callPackage ../development/libraries/libwpg { };

  libx86 = builderDefsPackage ../development/libraries/libx86 {};

  libxcrypt = callPackage ../development/libraries/libxcrypt { };

  libxdg_basedir = callPackage ../development/libraries/libxdg-basedir { };

  libxklavier = callPackage ../development/libraries/libxklavier { };

  libxmi = callPackage ../development/libraries/libxmi { };

  libxml2 = callPackage ../development/libraries/libxml2 {
    pythonSupport = false;
  };

  libxml2Python = libxml2.override {
    pythonSupport = true;
  };

  libxmlxx = callPackage ../development/libraries/libxmlxx {
    inherit (gtkLibs) glibmm;
  };

  libxslt = callPackage ../development/libraries/libxslt { };

  libixp_for_wmii = lowPrio (import ../development/libraries/libixp_for_wmii {
    inherit fetchurl stdenv;
  });

  libyaml = callPackage ../development/libraries/libyaml { };

  libzip = callPackage ../development/libraries/libzip { };

  libzrtpcpp = callPackage ../development/libraries/libzrtpcpp { };
  libzrtpcpp_1_6 = callPackage ../development/libraries/libzrtpcpp/1.6.nix {
    ccrtp = ccrtp_1_8;
  };

  lightning = callPackage ../development/libraries/lightning { };

  liquidwar = builderDefsPackage ../games/liquidwar {
    inherit (xlibs) xproto libX11 libXrender;
    inherit gmp mesa libjpeg libpng
      expat gettext perl
      SDL SDL_image SDL_mixer SDL_ttf
      curl sqlite
      libogg libvorbis
      ;
   guile = guile_1_8;
  };

  log4cxx = callPackage ../development/libraries/log4cxx { };

  loudmouth = callPackage ../development/libraries/loudmouth { };

  lzo = callPackage ../development/libraries/lzo { };

  # failed to build
  mediastreamer = callPackage ../development/libraries/mediastreamer { };

  mesaSupported =
    system == "i686-linux" ||
    system == "x86_64-linux" ||
    system == "x86_64-darwin" ||
    system == "i686-darwin";

  mesa = callPackage ../development/libraries/mesa {
    lipo = if stdenv.isDarwin then darwinLipoUtility else null;
  };

  metaEnvironment = recurseIntoAttrs (let callPackage = newScope pkgs.metaEnvironment; in rec {
    sdfLibrary    = callPackage ../development/libraries/sdf-library { aterm = aterm28; };
    toolbuslib    = callPackage ../development/libraries/toolbuslib { aterm = aterm28; inherit (windows) w32api; };
    cLibrary      = callPackage ../development/libraries/c-library { aterm = aterm28; };
    errorSupport  = callPackage ../development/libraries/error-support { aterm = aterm28; };
    ptSupport     = callPackage ../development/libraries/pt-support { aterm = aterm28; };
    ptableSupport = callPackage ../development/libraries/ptable-support { aterm = aterm28; };
    configSupport = callPackage ../development/libraries/config-support { aterm = aterm28; };
    asfSupport    = callPackage ../development/libraries/asf-support { aterm = aterm28; };
    tideSupport   = callPackage ../development/libraries/tide-support { aterm = aterm28; };
    rstoreSupport = callPackage ../development/libraries/rstore-support { aterm = aterm28; };
    sdfSupport    = callPackage ../development/libraries/sdf-support { aterm = aterm28; };
    sglr          = callPackage ../development/libraries/sglr { aterm = aterm28; };
    ascSupport    = callPackage ../development/libraries/asc-support { aterm = aterm28; };
    pgen          = callPackage ../development/libraries/pgen { aterm = aterm28; };
  });

  ming = callPackage ../development/libraries/ming { };

  mkvtoolnix = callPackage ../applications/video/mkvtoolnix { };

  mlt = callPackage ../development/libraries/mlt {
    qt = qt4;
  };

  libmpeg2 = callPackage ../development/libraries/libmpeg2 { };

  mpeg2dec = libmpeg2;

  msilbc = callPackage ../development/libraries/msilbc { };

  mp4v2 = callPackage ../development/libraries/mp4v2 { };

  mpc = callPackage ../development/libraries/mpc { };

  mpich2 = callPackage ../development/libraries/mpich2 { };

  mtdev = callPackage ../development/libraries/mtdev { };

  muparser = callPackage ../development/libraries/muparser { };

  mygui = callPackage ../development/libraries/mygui {};

  myguiSvn = callPackage ../development/libraries/mygui/svn.nix {};

  ncurses = makeOverridable (import ../development/libraries/ncurses) {
    inherit fetchurl stdenv;
    unicode = system != "i686-cygwin";
  };

  neon = neon029;

  neon026 = callPackage ../development/libraries/neon/0.26.nix {
    compressionSupport = true;
    sslSupport = true;
  };

  neon028 = callPackage ../development/libraries/neon/0.28.nix {
    compressionSupport = true;
    sslSupport = true;
  };

  neon029 = callPackage ../development/libraries/neon/0.29.nix {
    compressionSupport = true;
    sslSupport = true;
  };

  nethack = builderDefsPackage (import ../games/nethack) {
    inherit ncurses flex bison;
  };

  nettle = callPackage ../development/libraries/nettle { };

  nspr = callPackage ../development/libraries/nspr { };

  nss = callPackage ../development/libraries/nss { };

  nssTools = callPackage ../development/libraries/nss {
    includeTools = true;
  };

  ntrack = callPackage ../development/libraries/ntrack { };

  ode = builderDefsPackage (import ../development/libraries/ode) {
  };

  ogre = callPackage ../development/libraries/ogre {};

  openal = callPackage ../development/libraries/openal { };

  # added because I hope that it has been easier to compile on x86 (for blender)
  openalSoft = callPackage ../development/libraries/openal-soft { };

  openbabel = callPackage ../development/libraries/openbabel { };

  opencascade = callPackage ../development/libraries/opencascade { };

  openct = callPackage ../development/libraries/openct { };

  opencv = callPackage ../development/libraries/opencv {
    ffmpeg = ffmpeg_0_6_90;
    inherit (gst_all) gstreamer;
  };

  opencv_2_1 = callPackage ../development/libraries/opencv/2.1.nix {
    ffmpeg = ffmpeg_0_6_90;
    inherit (gst_all) gstreamer;
  };

  # this ctl version is needed by openexr_viewers
  openexr_ctl = callPackage ../development/libraries/openexr_ctl { };

  openexr = callPackage ../development/libraries/openexr { };

  openldap = callPackage ../development/libraries/openldap { };

  openlierox = builderDefsPackage ../games/openlierox {
    inherit (xlibs) libX11 xproto;
    inherit gd SDL SDL_image SDL_mixer zlib libxml2
      pkgconfig;
  };

  libopensc_dnie = callPackage ../development/libraries/libopensc-dnie {
    opensc = opensc_0_11_7;
  };

  ois = callPackage ../development/libraries/ois {};

  opal = callPackage ../development/libraries/opal {};

  openjpeg = callPackage ../development/libraries/openjpeg { };

  openscenegraph = callPackage ../development/libraries/openscenegraph {};

  openssl = callPackage ../development/libraries/openssl {
    fetchurl = fetchurlBoot;
  };

  ortp = callPackage ../development/libraries/ortp { };

  pangoxsl = callPackage ../development/libraries/pangoxsl {
    inherit (gtkLibs) glib pango;
  };

  pcre = callPackage ../development/libraries/pcre {
    unicodeSupport = getConfig ["pcre" "unicode"] false;
    cplusplusSupport = !stdenv ? isDietLibC;
  };

  pdf2xml = callPackage ../development/libraries/pdf2xml {} ;

  phonon = callPackage ../development/libraries/phonon { };

  phonon_backend_gstreamer = callPackage ../development/libraries/phonon-backend-gstreamer { };

  phonon_backend_vlc = newScope pkgs.kde4 ../development/libraries/phonon-backend-vlc { };

  physfs = callPackage ../development/libraries/physfs { };

  plib = callPackage ../development/libraries/plib { };

  pocketsphinx = callPackage ../development/libraries/pocketsphinx { };

  podofo = callPackage ../development/libraries/podofo { };

  polkit = callPackage ../development/libraries/polkit { };

  polkit_qt_1 = callPackage ../development/libraries/polkit-qt-1 { };

  policykit = callPackage ../development/libraries/policykit { };

  poppler = callPackage ../development/libraries/poppler {
    gtkSupport = true;
    qt4Support = false;
  };

  popplerQt4 = poppler.override {
    gtkSupport = false;
    qt4Support = true;
  };

  popt = callPackage ../development/libraries/popt { };

  portaudio = callPackage ../development/libraries/portaudio { };
  portaudioSVN = callPackage ../development/libraries/portaudio/svn-head.nix { };

  prison = callPackage ../development/libraries/prison { };

  proj = callPackage ../development/libraries/proj { };

  postgis = callPackage ../development/libraries/postgis { };

  protobuf = callPackage ../development/libraries/protobuf { };
  protobuf_2_2_0 = callPackage ../development/libraries/protobuf/2.2.0.nix { };

  pth = callPackage ../development/libraries/pth { };

  ptlib = callPackage ../development/libraries/ptlib {};

  qca2 = callPackage ../development/libraries/qca2 {};

  qca2_ossl = callPackage ../development/libraries/qca2/ossl.nix {};

  qimageblitz = callPackage ../development/libraries/qimageblitz {};

  qjson = callPackage ../development/libraries/qjson { };

  qt3 = callPackage ../development/libraries/qt-3 {
    openglSupport = mesaSupported;
    mysqlSupport = getConfig ["qt" "mysql"] false;
  };

  qt3mysql = qt3.override {
    mysqlSupport = true;
  };

  qt4 = pkgs.kde4.qt4;

  qt46 = callPackage ../development/libraries/qt-4.x/4.6 {
    inherit (gnome) glib;
  };

  qt47 = callPackage ../development/libraries/qt-4.x/4.7 {
    inherit (pkgs.gnome) glib;
  };

  qtscriptgenerator = callPackage ../development/libraries/qtscriptgenerator { };

  quassel = newScope pkgs.kde4 ../applications/networking/irc/quassel { };

  quasselDaemon = appendToName "daemon" (quassel.override {
    monolithic = false;
    daemon = true;
  });

  quasselClient = appendToName "client" (quassel.override {
    monolithic = false;
    client = true;
  });

  quesoglc = callPackage ../development/libraries/quesoglc { };

  qwt = callPackage ../development/libraries/qwt {};

  readline = readline6;

  readline4 = callPackage ../development/libraries/readline/readline4.nix { };

  readline5 = callPackage ../development/libraries/readline/readline5.nix { };

  readline6 = callPackage ../development/libraries/readline/readline6.nix { };

  librdf_raptor = callPackage ../development/libraries/librdf/raptor.nix { };

  librdf_raptor2 = callPackage ../development/libraries/librdf/raptor2.nix { };

  librdf_rasqal = callPackage ../development/libraries/librdf/rasqal.nix { };

  librdf_redland = callPackage ../development/libraries/librdf/redland.nix { };

  librdf = callPackage ../development/libraries/librdf { };

  qrupdate = callPackage ../development/libraries/qrupdate { };

  redland = pkgs.librdf_redland;

  rhino = callPackage ../development/libraries/java/rhino {
    ant = apacheAntGcj;
    javac = gcj;
    jvm = gcj;
  };

  rlog = callPackage ../development/libraries/rlog { };

  rte = callPackage ../development/libraries/rte { };

  rubberband = callPackage ../development/libraries/rubberband {
    fftw = fftwSinglePrec;
    inherit (vamp) vampSDK;
  };

  schroedinger = callPackage ../development/libraries/schroedinger { };

  SDL = callPackage ../development/libraries/SDL {
    openglSupport = mesaSupported;
    alsaSupport = true;
    x11Support = true;
    pulseaudioSupport = false; # better go through ALSA
  };

  SDL_gfx = callPackage ../development/libraries/SDL_gfx { };

  SDL_image = callPackage ../development/libraries/SDL_image { };

  SDL_mixer = callPackage ../development/libraries/SDL_mixer { };

  SDL_net = callPackage ../development/libraries/SDL_net { };

  SDL_sound = callPackage ../development/libraries/SDL_sound { };

  SDL_ttf = callPackage ../development/libraries/SDL_ttf { };

  simgear = callPackage ../development/libraries/simgear {};

  sfml_git = callPackage ../development/libraries/sfml { };

  slang = callPackage ../development/libraries/slang { };

  slibGuile = callPackage ../development/libraries/slib {
    scheme = guile_1_8;
  };

  smpeg = callPackage ../development/libraries/smpeg { };

  snack = callPackage ../development/libraries/snack {
        # optional
  };

  soqt = callPackage ../development/libraries/soqt { };

  speechd = callPackage ../development/libraries/speechd { };

  speech_tools = callPackage ../development/libraries/speech-tools {};

  speex = callPackage ../development/libraries/speex { };

  sphinxbase = callPackage ../development/libraries/sphinxbase { };

  srtp = callPackage ../development/libraries/srtp {};

  sqlite = callPackage ../development/libraries/sqlite {
    readline = null;
    ncurses = null;
  };

  sqlite36 = callPackage ../development/libraries/sqlite/3.6.x.nix {
    readline = null;
    ncurses = null;
  };

  sqliteInteractive = appendToName "interactive" (sqlite.override {
    inherit readline ncurses;
  });

  stlport = callPackage ../development/libraries/stlport { };

  strigi = callPackage ../development/libraries/strigi {};

  suitesparse = callPackage ../development/libraries/suitesparse { };

  sword = callPackage ../development/libraries/sword { };

  szip = callPackage ../development/libraries/szip { };

  t1lib = callPackage ../development/libraries/t1lib { };

  taglib = callPackage ../development/libraries/taglib { };

  taglib_extras = callPackage ../development/libraries/taglib-extras { };

  talloc = callPackage ../development/libraries/talloc { };

##  tapioca_qt = import ../development/libraries/tapioca-qt {
##    inherit stdenv fetchurl cmake qt4 telepathy_qt;
##  };

  tdb = callPackage ../development/libraries/tdb { };

  tecla = callPackage ../development/libraries/tecla { };

  telepathy_gabble = callPackage ../development/libraries/telepathy-gabble { };

  telepathy_glib = callPackage ../development/libraries/telepathy-glib { };

  telepathy_qt = callPackage ../development/libraries/telepathy-qt { };

  tk = callPackage ../development/libraries/tk { };

  tnt = callPackage ../development/libraries/tnt { };

  tokyocabinet = callPackage ../development/libraries/tokyo-cabinet { };

  tremor = callPackage ../development/libraries/tremor { };

  unicap = callPackage ../development/libraries/unicap {};

  unixODBC = callPackage ../development/libraries/unixODBC { };

  unixODBCDrivers = recurseIntoAttrs (import ../development/libraries/unixODBCDrivers {
    inherit fetchurl stdenv unixODBC glibc libtool openssl zlib;
    inherit postgresql mysql sqlite;
  });

  urt = callPackage ../development/libraries/urt { };

  ustr = callPackage ../development/libraries/ustr { };

  ucommon = callPackage ../development/libraries/ucommon { };

  vamp = callPackage ../development/libraries/audio/vamp { };

  vigra = callPackage ../development/libraries/vigra { };

  vmime = callPackage ../development/libraries/vmime { };

  vtk = callPackage ../development/libraries/vtk { };

  vxl = callPackage ../development/libraries/vxl { };

  webkit =
    builderDefsPackage ../development/libraries/webkit {
      inherit (gnome28) gtkdoc libsoup;
      inherit (gtkLibs) gtk atk pango glib;
      inherit freetype fontconfig gettext gperf curl
        libjpeg libtiff libpng libxml2 libxslt sqlite
        icu cairo perl intltool automake libtool
        pkgconfig autoconf bison libproxy enchant
        python ruby which flex geoclue;
      inherit (gst_all) gstreamer gstPluginsBase gstFfmpeg
        gstPluginsGood;
      inherit (xlibs) libXt renderproto libXrender;
    };

  webkitSVN =
    builderDefsPackage ../development/libraries/webkit/svn.nix {
      inherit (gnome28) gtkdoc libsoup;
      inherit (gtkLibs) gtk atk pango glib;
      inherit freetype fontconfig gettext gperf curl
        libjpeg libtiff libpng libxml2 libxslt sqlite
        icu cairo perl intltool automake libtool
        pkgconfig autoconf bison libproxy enchant
        python ruby which flex geoclue;
      inherit (gst_all) gstreamer gstPluginsBase gstFfmpeg
        gstPluginsGood;
      inherit (xlibs) libXt renderproto libXrender;
    };

  wvstreams = callPackage ../development/libraries/wvstreams { };

  wxGTK = wxGTK28;

  wxGTK26 = callPackage ../development/libraries/wxGTK-2.6 {
    inherit (gtkLibs216) gtk;
  };

  wxGTK28 = callPackage ../development/libraries/wxGTK-2.8 {
    inherit (gtkLibs) gtk;
  };

  wxGTK29 = callPackage ../development/libraries/wxGTK-2.9 {
    inherit (gtkLibs) gtk;
  };

  wxGTK290 = callPackage ../development/libraries/wxGTK-2.9/2.9.0.nix {
    inherit (gtkLibs) gtk;
  };

  wtk = callPackage ../development/libraries/wtk { };

  x264 = callPackage ../development/libraries/x264 { };

  xapian = callPackage ../development/libraries/xapian { };

  xapianBindings = callPackage ../development/libraries/xapian/bindings {  # TODO perl php Java, tcl, C#, python
  };

  xapian10 = callPackage ../development/libraries/xapian/1.0.x.nix { };

  xapianBindings10 = callPackage ../development/libraries/xapian/bindings/1.0.x.nix {  # TODO perl php Java, tcl, C#, python
  };

  Xaw3d = callPackage ../development/libraries/Xaw3d { };

  xbase = callPackage ../development/libraries/xbase { };

  xineLib = callPackage ../development/libraries/xine-lib { };

  xautolock = callPackage ../misc/screensavers/xautolock { };

  xercesc = callPackage ../development/libraries/xercesc {};

  xercesJava = callPackage ../development/libraries/java/xerces {
    ant   = apacheAntGcj;  # for bootstrap purposes
    javac = gcj;
    jvm   = gcj;
  };

  xlibsWrapper = callPackage ../development/libraries/xlibs-wrapper {
    packages = [
      freetype fontconfig xlibs.xproto xlibs.libX11 xlibs.libXt
      xlibs.libXft xlibs.libXext xlibs.libSM xlibs.libICE
      xlibs.xextproto
    ];
  };

  xvidcore = callPackage ../development/libraries/xvidcore { };

  zangband = builderDefsPackage (import ../games/zangband) {
    inherit ncurses flex bison autoconf automake m4 coreutils;
  };

  zlib = callPackage ../development/libraries/zlib {
    fetchurl = fetchurlBoot;
  };

  zlibStatic = lowPrio (appendToName "static" (import ../development/libraries/zlib {
    inherit fetchurl stdenv;
    static = true;
  }));

  zvbi = callPackage ../development/libraries/zvbi {
    pngSupport = true;
  };


  ### DEVELOPMENT / LIBRARIES / JAVA


  atermjava = callPackage ../development/libraries/java/aterm {
    stdenv = overrideInStdenv stdenv [gnumake380];

  };

  commonsFileUpload = callPackage ../development/libraries/java/jakarta-commons/file-upload { };

  fastjar = callPackage ../development/tools/java/fastjar { };

  httpunit = callPackage ../development/libraries/java/httpunit { };

  gwtdragdrop = callPackage ../development/libraries/java/gwt-dragdrop { };

  gwtwidgets = callPackage ../development/libraries/java/gwt-widgets { };

  jakartabcel = callPackage ../development/libraries/java/jakarta-bcel {
    regexp = jakartaregexp;
  };

  jakartaregexp = callPackage ../development/libraries/java/jakarta-regexp { };

  javaCup = callPackage ../development/libraries/java/cup { };

  javasvn = callPackage ../development/libraries/java/javasvn { };

  jclasslib = callPackage ../development/tools/java/jclasslib {
    ant = apacheAnt14;
  };

  jdom = callPackage ../development/libraries/java/jdom { };

  jflex = callPackage ../development/libraries/java/jflex { };

  jjtraveler = callPackage ../development/libraries/java/jjtraveler {
    stdenv = overrideInStdenv stdenv [gnumake380];
  };

  junit = callPackage ../development/libraries/java/junit { };

  lucene = callPackage ../development/libraries/java/lucene { };

  mockobjects = callPackage ../development/libraries/java/mockobjects { };

  saxon = callPackage ../development/libraries/java/saxon { };

  saxonb = callPackage ../development/libraries/java/saxon/default8.nix { };

  sharedobjects = callPackage ../development/libraries/java/shared-objects {
    stdenv = overrideInStdenv stdenv [gnumake380];
  };

  smack = callPackage ../development/libraries/java/smack { };

  swt = callPackage ../development/libraries/java/swt { };

  v8 = callPackage ../development/libraries/v8 { };

  xalanj = xalanJava;
  xalanJava = callPackage ../development/libraries/java/xalanj {
    ant    = apacheAntGcj;  # for bootstrap purposes
    javac  = gcj;
    jvm    = gcj;
    xerces = xercesJava;  };

  zziplib = callPackage ../development/libraries/zziplib { };


  ### DEVELOPMENT / LIBRARIES / JAVASCRIPT

  jquery_ui = callPackage ../development/libraries/javascript/jquery-ui { };


  ### DEVELOPMENT / PERL MODULES

  buildPerlPackage = import ../development/perl-modules/generic perl;

  perlPackages = recurseIntoAttrs (import ./perl-packages.nix {
    inherit pkgs;
  });

  perlXMLParser = perlPackages.XMLParser;

  ack = perlPackages.ack;

  perlcritic = perlPackages.PerlCritic;


  ### DEVELOPMENT / PYTHON MODULES

  buildPythonPackage = pythonPackages.buildPythonPackage;

  pythonPackages = python27Packages;

  python26Packages = recurseIntoAttrs (import ./python-packages.nix {
    inherit pkgs;
    python = python26;
  });

  python27Packages = recurseIntoAttrs (import ./python-packages.nix {
    inherit pkgs;
    python = python27;
  });

  foursuite = callPackage ../development/python-modules/4suite { };

  bsddb3 = callPackage ../development/python-modules/bsddb3 { };

  numeric = callPackage ../development/python-modules/numeric { };

  pil = callPackage ../development/python-modules/pil { };

  psyco = callPackage ../development/python-modules/psyco { };

  pycairo = callPackage ../development/python-modules/pycairo { };

  pycrypto = callPackage ../development/python-modules/pycrypto { };

  pycups = callPackage ../development/python-modules/pycups { };

  pyexiv2 = callPackage ../development/python-modules/pyexiv2 { };

  pygame = callPackage ../development/python-modules/pygame { };

  pygobject = callPackage ../development/python-modules/pygobject { };

  pygtk = callPackage ../development/python-modules/pygtk { };

  pyGtkGlade = callPackage ../development/python-modules/pygtk {
    inherit (gnome) libglade;
  };

  pyopenssl = builderDefsPackage (import ../development/python-modules/pyopenssl) {
    inherit python openssl;
  };

  rhpl = callPackage ../development/python-modules/rhpl { };

  sip = callPackage ../development/python-modules/python-sip { };

  pyqt4 = callPackage ../development/python-modules/pyqt { };

  pyx = callPackage ../development/python-modules/pyx { };

  pyxml = callPackage ../development/python-modules/pyxml { };

  setuptools = pythonPackages.setuptools;

  wxPython = pythonPackages.wxPython;
  wxPython26 = pythonPackages.wxPython26;
  wxPython28 = pythonPackages.wxPython28;

  twisted = pythonPackages.twisted;

  ZopeInterface = pythonPackages.zopeInterface;

  /*
  zope = callPackage ../development/python-modules/zope {
    python = python24;
  };
  */


  ### SERVERS

  rdf4store = callPackage ../servers/http/4store { };

  apacheHttpd = callPackage ../servers/http/apache-httpd {
    sslSupport = true;
  };

  sabnzbd = callPackage ../servers/sabnzbd { };

  bind = callPackage ../servers/dns/bind {
    inherit openssl libtool perl;
  };

  dico = callPackage ../servers/dico { };

  dict = callPackage ../servers/dict { };

  dictdDBs = recurseIntoAttrs (import ../servers/dict/dictd-db.nix {
    inherit builderDefs;
  });

  dictDBCollector = import ../servers/dict/dictd-db-collector.nix {
    inherit stdenv lib dict;
  };

  dovecot = callPackage ../servers/mail/dovecot { };
  dovecot_1_1_1 = callPackage ../servers/mail/dovecot/1.1.1.nix { };

  ejabberd = callPackage ../servers/xmpp/ejabberd {
    erlang = erlangR13B ;
  };

  couchdb = callPackage ../servers/http/couchdb { };

  felix = callPackage ../servers/felix { };

  felix_remoteshell = callPackage ../servers/felix/remoteshell.nix { };

  fingerd_bsd = callPackage ../servers/fingerd/bsd-fingerd { };

  firebird = callPackage ../servers/firebird { };

  freepops = callPackage ../servers/mail/freepops { };

  freeswitch = callPackage ../servers/sip/freeswitch { };

  ghostOne = callPackage ../servers/games/ghost-one {
    boost = boostFull;
  };

  ircdHybrid = callPackage ../servers/irc/ircd-hybrid { };

  jboss = callPackage ../servers/http/jboss { };

  jboss_mysql_jdbc = callPackage ../servers/http/jboss/jdbc/mysql { };

  jetty = callPackage ../servers/http/jetty { };

  jetty61 = callPackage ../servers/http/jetty/6.1 { };

  joseki = callPackage ../servers/http/joseki {};

  lighttpd = callPackage ../servers/http/lighttpd { };

  mediatomb = callPackage ../servers/mediatomb {
    ffmpeg = ffmpeg_0_6_90;
  };

  mod_python = callPackage ../servers/http/apache-modules/mod_python { };

  mod_fastcgi = callPackage ../servers/http/apache-modules/mod_fastcgi { };

  mod_wsgi = callPackage ../servers/http/apache-modules/mod_wsgi { };

  mpd = callPackage ../servers/mpd { };

  miniHttpd = callPackage ../servers/http/mini-httpd {};

  myserver = callPackage ../servers/http/myserver { };

  nginx = builderDefsPackage (import ../servers/http/nginx) {
    inherit openssl pcre zlib libxml2 libxslt;
  };

  postfix = callPackage ../servers/mail/postfix { };

  pulseaudio = callPackage ../servers/pulseaudio {
    gconf = gnome.GConf;
    # The following are disabled in the default build, because if this
    # functionality is desired, they are only needed in the PulseAudio
    # server.
    bluez = null;
    avahi = null;
  };

  tomcat_connectors = callPackage ../servers/http/apache-modules/tomcat-connectors { };

  pies = callPackage ../servers/pies { };

  portmap = callPackage ../servers/portmap { };

  monetdb = callPackage ../servers/sql/monetdb { };

  mysql4 = import ../servers/sql/mysql {
    inherit fetchurl stdenv ncurses zlib perl;
    ps = procps; /* !!! Linux only */
  };

  mysql5 = import ../servers/sql/mysql5 {
    inherit fetchurl stdenv ncurses zlib perl openssl;
    ps = procps; /* !!! Linux only */
  };

  mysql51 = import ../servers/sql/mysql51 {
    inherit fetchurl ncurses zlib perl openssl stdenv;
    ps = procps; /* !!! Linux only */
  };

  mysql55 = callPackage ../servers/sql/mysql55 { };

  mysql = mysql51;

  mysql_jdbc = callPackage ../servers/sql/mysql/jdbc { };

  nagios = callPackage ../servers/monitoring/nagios {
    gdSupport = true;
  };

  nagiosPluginsOfficial = callPackage ../servers/monitoring/nagios/plugins/official { };

  openfire = callPackage ../servers/xmpp/openfire { };

  postgresql = postgresql83;

  postgresql83 = callPackage ../servers/sql/postgresql/8.3.x.nix { };

  postgresql84 = callPackage ../servers/sql/postgresql/8.4.x.nix { };

  postgresql90 = callPackage ../servers/sql/postgresql/9.0.x.nix { };

  postgresql_jdbc = callPackage ../servers/sql/postgresql/jdbc { };

  pyIRCt = builderDefsPackage (import ../servers/xmpp/pyIRCt) {
    inherit xmpppy pythonIRClib python makeWrapper;
  };

  pyMAILt = builderDefsPackage (import ../servers/xmpp/pyMAILt) {
    inherit xmpppy python makeWrapper fetchcvs;
  };

  rabbitmq_server = callPackage ../servers/amqp/rabbitmq-server { };

  radius = callPackage ../servers/radius { };

  redstore = callPackage ../servers/http/redstore { };

  samba = callPackage ../servers/samba { };

  shishi = callPackage ../servers/shishi { };

  sipwitch = callPackage ../servers/sip/sipwitch { };

  squids = recurseIntoAttrs( import ../servers/squid/squids.nix {
    inherit fetchurl stdenv perl lib composableDerivation;
  });
  squid = squids.squid3Beta; # has ipv6 support

  tomcat5 = callPackage ../servers/http/tomcat/5.0.nix { };

  tomcat6 = callPackage ../servers/http/tomcat/6.0.nix { };

  tomcat_mysql_jdbc = callPackage ../servers/http/tomcat/jdbc/mysql { };

  axis2 = callPackage ../servers/http/tomcat/axis2 { };

  virtuoso = callPackage ../servers/sql/virtuoso { };

  vsftpd = callPackage ../servers/ftp/vsftpd { };

  xinetd = callPackage ../servers/xinetd { };

  xorg = recurseIntoAttrs (import ../servers/x11/xorg/default.nix {
    inherit fetchurl fetchsvn stdenv pkgconfig freetype fontconfig
      libxslt expat libdrm libpng zlib perl mesa
      xkeyboard_config dbus hal libuuid openssl gperf m4
      autoconf libtool xmlto asciidoc udev flex bison python;
    automake = automake110x;
  });

  xorgReplacements = callPackage ../servers/x11/xorg/replacements.nix { };

  xorgVideoUnichrome = callPackage ../servers/x11/xorg/unichrome/default.nix { };

  zabbix = recurseIntoAttrs (import ../servers/monitoring/zabbix {
    inherit fetchurl stdenv pkgconfig postgresql curl openssl zlib;
  });


  ### OS-SPECIFIC

  afuse = callPackage ../os-specific/linux/afuse { };

  autofs5 = callPackage ../os-specific/linux/autofs/autofs-v5.nix { };

  _915resolution = callPackage ../os-specific/linux/915resolution { };

  nfsUtils = callPackage ../os-specific/linux/nfs-utils { };

  acpi = callPackage ../os-specific/linux/acpi { };

  acpid = callPackage ../os-specific/linux/acpid { };

  acpitool = callPackage ../os-specific/linux/acpitool { };

  alsaLib = callPackage ../os-specific/linux/alsa-lib { };

  alsaPlugins = callPackage ../os-specific/linux/alsa-plugins {
    jackaudio = null;
  };

  alsaPluginWrapper = callPackage ../os-specific/linux/alsa-plugins/wrapper.nix { };

  alsaUtils = callPackage ../os-specific/linux/alsa-utils { };

  bluez = callPackage ../os-specific/linux/bluez { };

  bridge_utils = callPackage ../os-specific/linux/bridge-utils { };

  checkpolicy = callPackage ../os-specific/linux/checkpolicy { };

  cifs_utils = callPackage ../os-specific/linux/cifs-utils { };

  conky = callPackage ../os-specific/linux/conky { };

  cpufrequtils = (
    import ../os-specific/linux/cpufrequtils {
    inherit fetchurl stdenv libtool gettext;
    glibc = stdenv.gcc.libc;
    linuxHeaders = stdenv.gcc.libc.kernelHeaders;
  });

  cryopid = callPackage ../os-specific/linux/cryopid { };

  cryptsetup = callPackage ../os-specific/linux/cryptsetup { };

  cramfsswap = callPackage ../os-specific/linux/cramfsswap { };

  darwinArchUtility = callPackage ../os-specific/darwin/arch { };

  darwinSwVersUtility = callPackage ../os-specific/darwin/sw_vers { };

  darwinLipoUtility = callPackage ../os-specific/darwin/lipo { };

  darwinInstallNameToolUtility = callPackage ../os-specific/darwin/install_name_tool { };

  devicemapper = lvm2;

  dmidecode = callPackage ../os-specific/linux/dmidecode { };

  dmtcp = callPackage ../os-specific/linux/dmtcp { };

  dietlibc = callPackage ../os-specific/linux/dietlibc {
    # Dietlibc 0.30 doesn't compile on PPC with GCC 4.1, bus GCC 3.4 works.
    stdenv = if stdenv.system == "powerpc-linux" then overrideGCC stdenv gcc34 else stdenv;
  };

  directvnc = builderDefsPackage ../os-specific/linux/directvnc {
    inherit libjpeg pkgconfig zlib directfb;
    inherit (xlibs) xproto;
  };

  dmraid = builderDefsPackage ../os-specific/linux/dmraid {
    inherit devicemapper;
  };

  libuuid =
    if crossSystem != null && crossSystem.config == "i586-pc-gnu"
    then (utillinuxng // {
      hostDrv = lib.overrideDerivation utillinuxng.hostDrv (args: {
        # `libblkid' fails to build on GNU/Hurd.
        configureFlags = args.configureFlags
          + " --disable-libblkid --disable-mount --disable-libmount"
          + " --disable-fsck --enable-static";
        doCheck = false;
        CPPFLAGS =                    # ugly hack for ugly software!
          lib.concatStringsSep " "
            (map (v: "-D${v}=4096")
                 [ "PATH_MAX" "MAXPATHLEN" "MAXHOSTNAMELEN" ]);
      });
    })
    else if stdenv.isLinux
    then utillinuxng
    else null;

  e3cfsprogs = callPackage ../os-specific/linux/e3cfsprogs { };

  ebtables = callPackage ../os-specific/linux/ebtables { };

  eject = callPackage ../os-specific/linux/eject { };

  fbterm = builderDefsPackage (import ../os-specific/linux/fbterm) {
    inherit fontconfig gpm freetype pkgconfig ncurses;
  };

  fbtermStdenv = callPackage ../os-specific/linux/fbterm/stdenv.nix { };

  fuse = callPackage ../os-specific/linux/fuse { };

  fxload = callPackage ../os-specific/linux/fxload { };

  gpm = callPackage ../servers/gpm { };

  hal = callPackage ../os-specific/linux/hal { };

  halevt = callPackage ../os-specific/linux/hal/hal-evt.nix { };

  hal_info = callPackage ../os-specific/linux/hal/info.nix { };

  hal_info_synaptics = callPackage ../os-specific/linux/hal/synaptics.nix { };

  hdparm = callPackage ../os-specific/linux/hdparm { };

  hibernate = callPackage ../os-specific/linux/hibernate { };

  hostapd = callPackage ../os-specific/linux/hostapd { };

  htop = callPackage ../os-specific/linux/htop { };

  hurdCross = forceBuildDrv(import ../os-specific/gnu/hurd {
    inherit fetchgit stdenv autoconf libtool texinfo machHeaders
      mig glibcCross hurdPartedCross;
    libuuid = libuuid.hostDrv;
    automake = automake111x;
    headersOnly = false;
    cross = assert crossSystem != null; crossSystem;
    gccCross = gccCrossStageFinal;
  });

  hurdCrossIntermediate = forceBuildDrv(import ../os-specific/gnu/hurd {
    inherit fetchgit stdenv autoconf libtool texinfo machHeaders
      mig glibcCross;
    automake = automake111x;
    headersOnly = false;
    cross = assert crossSystem != null; crossSystem;

    # The "final" GCC needs glibc and the Hurd libraries (libpthread in
    # particular) so we first need an intermediate Hurd built with the
    # intermediate GCC.
    gccCross = gccCrossStageStatic;

    # This intermediate Hurd is only needed to build libpthread, which needs
    # libihash, and to build Parted, which needs libstore and
    # libshouldbeinlibc.
    buildTarget = "libihash libstore libshouldbeinlibc";
    installTarget = "libihash-install libstore-install libshouldbeinlibc-install";
  });

  hurdHeaders = callPackage ../os-specific/gnu/hurd {
    automake = automake111x;
    headersOnly = true;
    gccCross = null;
    glibcCross = null;
    libuuid = null;
    hurdPartedCross = null;
  };

  hurdLibpthreadCross = forceBuildDrv(import ../os-specific/gnu/libpthread {
    inherit fetchgit stdenv autoconf automake libtool
      machHeaders hurdHeaders glibcCross;
    hurd = hurdCrossIntermediate;
    gccCross = gccCrossStageStatic;
    cross = assert crossSystem != null; crossSystem;
  });

  hwdata = callPackage ../os-specific/linux/hwdata { };

  ifplugd = callPackage ../os-specific/linux/ifplugd { };

  iotop = callPackage ../os-specific/linux/iotop { };

  iproute = callPackage ../os-specific/linux/iproute { };

  iputils = callPackage ../os-specific/linux/iputils { };

  iptables = callPackage ../os-specific/linux/iptables { };

  ipw2100fw = callPackage ../os-specific/linux/firmware/ipw2100 { };

  ipw2200fw = callPackage ../os-specific/linux/firmware/ipw2200 { };

  iwlwifi1000ucode = callPackage ../os-specific/linux/firmware/iwlwifi-1000-ucode { };

  iwlwifi3945ucode = callPackage ../os-specific/linux/firmware/iwlwifi-3945-ucode { };

  iwlwifi4965ucodeV1 = callPackage ../os-specific/linux/firmware/iwlwifi-4965-ucode { };

  iwlwifi4965ucodeV2 = callPackage ../os-specific/linux/firmware/iwlwifi-4965-ucode/version-2.nix { };

  iwlwifi5000ucode = callPackage ../os-specific/linux/firmware/iwlwifi-5000-ucode { };

  iwlwifi6000ucode = callPackage ../os-specific/linux/firmware/iwlwifi-6000-ucode { };

  kbd = callPackage ../os-specific/linux/kbd { };

  libaio = callPackage ../os-specific/linux/libaio { };

  libatasmart = callPackage ../os-specific/linux/libatasmart { };

  libcgroup = callPackage ../os-specific/linux/libcg { };

  libnl = callPackage ../os-specific/linux/libnl { };

  libnl2 = callPackage ../os-specific/linux/libnl/v2.nix { };

  libnl1 = callPackage ../os-specific/linux/libnl/v1.nix { };

  linuxHeaders = linuxHeaders_2_6_32;

  linuxHeaders26Cross = forceBuildDrv (import ../os-specific/linux/kernel-headers/2.6.32.nix {
    inherit stdenv fetchurl perl;
    cross = assert crossSystem != null; crossSystem;
  });

  linuxHeaders24Cross = forceBuildDrv (import ../os-specific/linux/kernel-headers/2.4.nix {
    inherit stdenv fetchurl perl;
    cross = assert crossSystem != null; crossSystem;
  });

  # We can choose:
  linuxHeadersCrossChooser = ver : if (ver == "2.4") then linuxHeaders24Cross
    else if (ver == "2.6") then linuxHeaders26Cross
    else throw "Unknown linux kernel version";

  linuxHeadersCross = assert crossSystem != null;
    linuxHeadersCrossChooser crossSystem.platform.kernelMajor;

  linuxHeaders_2_6_18 = callPackage ../os-specific/linux/kernel-headers/2.6.18.5.nix { };

  linuxHeaders_2_6_28 = callPackage ../os-specific/linux/kernel-headers/2.6.28.nix { };

  linuxHeaders_2_6_32 = callPackage ../os-specific/linux/kernel-headers/2.6.32.nix { };

  kernelPatches = callPackage ../os-specific/linux/kernel/patches.nix { };

  linux_2_6_15 = makeOverridable (import ../os-specific/linux/kernel/linux-2.6.15.nix) {
    inherit fetchurl perl mktemp module_init_tools;
    stdenv = overrideInStdenv stdenv [gcc34 gnumake381];
    kernelPatches =
      [ kernelPatches.cifs_timeout_2_6_15
      ];
  };

  linux_2_6_25 = makeOverridable (import ../os-specific/linux/kernel/linux-2.6.25.nix) {
    inherit fetchurl perl mktemp module_init_tools;
    extraConfig = "KMOD y";
    stdenv = overrideInStdenv stdenv [gnumake381];
    kernelPatches =
      [ kernelPatches.fbcondecor_2_6_25
        kernelPatches.sec_perm_2_6_24
        kernelPatches.glibc_getline
	kernelPatches.cifs_timeout_2_6_25
      ];
  };

  linux_2_6_26 = makeOverridable (import ../os-specific/linux/kernel/linux-2.6.26.nix) {
    inherit fetchurl perl mktemp module_init_tools;
    stdenv = overrideInStdenv stdenv [gnumake381];
    kernelPatches =
      [ kernelPatches.fbcondecor_2_6_25
        kernelPatches.sec_perm_2_6_24
        kernelPatches.glibc_getline
	kernelPatches.cifs_timeout_2_6_25
      ];
  };

  linux_2_6_27 = makeOverridable (import ../os-specific/linux/kernel/linux-2.6.27.nix) {
    inherit fetchurl perl mktemp module_init_tools;
    stdenv = overrideInStdenv stdenv [gnumake381];
    kernelPatches =
      [ kernelPatches.fbcondecor_2_6_27
        kernelPatches.sec_perm_2_6_24
	kernelPatches.cifs_timeout_2_6_25
      ];
  };

  linux_2_6_28 = makeOverridable (import ../os-specific/linux/kernel/linux-2.6.28.nix) {
    inherit fetchurl perl mktemp module_init_tools;
    stdenv = overrideInStdenv stdenv [gnumake381];
    kernelPatches =
      [ kernelPatches.fbcondecor_2_6_28
        kernelPatches.sec_perm_2_6_24
        kernelPatches.ext4_softlockups_2_6_28
        kernelPatches.glibc_getline
	kernelPatches.cifs_timeout_2_6_25
      ];
  };

  linux_2_6_29 = makeOverridable (import ../os-specific/linux/kernel/linux-2.6.29.nix) {
    inherit fetchurl stdenv perl mktemp module_init_tools;
    kernelPatches =
      [ kernelPatches.fbcondecor_2_6_29
        kernelPatches.sec_perm_2_6_24
	kernelPatches.cifs_timeout_2_6_29
      ];
  };

  linux_2_6_31 = makeOverridable (import ../os-specific/linux/kernel/linux-2.6.31.nix) {
    inherit fetchurl stdenv perl mktemp module_init_tools platform;
    kernelPatches =
      [ kernelPatches.cifs_timeout_2_6_29
      ];
  };

  linux_2_6_32 = makeOverridable (import ../os-specific/linux/kernel/linux-2.6.32.nix) {
    inherit fetchurl stdenv perl mktemp module_init_tools ubootChooser;
    kernelPatches =
      [ kernelPatches.fbcondecor_2_6_31
        kernelPatches.sec_perm_2_6_24
        kernelPatches.aufs2_2_6_32
        kernelPatches.cifs_timeout_2_6_29
        kernelPatches.no_xsave
        kernelPatches.dell_rfkill
      ];
  };

  linux_2_6_32_xen = makeOverridable (import ../os-specific/linux/kernel/linux-2.6.32-xen.nix) {
    inherit fetchurl stdenv perl mktemp module_init_tools ubootChooser;
    kernelPatches =
      [ kernelPatches.fbcondecor_2_6_31
        kernelPatches.sec_perm_2_6_24
        kernelPatches.aufs2_2_6_32
        kernelPatches.cifs_timeout
        kernelPatches.no_xsave
        kernelPatches.dell_rfkill
      ];
  };

  linux_2_6_32_systemtap = makeOverridable (import ../os-specific/linux/kernel/linux-2.6.32.nix) {
    inherit fetchurl stdenv perl mktemp module_init_tools ubootChooser;
    extraConfig =
      ''
        DEBUG_KERNEL y
        KPROBES y # kernel probes (needs `utrace' for process probes)
        DEBUG_INFO y
        RELAY y
        DEBUG_FS y
      '';
    dontStrip = true;
    kernelPatches =
      [ kernelPatches.fbcondecor_2_6_31
        kernelPatches.sec_perm_2_6_24
        kernelPatches.aufs2_2_6_32
        kernelPatches.tracehook_2_6_32
        kernelPatches.utrace_2_6_32
      ];
  };

  linux_2_6_32_zen4 = makeOverridable (import ../os-specific/linux/zen-kernel/2.6.32-zen4.nix) {
    inherit fetchurl stdenv perl mktemp module_init_tools runCommand xz;
  };

  linux_2_6_32_zen4_oldi686 = linux_2_6_32_zen4.override {
    features = {
      oldI686 = true;
    };
  };

  linux_2_6_32_zen4_bfs = linux_2_6_32_zen4.override {
    features = {
      ckSched = true;
    };
  };

  linux_2_6_33 = makeOverridable (import ../os-specific/linux/kernel/linux-2.6.33.nix) {
    inherit fetchurl stdenv perl mktemp module_init_tools ubootChooser;
    kernelPatches =
      [ kernelPatches.fbcondecor_2_6_33
        kernelPatches.aufs2_2_6_33
        kernelPatches.sec_perm_2_6_24
	kernelPatches.cifs_timeout_2_6_29
      ];
  };

  linux_2_6_33_zen1 = makeOverridable (import ../os-specific/linux/zen-kernel/2.6.33-zen1.nix) {
    inherit fetchurl stdenv perl mktemp module_init_tools runCommand xz;
  };

  linux_2_6_33_zen1_oldi686 = linux_2_6_33_zen1.override {
    features = {
      oldI686 = true;
    };
  };

  linux_2_6_33_zen1_bfs = linux_2_6_33_zen1.override {
    features = {
      ckSched = true;
    };
  };

  linux_2_6_34 = makeOverridable (import ../os-specific/linux/kernel/linux-2.6.34.nix) {
    inherit fetchurl stdenv perl mktemp module_init_tools ubootChooser;
    kernelPatches =
      [ /*kernelPatches.fbcondecor_2_6_33*/
        kernelPatches.sec_perm_2_6_24
        kernelPatches.aufs2_2_6_34
	kernelPatches.cifs_timeout_2_6_29
      ];
  };

  linux_2_6_34_tuxonice = linux_2_6_34.override (attrs: {
    kernelPatches = attrs.kernelPatches ++ [
      kernelPatches.tuxonice_2_6_34
    ];
  });

  linux_2_6_35 = makeOverridable (import ../os-specific/linux/kernel/linux-2.6.35.nix) {
    inherit fetchurl stdenv perl mktemp module_init_tools ubootChooser;
    kernelPatches =
      [ #kernelPatches.fbcondecor_2_6_35
        kernelPatches.sec_perm_2_6_24
        kernelPatches.aufs2_2_6_35
	kernelPatches.cifs_timeout_2_6_35
      ] ++ lib.optional (platform.kernelArch == "arm")
        kernelPatches.sheevaplug_modules_2_6_35;
  };

  linux_2_6_35_tuxonice = linux_2_6_35.override (attrs: {
    kernelPatches = attrs.kernelPatches ++ [
      kernelPatches.tuxonice_2_6_35
    ];
  });

  linux_nanonote_jz_2_6_34 = makeOverridable
    (import ../os-specific/linux/kernel/linux-nanonote-jz-2.6.34.nix) {
      inherit fetchurl fetchsvn stdenv perl mktemp module_init_tools ubootChooser;
      kernelPatches =
        [ kernelPatches.aufs2_2_6_34
        ];
    };

  linux_nanonote_jz_2_6_35 = makeOverridable
    (import ../os-specific/linux/kernel/linux-nanonote-jz-2.6.35.nix) {
      inherit fetchurl fetchsvn stdenv perl mktemp module_init_tools ubootChooser;
      kernelPatches =
        [ kernelPatches.aufs2_2_6_35
        ];
    };

  linux_nanonote_jz_2_6_36 = makeOverridable
    (import ../os-specific/linux/kernel/linux-nanonote-jz-2.6.36.nix) {
      inherit fetchurl fetchsvn stdenv perl mktemp module_init_tools ubootChooser;
      kernelPatches =
        [ #kernelPatches.fbcondecor_2_6_35
          kernelPatches.sec_perm_2_6_24
          kernelPatches.aufs2_2_6_36
          kernelPatches.mips_restart_2_6_36
	  kernelPatches.cifs_timeout_2_6_35
        ];
    };

  linux_2_6_35_oldI686 = linux_2_6_35.override {
      extraConfig = ''
          HIGHMEM64G? n
          XEN? n
      '';
      extraMeta = {
        platforms = ["i686-linux"];
        maintainers = [lib.maintainers.raskin];
      };
  };

  linux_2_6_36 = makeOverridable (import ../os-specific/linux/kernel/linux-2.6.36.nix) {
    inherit fetchurl stdenv perl mktemp module_init_tools ubootChooser;
    kernelPatches =
      [ #kernelPatches.fbcondecor_2_6_35
        kernelPatches.sec_perm_2_6_24
        kernelPatches.aufs2_2_6_36
        kernelPatches.mips_restart_2_6_36
        kernelPatches.cifs_timeout_2_6_35
      ];
  };

  linux_2_6_36_tuxonice = linux_2_6_36.override (attrs: {
    kernelPatches = attrs.kernelPatches ++ [
      kernelPatches.tuxonice_2_6_36
    ];
  });

  linux_2_6_37 = makeOverridable (import ../os-specific/linux/kernel/linux-2.6.37.nix) {
    inherit fetchurl stdenv perl mktemp module_init_tools ubootChooser;
    kernelPatches =
      [ kernelPatches.fbcondecor_2_6_37
        kernelPatches.sec_perm_2_6_24
        kernelPatches.aufs2_1_2_6_37
	kernelPatches.cifs_timeout_2_6_35
        #kernelPatches.mips_restart_2_6_36
      ];
  };

  linux_2_6_37_tuxonice = linux_2_6_37.override (attrs: {
    kernelPatches = attrs.kernelPatches ++ [
      kernelPatches.tuxonice_2_6_37
    ];
  });

  linux_2_6_38 = makeOverridable (import ../os-specific/linux/kernel/linux-2.6.38.nix) {
    inherit fetchurl stdenv perl mktemp module_init_tools ubootChooser;
    kernelPatches =
      [ kernelPatches.fbcondecor_2_6_38
        kernelPatches.sec_perm_2_6_24
        kernelPatches.aufs2_1_2_6_38
	kernelPatches.cifs_timeout_2_6_38
        #kernelPatches.mips_restart_2_6_36
      ];
  };

  linux_2_6_38_ati = linux_2_6_38.override { extraConfig="DRM_RADEON_KMS y"; };

  linux_2_6_39 = makeOverridable (import ../os-specific/linux/kernel/linux-2.6.39.nix) {
    inherit fetchurl stdenv perl mktemp module_init_tools ubootChooser;
    kernelPatches =
      [ #kernelPatches.fbcondecor_2_6_38
        kernelPatches.sec_perm_2_6_24
        kernelPatches.aufs2_1_2_6_39
        #kernelPatches.mips_restart_2_6_36
      ];
  };

  linux_3_0 = makeOverridable (import ../os-specific/linux/kernel/linux-3.0.nix) {
    inherit fetchurl stdenv perl mktemp module_init_tools ubootChooser;
    kernelPatches =
      [ #kernelPatches.fbcondecor_2_6_38
        kernelPatches.sec_perm_2_6_24
        kernelPatches.aufs2_1_3_0
        #kernelPatches.mips_restart_2_6_36
      ];
  };

  linux_3_1 = makeOverridable (import ../os-specific/linux/kernel/linux-3.1.nix) {
    inherit fetchurl stdenv perl mktemp module_init_tools ubootChooser;
    kernelPatches =
      [ #kernelPatches.fbcondecor_2_6_38
        kernelPatches.sec_perm_2_6_24
        #kernelPatches.aufs2_1_2_6_38
        #kernelPatches.mips_restart_2_6_36
      ];
  };

  /* Linux kernel modules are inherently tied to a specific kernel.  So
     rather than provide specific instances of those packages for a
     specific kernel, we have a function that builds those packages
     for a specific kernel.  This function can then be called for
     whatever kernel you're using. */

  linuxPackagesFor = kernel: self: let callPackage = newScope self; in rec {

    inherit kernel;

    acpi_call = callPackage ../os-specific/linux/acpi-call {};

    ati_drivers_x11 = callPackage ../os-specific/linux/ati-drivers { };

    aufs = callPackage ../os-specific/linux/aufs { };

    aufs2 = callPackage ../os-specific/linux/aufs2 { };

    aufs2_1 = if kernel.features ? aufs2_1 then
      callPackage ../os-specific/linux/aufs2.1 { }
      else null;

    aufs2_1_util = if kernel.features ? aufs2_1 then
      callPackage ../os-specific/linux/aufs2.1-util { }
      else null;

    aufs2_util = callPackage ../os-specific/linux/aufs2-util { };

    blcr = callPackage ../os-specific/linux/blcr {
      #libtool = libtool_1_5; # libtool 2 causes a fork bomb
    };

    exmap = callPackage ../os-specific/linux/exmap {
      inherit (gtkLibs) gtkmm;
    };

    iscsitarget = callPackage ../os-specific/linux/iscsitarget { };

    iwlwifi = callPackage ../os-specific/linux/iwlwifi { };

    iwlwifi4965ucode =
      (if (builtins.compareVersions kernel.version "2.6.27" == 0)
          || (builtins.compareVersions kernel.version "2.6.27" == 1)
       then iwlwifi4965ucodeV2
       else iwlwifi4965ucodeV1);

    atheros = callPackage ../os-specific/linux/atheros/0.9.4.nix { };

    broadcom_sta = callPackage ../os-specific/linux/broadcom-sta/default.nix { };

    nvidia_x11 = callPackage ../os-specific/linux/nvidia-x11 { };

    nvidia_x11_legacy96 = callPackage ../os-specific/linux/nvidia-x11/legacy96.nix { };
    nvidia_x11_legacy173 = callPackage ../os-specific/linux/nvidia-x11/legacy173.nix { };

    openafsClient = callPackage ../servers/openafs-client { };

    openiscsi = callPackage ../os-specific/linux/open-iscsi { };

    wis_go7007 = callPackage ../os-specific/linux/wis-go7007 { };

    kqemu = builderDefsPackage ../os-specific/linux/kqemu/1.4.0pre1.nix {
      inherit kernel perl;
    };

    splashutils =
      if kernel.features ? fbConDecor then pkgs.splashutils else null;

    ext3cowtools = callPackage ../os-specific/linux/ext3cow-tools {
      kernel_ext3cowpatched = kernel;
    };

    /* compiles but has to be integrated into the kernel somehow
      Let's have it uncommented and finish it..
    */
    ndiswrapper = callPackage ../os-specific/linux/ndiswrapper { };

    ov511 = callPackage ../os-specific/linux/ov511 {
      stdenv = overrideGCC stdenv gcc34;
    };

    # State Nix
    snix = callPackage ../tools/package-management/snix {

      aterm = aterm25;
      db4 = db45;

      flex = flex2533;
      ext3cow_kernel = kernel;    };

    sysprof = callPackage ../development/tools/profiling/sysprof {
      inherit (gnome) gtk glib pango libglade;
    };

    systemtap = callPackage ../development/tools/profiling/systemtap {
      linux = kernel;
      inherit (gnome) gtkmm libglademm;
    };

    virtualbox = callPackage ../applications/virtualization/virtualbox {
      stdenv = stdenv_32bit;
      inherit (gnome) libIDL;
    };

    virtualboxGuestAdditions = callPackage ../applications/virtualization/virtualbox/guest-additions { };
  };

  # Build the kernel modules for the some of the kernels.
  linuxPackages_2_6_25 = recurseIntoAttrs (linuxPackagesFor linux_2_6_25 pkgs.linuxPackages_2_6_25);
  linuxPackages_2_6_27 = recurseIntoAttrs (linuxPackagesFor linux_2_6_27 pkgs.linuxPackages_2_6_27);
  linuxPackages_2_6_28 = recurseIntoAttrs (linuxPackagesFor linux_2_6_28 pkgs.linuxPackages_2_6_28);
  linuxPackages_2_6_29 = recurseIntoAttrs (linuxPackagesFor linux_2_6_29 pkgs.linuxPackages_2_6_29);
  linuxPackages_2_6_31 = recurseIntoAttrs (linuxPackagesFor linux_2_6_31 pkgs.linuxPackages_2_6_31);
  linuxPackages_2_6_32 = recurseIntoAttrs (linuxPackagesFor linux_2_6_32 pkgs.linuxPackages_2_6_32);
  linuxPackages_2_6_32_systemtap =
    recurseIntoAttrs (linuxPackagesFor linux_2_6_32_systemtap pkgs.linuxPackages_2_6_32_systemtap);
  linuxPackages_2_6_32_xen =
    recurseIntoAttrs (linuxPackagesFor linux_2_6_32_xen pkgs.linuxPackages_2_6_32_xen);
  linuxPackages_2_6_33 = recurseIntoAttrs (linuxPackagesFor linux_2_6_33 pkgs.linuxPackages_2_6_33);
  linuxPackages_2_6_34 = recurseIntoAttrs (linuxPackagesFor linux_2_6_34 pkgs.linuxPackages_2_6_34);
  linuxPackages_2_6_34_tuxonice = recurseIntoAttrs (linuxPackagesFor linux_2_6_34_tuxonice pkgs.linuxPackages_2_6_34_tuxonice);
  linuxPackages_2_6_35 = recurseIntoAttrs (linuxPackagesFor linux_2_6_35 pkgs.linuxPackages_2_6_35);
  linuxPackages_2_6_35_tuxonice = recurseIntoAttrs (linuxPackagesFor linux_2_6_35_tuxonice pkgs.linuxPackages_2_6_35_tuxonice);
  linuxPackages_2_6_36 = recurseIntoAttrs (linuxPackagesFor linux_2_6_36 pkgs.linuxPackages_2_6_36);
  linuxPackages_2_6_36_tuxonice = recurseIntoAttrs (linuxPackagesFor linux_2_6_36_tuxonice pkgs.linuxPackages_2_6_36_tuxonice);
  linuxPackages_2_6_37 = recurseIntoAttrs (linuxPackagesFor linux_2_6_37 pkgs.linuxPackages_2_6_37);
  linuxPackages_2_6_37_tuxonice = recurseIntoAttrs (linuxPackagesFor linux_2_6_37_tuxonice pkgs.linuxPackages_2_6_37_tuxonice);
  linuxPackages_2_6_38 = recurseIntoAttrs (linuxPackagesFor linux_2_6_38 pkgs.linuxPackages_2_6_38);
  linuxPackages_2_6_38_ati = recurseIntoAttrs (linuxPackagesFor linux_2_6_38_ati pkgs.linuxPackages_2_6_38);
  linuxPackages_2_6_39 = recurseIntoAttrs (linuxPackagesFor linux_2_6_39 pkgs.linuxPackages_2_6_39);
  linuxPackages_3_0 = recurseIntoAttrs (linuxPackagesFor linux_3_0 pkgs.linuxPackages_3_0);
  linuxPackages_3_1 = recurseIntoAttrs (linuxPackagesFor linux_3_1 pkgs.linuxPackages_3_1);
  linuxPackages_nanonote_jz_2_6_34 = recurseIntoAttrs (linuxPackagesFor linux_nanonote_jz_2_6_34 pkgs.linuxPackages_nanonote_jz_2_6_34);
  linuxPackages_nanonote_jz_2_6_35 = recurseIntoAttrs (linuxPackagesFor linux_nanonote_jz_2_6_35 pkgs.linuxPackages_nanonote_jz_2_6_35);
  linuxPackages_nanonote_jz_2_6_36 = recurseIntoAttrs (linuxPackagesFor linux_nanonote_jz_2_6_36 pkgs.linuxPackages_nanonote_jz_2_6_36);

  # The current default kernel / kernel modules.
  linux = linux_2_6_32;
  linuxPackages = linuxPackages_2_6_32;

  keyutils = callPackage ../os-specific/linux/keyutils { };

  libselinux = callPackage ../os-specific/linux/libselinux { };

  libsemanage = callPackage ../os-specific/linux/libsemanage { };

  libraw1394 = callPackage ../development/libraries/libraw1394 { };

  libsexy = callPackage ../development/libraries/libsexy { };

  librsvg = gnome.librsvg;

  libsepol = callPackage ../os-specific/linux/libsepol { };

  libsmbios = callPackage ../os-specific/linux/libsmbios { };

  lm_sensors = callPackage ../os-specific/linux/lm_sensors { };

  lsiutil = callPackage ../os-specific/linux/lsiutil { };

  klibc = callPackage ../os-specific/linux/klibc {
    linuxHeaders = glibc.kernelHeaders;
  };

  klibcShrunk = callPackage ../os-specific/linux/klibc/shrunk.nix { };

  kvm = qemu_kvm;

  libcap = callPackage ../os-specific/linux/libcap { };

  libcap_progs = callPackage ../os-specific/linux/libcap/progs.nix { };

  libcap_pam = callPackage ../os-specific/linux/libcap/pam.nix { };

  libcap_manpages = callPackage ../os-specific/linux/libcap/man.nix { };

  libnscd = callPackage ../os-specific/linux/libnscd { };

  libnotify = callPackage ../development/libraries/libnotify { };

  libvolume_id = callPackage ../os-specific/linux/libvolume_id { };

  lsscsi = callPackage ../os-specific/linux/lsscsi { };

  lvm2 = callPackage ../os-specific/linux/lvm2 { };

  # In theory GNU Mach doesn't have to be cross-compiled.  However, since it
  # has to be built for i586 (it doesn't work on x86_64), one needs a cross
  # compiler for that host.
  mach = callPackage ../os-specific/gnu/mach {
    automake = automake111x;  };

  machHeaders = callPackage ../os-specific/gnu/mach {
    automake = automake111x;
    headersOnly = true;
    mig = null;
  };

  mdadm = callPackage ../os-specific/linux/mdadm { };

  mingetty = callPackage ../os-specific/linux/mingetty { };

  module_init_tools = callPackage ../os-specific/linux/module-init-tools { };

  mountall = callPackage ../os-specific/linux/mountall {
    automake = automake111x;
  };

  aggregateModules = modules:
    import ../os-specific/linux/module-init-tools/aggregator.nix {
      inherit stdenv module_init_tools modules buildEnv;
    };

  modutils = callPackage ../os-specific/linux/modutils {
    stdenv = overrideGCC stdenv gcc34;
  };

  multipath_tools = callPackage ../os-specific/linux/multipath-tools { };

  nettools = callPackage ../os-specific/linux/net-tools { };

  neverball = callPackage ../games/neverball { };

  numactl = callPackage ../os-specific/linux/numactl { };

  gw6c = builderDefsPackage (import ../os-specific/linux/gw6c) {
    inherit fetchurl stdenv nettools openssl procps iproute;
  };

  nss_ldap = callPackage ../os-specific/linux/nss_ldap { };

  pam = callPackage ../os-specific/linux/pam { };

  # pam_bioapi ( see http://www.thinkwiki.org/wiki/How_to_enable_the_fingerprint_reader )

  pam_ccreds = callPackage ../os-specific/linux/pam_ccreds {
    db = db4;
  };

  pam_console = callPackage ../os-specific/linux/pam_console {
    libtool = libtool_1_5;
  };

  pam_devperm = callPackage ../os-specific/linux/pam_devperm { };

  pam_krb5 = callPackage ../os-specific/linux/pam_krb5 { };

  pam_ldap = callPackage ../os-specific/linux/pam_ldap { };

  pam_login = callPackage ../os-specific/linux/pam_login { };

  pam_unix2 = callPackage ../os-specific/linux/pam_unix2 { };

  pam_usb = callPackage ../os-specific/linux/pam_usb { };

  pcmciaUtils = callPackage ../os-specific/linux/pcmciautils {
    firmware = getConfig ["pcmciaUtils" "firmware"] [];
    config = getConfig ["pcmciaUtils" "config"] null;
  };

  phat = callPackage ../development/libraries/phat {
    inherit (gnome) gtk libgnomecanvas;
  };

  pmount = callPackage ../os-specific/linux/pmount { };

  pmutils = callPackage ../os-specific/linux/pm-utils { };

  policycoreutils = callPackage ../os-specific/linux/policycoreutils { };

  powertop = callPackage ../os-specific/linux/powertop { };

  procps = callPackage ../os-specific/linux/procps { };

  pwdutils = callPackage ../os-specific/linux/pwdutils { };

  qemu_kvm = callPackage ../os-specific/linux/qemu-kvm { };

  radeontools = callPackage ../os-specific/linux/radeontools { };

  radeonR700 = callPackage ../os-specific/linux/firmware/radeon-r700 { };
  radeonR600 = callPackage ../os-specific/linux/firmware/radeon-r600 { };
  radeonJuniper = callPackage ../os-specific/linux/firmware/radeon-juniper { };

  rfkill = callPackage ../os-specific/linux/rfkill { };

  rt2860fw = callPackage ../os-specific/linux/firmware/rt2860 { };

  rt2870fw = callPackage ../os-specific/linux/firmware/rt2870 { };

  rt73fw = callPackage ../os-specific/linux/firmware/rt73 { };

  rtkit = callPackage ../os-specific/linux/rtkit { };

  rtl8192cfw = callPackage ../os-specific/linux/firmware/rtl8192c { };

  sdparm = callPackage ../os-specific/linux/sdparm { };

  shadow = callPackage ../os-specific/linux/shadow { };

  splashutils = callPackage ../os-specific/linux/splashutils/default.nix { };

  statifier = builderDefsPackage (import ../os-specific/linux/statifier) { };

  sysfsutils = callPackage ../os-specific/linux/sysfsutils { };

  # Provided with sysfsutils.
  libsysfs = sysfsutils;
  systool = sysfsutils;

  sysklogd = callPackage ../os-specific/linux/sysklogd { };

  syslinux = callPackage ../os-specific/linux/syslinux { };

  sysstat = callPackage ../os-specific/linux/sysstat { };

  sysvinit = callPackage ../os-specific/linux/sysvinit { };

  sysvtools = callPackage ../os-specific/linux/sysvinit {
    withoutInitTools = true;
  };

  # FIXME: `tcp-wrapper' is actually not OS-specific.
  tcpWrapper = callPackage ../os-specific/linux/tcp-wrapper { };

  trackballs = callPackage ../games/trackballs {
    debug = false;
    guile = guile_1_8;
  };

  tunctl = callPackage ../os-specific/linux/tunctl { };

  /*tuxracer = builderDefsPackage (import ../games/tuxracer) {
    inherit mesa tcl freeglut;
    inherit (xlibs) libX11 xproto;
  };*/

  ubootChooser = name : if (name == "upstream") then ubootUpstream
    else if (name == "sheevaplug") then ubootSheevaplug
    else if (name == "guruplug") then ubootGuruplug
    else if (name == "nanonote") then ubootNanonote
    else throw "Unknown uboot";

  ubootUpstream = callPackage ../misc/uboot { };

  ubootSheevaplug = callPackage ../misc/uboot/sheevaplug.nix { };

  ubootNanonote = callPackage ../misc/uboot/nanonote.nix { };

  ubootGuruplug = callPackage ../misc/uboot/guruplug.nix { };

  uclibc = callPackage ../os-specific/linux/uclibc { };

  uclibcCross = import ../os-specific/linux/uclibc {
    inherit fetchurl stdenv libiconv;
    linuxHeaders = linuxHeadersCross;
    gccCross = gccCrossStageStatic;
    cross = assert crossSystem != null; crossSystem;
  };

  udev145 = callPackage ../os-specific/linux/udev/145.nix { };
  udev172 = callPackage ../os-specific/linux/udev/172.nix { };
  udev = udev172;

  udisks = callPackage ../os-specific/linux/udisks { };

  uml = import ../os-specific/linux/kernel/linux-2.6.29.nix {
    inherit fetchurl stdenv perl mktemp module_init_tools;
    userModeLinux = true;
  };

  umlutilities = callPackage ../os-specific/linux/uml-utilities {
    tunctl = true; mconsole = true;
  };

  untie = callPackage ../os-specific/linux/untie {};

  upower = callPackage ../os-specific/linux/upower { };

  upstart = callPackage ../os-specific/linux/upstart { };

  usbutils = callPackage ../os-specific/linux/usbutils { };

  utillinux = utillinuxng;

  utillinuxCurses = utillinuxngCurses;

  utillinuxng = lowPrio (callPackage ../os-specific/linux/util-linux-ng {
    ncurses = null;
    perl = null;
  });

  utillinuxngCurses = utillinuxng.override {
    inherit ncurses perl;
  };

  v4l_utils = callPackage ../os-specific/linux/v4l-utils {};

  windows = rec {
    w32api = callPackage ../os-specific/windows/w32api {
      gccCross = gccCrossStageStatic;
      binutilsCross = binutilsCross;
    };

    w32api_headers = w32api.override {
      onlyHeaders = true;
    };

    mingw_runtime = callPackage ../os-specific/windows/mingwrt {
      gccCross = gccCrossMingw2;
      binutilsCross = binutilsCross;
    };

    mingw_runtime_headers = mingw_runtime.override {
      onlyHeaders = true;
    };

    mingw_headers1 = buildEnv {
      name = "mingw-headers-1";
      paths = [ w32api_headers mingw_runtime_headers ];
    };

    mingw_headers2 = buildEnv {
      name = "mingw-headers-2";
      paths = [ w32api mingw_runtime_headers ];
    };

    mingw_headers3 = buildEnv {
      name = "mingw-headers-3";
      paths = [ w32api mingw_runtime ];
    };

    wxMSW = callPackage ../os-specific/windows/wxMSW-2.8 { };
  };

  wesnoth = callPackage ../games/wesnoth {
    inherit (gtkLibs) pango;
    lua = lua5;
  };

  wirelesstools = callPackage ../os-specific/linux/wireless-tools { };

  wpa_supplicant = callPackage ../os-specific/linux/wpa_supplicant {
  };

  wpa_supplicant_gui = pkgs.wpa_supplicant.gui;

  xf86_input_multitouch =
    callPackage ../os-specific/linux/xf86-input-multitouch { };

  xf86_input_wacom = callPackage ../os-specific/linux/xf86-input-wacom { };

  xmoto = builderDefsPackage (import ../games/xmoto) {
    inherit chipmunk sqlite curl zlib bzip2 libjpeg libpng
      freeglut mesa SDL SDL_mixer SDL_image SDL_net SDL_ttf
      lua5 ode libxdg_basedir;
  };

  xorg_sys_opengl = callPackage ../os-specific/linux/opengl/xorg-sys { };

  zd1211fw = callPackage ../os-specific/linux/firmware/zd1211 { };

  ### DATA

  andagii = callPackage ../data/fonts/andagii {};

  anonymousPro = callPackage ../data/fonts/anonymous-pro {};

  arkpandora_ttf = builderDefsPackage (import ../data/fonts/arkpandora) {
  };

  bakoma_ttf = callPackage ../data/fonts/bakoma-ttf { };

  cacert = callPackage ../data/misc/cacert { };

  corefonts = callPackage ../data/fonts/corefonts { };

  wrapFonts = paths : ((import ../data/fonts/fontWrap) {
    inherit fetchurl stdenv builderDefs paths;
    inherit (xorg) mkfontdir mkfontscale;
  });

  clearlyU = callPackage ../data/fonts/clearlyU { };

  cm_unicode = callPackage ../data/fonts/cm-unicode {};

  dejavu_fonts = callPackage ../data/fonts/dejavu-fonts {
    inherit (perlPackages) FontTTF;
  };

  docbook5 = callPackage ../data/sgml+xml/schemas/docbook-5.0 { };

  docbook_xml_dtd_412 = callPackage ../data/sgml+xml/schemas/xml-dtd/docbook/4.1.2.nix { };

  docbook_xml_dtd_42 = callPackage ../data/sgml+xml/schemas/xml-dtd/docbook/4.2.nix { };

  docbook_xml_dtd_43 = callPackage ../data/sgml+xml/schemas/xml-dtd/docbook/4.3.nix { };

  docbook_xml_dtd_45 = callPackage ../data/sgml+xml/schemas/xml-dtd/docbook/4.5.nix { };

  docbook_xml_ebnf_dtd = callPackage ../data/sgml+xml/schemas/xml-dtd/docbook-ebnf { };

  docbook_xml_xslt = docbook_xsl;

  docbook_xsl = callPackage ../data/sgml+xml/stylesheets/xslt/docbook-xsl { };

  docbook5_xsl = docbook_xsl_ns;

  docbook_xsl_ns = callPackage ../data/sgml+xml/stylesheets/xslt/docbook-xsl-ns { };

  freefont_ttf = callPackage ../data/fonts/freefont-ttf { };

  gentium = callPackage ../data/fonts/gentium {};

  hicolor_icon_theme = callPackage ../data/misc/hicolor-icon-theme { };

  inconsolata = callPackage ../data/fonts/inconsolata {};

  junicode = callPackage ../data/fonts/junicode { };

  liberation_ttf = callPackage ../data/fonts/redhat-liberation-fonts { };

  libertine = builderDefsPackage (import ../data/fonts/libertine) {
    inherit fontforge;
  };

  lmodern = callPackage ../data/fonts/lmodern { };

  manpages = callPackage ../data/documentation/man-pages { };

  miscfiles = callPackage ../data/misc/miscfiles { };

  mph_2b_damase = callPackage ../data/fonts/mph-2b-damase { };

  oldstandard = callPackage ../data/fonts/oldstandard { };

  posix_man_pages = callPackage ../data/documentation/man-pages-posix { };

  pthreadmanpages = callPackage ../data/documentation/pthread-man-pages { };

  shared_mime_info = callPackage ../data/misc/shared-mime-info { };

  shared_desktop_ontologies = callPackage ../data/misc/shared-desktop-ontologies { };

  stdmanpages = callPackage ../data/documentation/std-man-pages { };

  iana_etc = callPackage ../data/misc/iana-etc { };

  popplerData = callPackage ../data/misc/poppler-data { };

  r3rs = callPackage ../data/documentation/rnrs/r3rs.nix { };

  r4rs = callPackage ../data/documentation/rnrs/r4rs.nix { };

  r5rs = callPackage ../data/documentation/rnrs/r5rs.nix { };

  themes = name: import (../data/misc/themes + ("/" + name + ".nix")) {
    inherit fetchurl;
  };

  theano = callPackage ../data/fonts/theano { };

  tempora_lgc = callPackage ../data/fonts/tempora-lgc { };

  terminus_font = callPackage ../data/fonts/terminus-font { };

  ttf_bitstream_vera = callPackage ../data/fonts/ttf-bitstream-vera { };

  ucsFonts = callPackage ../data/fonts/ucs-fonts { };

  unifont = callPackage ../data/fonts/unifont { };

  vistafonts = callPackage ../data/fonts/vista-fonts { };

  wqy_zenhei = callPackage ../data/fonts/wqy-zenhei { };

  xhtml1 = callPackage ../data/sgml+xml/schemas/xml-dtd/xhtml1 { };

  xkeyboard_config = callPackage ../data/misc/xkeyboard-config { };


  ### APPLICATIONS


  aangifte2005 = callPackage_i686 ../applications/taxes/aangifte-2005 { };

  aangifte2006 = callPackage_i686 ../applications/taxes/aangifte-2006 { };

  aangifte2007 = callPackage_i686 ../applications/taxes/aangifte-2007 { };

  aangifte2008 = callPackage_i686 ../applications/taxes/aangifte-2008 { };

  aangifte2009 = callPackage_i686 ../applications/taxes/aangifte-2009 { };

  aangifte2010 = callPackage_i686 ../applications/taxes/aangifte-2010 { };

  abcde = callPackage ../applications/audio/abcde { };

  abiword = callPackage ../applications/office/abiword {
    inherit (gnome) libglade libgnomecanvas;
  };

  adobeReader = callPackage_i686 ../applications/misc/adobe-reader { };

  akunambol = newScope pkgs.kde4 ../applications/networking/sync/akunambol { };

  amarok = newScope pkgs.kde4 ../applications/audio/amarok { };

  amsn = callPackage ../applications/networking/instant-messengers/amsn {
    libstdcpp = gcc33.gcc;
  };

  ardour = callPackage ../applications/audio/ardour {
    inherit (gtkLibs) glib pango gtk glibmm gtkmm;
    inherit (gnome) libgnomecanvas;
  };

  ardour3 =  lowPrio (callPackage ../applications/audio/ardour/ardour3.nix {
    inherit (gtkLibs) glib pango gtk glibmm gtkmm;
    inherit (gnome) libgnomecanvas libgnomecanvasmm;
  });

  arora = callPackage ../applications/networking/browsers/arora { };

  audacious = callPackage ../applications/audio/audacious { };

  audacity = callPackage ../applications/audio/audacity {
    portaudio = portaudioSVN;
    ffmpeg = ffmpeg_0_6_90;
  };

  aumix = callPackage ../applications/audio/aumix {
    gtkGUI = false;
  };

  autopanosiftc = callPackage ../applications/graphics/autopanosiftc { };

  avidemux = callPackage ../applications/video/avidemux {
  };

  avogadro = callPackage ../applications/science/chemistry/avogadro { };

  awesome = callPackage ../applications/window-managers/awesome {
    inherit (gtkLibs) glib pango;
    lua = lua5;
    cairo = cairo.override { xcbSupport = true; };
  };

  bangarang = newScope pkgs.kde4 ../applications/video/bangarang { };

  batik = callPackage ../applications/graphics/batik { };

  bazaar = callPackage ../applications/version-management/bazaar { };

  bazaarTools = builderDefsPackage (import ../applications/version-management/bazaar/tools.nix) {
    inherit bazaar;
  };

  beast = callPackage ../applications/audio/beast {
    inherit (gnome) libgnomecanvas libart_lgpl;
    guile = guile_1_8;
  };

  bibletime = newScope pkgs.kde45 ../applications/misc/bibletime {
    qt = qt4;
  };

  bitcoin = callPackage ../applications/misc/bitcoin {
    wxGTK = wxGTK290;
    db4 = db47;
    inherit (xlibs) libSM;
  };

  bitlbee = callPackage ../applications/networking/instant-messengers/bitlbee { };

  blender = callPackage ../applications/misc/blender/2.49.nix { };

  blender_2_57 = lowPrio (import ../applications/misc/blender {
    inherit stdenv fetchurl SDL cmake gettext ilmbase libjpeg libpng
      libsamplerate libtiff mesa openal openexr openjpeg zlib;
    inherit (xlibs) libXi;
    python = python32;
  });

  bvi = callPackage ../applications/editors/bvi { };

  calibre = callPackage ../applications/misc/calibre { };

  carrier = builderDefsPackage (import ../applications/networking/instant-messengers/carrier/2.5.0.nix) {
    inherit fetchurl stdenv pkgconfig perl perlXMLParser libxml2 openssl nss
      gtkspell aspell gettext ncurses avahi dbus dbus_glib python
      libtool automake autoconf;
    GStreamer = gst_all.gstreamer;
    inherit (gtkLibs) gtk glib;
    inherit (gnome) startupnotification GConf ;
    inherit (xlibs) libXScrnSaver scrnsaverproto libX11 xproto kbproto;
  };
  funpidgin = carrier;

  cddiscid = callPackage ../applications/audio/cd-discid { };

  cdparanoia = cdparanoiaIII;

  cdparanoiaIII = callPackage ../applications/audio/cdparanoia { };

  cdrtools = callPackage ../applications/misc/cdrtools { };

  chatzilla =
    xulrunnerWrapper {
      launcher = "chatzilla";
      application = callPackage ../applications/networking/irc/chatzilla { };
    };

  chrome = callPackage ../applications/networking/browsers/chromium {
    inherit (gnome) GConf;
    patchelf = patchelf06;
  };

  chromeWrapper = wrapFirefox chrome "chrome" "";

  cinelerra = callPackage ../applications/video/cinelerra {
    inherit (gnome) esound;
  };

  cmus = callPackage ../applications/audio/cmus { };

  compiz = callPackage ../applications/window-managers/compiz/core.nix { };

  compiz_ccsm = callPackage ../applications/window-managers/compiz/ccsm.nix { };

  compizconfig_python = callPackage ../applications/window-managers/compiz/config-python.nix { };

  libcompizconfig = callPackage ../applications/window-managers/compiz/libcompizconfig.nix { };

  compiz_bcop = callPackage ../applications/window-managers/compiz/bcop.nix { };

  compiz_plugins_main = callPackage ../applications/window-managers/compiz/plugins-main.nix { };

  compiz_plugins_extra = callPackage ../applications/window-managers/compiz/plugins-extra.nix { };

  cinepaint = callPackage ../applications/graphics/cinepaint {
    fltk = fltk11;
  };

  codeville = builderDefsPackage (import ../applications/version-management/codeville/0.8.0.nix) {
    inherit makeWrapper;
    python = pythonFull;
  };

  comical = callPackage ../applications/graphics/comical {
    wxGTK = wxGTK26;
  };

  conkeror = xulrunnerWrapper {
    launcher = "conkeror";
    application = callPackage ../applications/networking/browsers/conkeror { };
  };

  cuneiform = builderDefsPackage (import ../tools/graphics/cuneiform) {
    inherit cmake patchelf;
    imagemagick=imagemagick;
  };

  cvs = callPackage ../applications/version-management/cvs { };

  cvsps = callPackage ../applications/version-management/cvsps { };

  cvs2svn = callPackage ../applications/version-management/cvs2svn { };

  d4x = callPackage ../applications/misc/d4x { };

  darcs = haskellPackages.darcs;

  darktable = callPackage ../applications/graphics/darktable {
    inherit (gnome) GConf gnome_keyring libglade atk;
    inherit (xlibs) libxcb pixman libpthreadstubs libXau;
  };

  dia = callPackage ../applications/graphics/dia { };

  digikam = newScope pkgs.kde4 ../applications/graphics/digikam { };

  djvulibre = callPackage ../applications/misc/djvulibre { };

  djview4 = callPackage ../applications/graphics/djview { };

  dmenu = callPackage ../applications/misc/dmenu { };

  dmtx = builderDefsPackage (import ../tools/graphics/dmtx) {
    inherit libpng libtiff libjpeg imagemagick librsvg
      pkgconfig bzip2 zlib libtool freetype fontconfig
      ghostscript jasper xz;
    inherit (xlibs) libX11;
  };

  dvdauthor = callPackage ../applications/video/dvdauthor { };

  dwm = callPackage ../applications/window-managers/dwm {
    patches = getConfig [ "dwm" "patches" ] [];
  };

  eaglemode = callPackage ../applications/misc/eaglemode { };

  eclipses = recurseIntoAttrs (callPackage ../applications/editors/eclipse { });

  ed = callPackage ../applications/editors/ed { };

  elinks = callPackage ../applications/networking/browsers/elinks { };

  elvis = callPackage ../applications/editors/elvis { };

  emacs = emacs23;

  emacs22 = callPackage ../applications/editors/emacs-22 {
    /* Using cpp 4.5, we get:

         make[1]: Entering directory `/tmp/nix-build-dhbj8qqmqxwp3iw6sjcgafsrwlwrix1f-emacs-22.3.drv-0/emacs-22.3/lib-src'
         Makefile:148: *** recipe commences before first target.  Stop.

       Apparently, this is because `lib-src/Makefile' is generated by
       processing `lib-src/Makefile.in' with cpp, and the escaping rules for
       literal backslashes have changed.  */
    stdenv = overrideGCC stdenv gcc44;
    xaw3dSupport = getConfig [ "emacs" "xaw3dSupport" ] false;
    gtkGUI = getConfig [ "emacs" "gtkSupport" ] true;
  };

  emacs23 = callPackage ../applications/editors/emacs-23 {
    # use override to select the appropriate gui toolkit
    libXaw = if stdenv.isDarwin then xlibs.libXaw else null;
    Xaw3d = null;
    gtk = if stdenv.isDarwin then null else gtkLibs.gtk;
    # TODO: these packages don't build on Darwin.
    gconf = null /* if stdenv.isDarwin then null else gnome.GConf */;
    librsvg = null /* if stdenv.isDarwin then null else librsvg */;
  };

  emacsSnapshot = lowPrio (callPackage ../applications/editors/emacs-snapshot {
    xawSupport = getConfig [ "emacs" "xawSupport" ] false;
    xaw3dSupport = getConfig [ "emacs" "xaw3dSupport" ] false;
    gtkGUI = getConfig [ "emacs" "gtkSupport" ] true;
    xftSupport = getConfig [ "emacs" "xftSupport" ] true;
    dbusSupport = getConfig [ "emacs" "dbusSupport" ] true;
  });

  emacsPackages = emacs: self: let callPackage = newScope self; in rec {
    inherit emacs;

    bbdb = callPackage ../applications/editors/emacs-modes/bbdb { };

    cedet = callPackage ../applications/editors/emacs-modes/cedet { };

    cua = callPackage ../applications/editors/emacs-modes/cua { };

    ecb = callPackage ../applications/editors/emacs-modes/ecb { };

    jabber = callPackage ../applications/editors/emacs-modes/jabber { };

    emacsSessionManagement = callPackage ../applications/editors/emacs-modes/session-management-for-emacs { };

    emacsw3m = callPackage ../applications/editors/emacs-modes/emacs-w3m { };

    emms = callPackage ../applications/editors/emacs-modes/emms { };

    jdee = callPackage ../applications/editors/emacs-modes/jdee {
      # Requires Emacs 23, for `avl-tree'.
    };

    stratego = callPackage ../applications/editors/emacs-modes/stratego { };

    haskellMode = callPackage ../applications/editors/emacs-modes/haskell { };

    hol_light_mode = callPackage ../applications/editors/emacs-modes/hol_light { };

    htmlize = callPackage ../applications/editors/emacs-modes/htmlize { };

    magit = callPackage ../applications/editors/emacs-modes/magit { };

    maudeMode = callPackage ../applications/editors/emacs-modes/maude { };

    nxml = callPackage ../applications/editors/emacs-modes/nxml { };

    # This is usually a newer version of Org-Mode than that found in GNU Emacs, so
    # we want it to have higher precedence.
    org = hiPrio (callPackage ../applications/editors/emacs-modes/org { });

    phpMode = callPackage ../applications/editors/emacs-modes/php { };

    prologMode = callPackage ../applications/editors/emacs-modes/prolog { };

    proofgeneral = callPackage ../applications/editors/emacs-modes/proofgeneral { };

    quack = callPackage ../applications/editors/emacs-modes/quack { };

    remember = callPackage ../applications/editors/emacs-modes/remember { };

    rudel = callPackage ../applications/editors/emacs-modes/rudel { };

    scalaMode = callPackage ../applications/editors/emacs-modes/scala-mode { };
  };

  emacs22Packages = emacsPackages emacs22 pkgs.emacs22Packages;
  emacs23Packages = recurseIntoAttrs (emacsPackages emacs23 pkgs.emacs23Packages);

  epdfview = callPackage ../applications/misc/epdfview { };

  espeak = callPackage ../applications/audio/espeak { };

  esniper = callPackage ../applications/networking/esniper { };

  evopedia = callPackage ../applications/misc/evopedia { };

  keepassx = callPackage ../applications/misc/keepassx { };

  # FIXME: Evince and other GNOME/GTK+ apps (e.g., Viking) provide
  # `share/icons/hicolor/icon-theme.cache'.  Arbitrarily give this one a
  # higher priority.
  evince = hiPrio (callPackage ../applications/misc/evince {
    inherit (gnome) gnomedocutils gnomeicontheme libgnome
      libgnomeui libglade glib gtk scrollkeeper gnome_keyring;
  });

  evolution_data_server = newScope (gnome // gtkLibs) ../servers/evolution-data-server { };

  exrdisplay = callPackage ../applications/graphics/exrdisplay {
    fltk = fltk20;
  };

  fbpanel = callPackage ../applications/window-managers/fbpanel { };

  fetchmail = import ../applications/misc/fetchmail {
    inherit stdenv fetchurl openssl;
  };

  fossil = callPackage ../applications/version-management/fossil { };

  grass = import ../applications/misc/grass {
    inherit (xlibs) libXmu libXext libXp libX11 libXt libSM libICE libXpm
      libXaw libXrender;
    inherit getConfig composableDerivation stdenv fetchurl
      lib flex bison cairo fontconfig
      gdal zlib ncurses gdbm proj pkgconfig swig
      blas liblapack libjpeg libpng mysql unixODBC mesa postgresql python
      readline sqlite tcl tk libtiff freetype ffmpeg makeWrapper wxGTK;
    fftw = fftwSinglePrec;
    motif = lesstif;
    opendwg = libdwg;
    wxPython = wxPython28;
  };

  grip = callPackage ../applications/misc/grip {
    inherit (gnome) libgnome libgnomeui vte;
  };

  wavesurfer = callPackage ../applications/misc/audio/wavesurfer { };

  wireshark = callPackage ../applications/networking/sniffers/wireshark { };

  wvdial = callPackage ../os-specific/linux/wvdial { };

  fbida = callPackage ../applications/graphics/fbida { };

  fdupes = callPackage ../tools/misc/fdupes { };

  feh = callPackage ../applications/graphics/feh { };

  filelight = if pkgs.kde4.kdeutils ? filelight then pkgs.kde4.kdeutils.filelight
    else newScope pkgs.kde4 ../applications/misc/filelight { };

  firefox = pkgs.firefoxPkgs.firefox;

  firefoxWrapper = wrapFirefox pkgs.firefox "firefox" "";

  firefoxPkgs = pkgs.firefox50Pkgs;

  firefox36Pkgs = callPackage ../applications/networking/browsers/firefox/3.6.nix {
    inherit (gtkLibs) gtk pango;
    inherit (gnome) libIDL;
  };

  firefox36Wrapper = wrapFirefox firefox36Pkgs.firefox "firefox" "";

  firefox50Pkgs = callPackage ../applications/networking/browsers/firefox/5.0.nix {
    inherit (gtkLibs) gtk pango;
    inherit (gnome) libIDL;
  };

  firefox50Wrapper = wrapFirefox firefox50Pkgs.firefox "firefox" "";

  firefox60Pkgs = callPackage ../applications/networking/browsers/firefox/6.0.nix {
    inherit (gtkLibs) gtk pango;
    inherit (gnome) libIDL;
  };

  firefox60Wrapper = lowPrio (wrapFirefox firefox60Pkgs.firefox "firefox" "");

  firefox70b1Pkgs = callPackage ../applications/networking/browsers/firefox/7.0.nix {
    inherit (gtkLibs) gtk pango;
    inherit (gnome) libIDL;
  };

  firefox70b1Wrapper = lowPrio (wrapFirefox firefox70b1Pkgs.firefox "firefox" "");

  flac = callPackage ../applications/audio/flac { };

  flashplayer = flashplayer10;

  flashplayer9 = callPackage ../applications/networking/browsers/mozilla-plugins/flashplayer-9 {
    inherit (gtkLibs) atk;
  };

  flashplayer10 = callPackage ../applications/networking/browsers/mozilla-plugins/flashplayer-10 {
    inherit (gtkLibs) atk gdk_pixbuf;
    debug = getConfig ["flashplayer" "debug"] false;
  };

  freecad = callPackage ../applications/graphics/freecad {
    boost = boost146;
  };

  freemind = callPackage ../applications/misc/freemind {
    jdk = jdk;
    jre = jdk;
  };

  freepv = callPackage ../applications/graphics/freepv { };

  xfontsel = callPackage ../applications/misc/xfontsel { };
  xlsfonts = callPackage ../applications/misc/xlsfonts { };

  fspot = callPackage ../applications/graphics/f-spot {
    inherit (gnome) libgnome libgnomeui;
    gtksharp = gtksharp1;
  };

  gimp = callPackage ../applications/graphics/gimp {
    inherit (gnome) gtk libart_lgpl;
  };

  gimpPlugins = recurseIntoAttrs (import ../applications/graphics/gimp/plugins {
    inherit pkgs gimp;
  });

  gitAndTools = recurseIntoAttrs (import ../applications/version-management/git-and-tools {
    inherit pkgs;
  });
  git = gitAndTools.git;
  gitFull = gitAndTools.gitFull;
  gitSVN = gitAndTools.gitSVN;

  giv = callPackage ../applications/graphics/giv {
    inherit (gtkLibs) gdk_pixbuf gtk gob2;
    pcre = pcre.override { unicodeSupport = true; };
  };

  gnucash = callPackage ../applications/office/gnucash {
    inherit (gnome) gtk glib libgnomeui libgtkhtml gtkhtml
      libbonoboui libgnomeprint;
    gconf = gnome.GConf;
    guile = guile_1_8;
    slibGuile = slibGuile.override { scheme = guile_1_8; };
  };

  qcad = callPackage ../applications/misc/qcad { };

  qjackctl = callPackage ../applications/audio/qjackctl { };

  gkrellm = callPackage ../applications/misc/gkrellm { };

  gmu = callPackage ../applications/audio/gmu { };

  gnash = callPackage ../applications/video/gnash {
    xulrunner = icecatXulrunner3;
    inherit (gnome) gtkglext;
    inherit (gst_all) gstreamer gstPluginsBase gstPluginsGood gstFfmpeg;
  };

  gnome_mplayer = callPackage ../applications/video/gnome-mplayer {
    inherit (gnome) GConf;
  };

  gnunet = callPackage ../applications/networking/p2p/gnunet {
    inherit (gnome) gtk libglade;
    guile = guile_1_8;
    gtkSupport = getConfig [ "gnunet" "gtkSupport" ] true;
  };

  gocr = callPackage ../applications/graphics/gocr { };

  gobby5 = callPackage ../applications/editors/gobby {
    inherit (gtkLibs) gtkmm;
    inherit (gnome) gtksourceview;
  };

  gphoto2 = callPackage ../applications/misc/gphoto2 { };

  gphoto2fs = builderDefsPackage ../applications/misc/gphoto2/gphotofs.nix {
    inherit libgphoto2 fuse pkgconfig glib;
  };

  graphicsmagick = callPackage ../applications/graphics/graphicsmagick { };

  graphicsmagick137 = callPackage ../applications/graphics/graphicsmagick/1.3.7.nix { };

  gtkpod = callPackage ../applications/audio/gtkpod {
    inherit (gnome) libglade;
  };

  jbidwatcher = callPackage ../applications/misc/jbidwatcher {
    java = if stdenv.isLinux then jre else jdk;
  };

  qrdecode = builderDefsPackage (import ../tools/graphics/qrdecode) {
    inherit libpng;
    opencv = opencv_2_1;
  };

  qrencode = builderDefsPackage (import ../tools/graphics/qrencode) {
    inherit libpng pkgconfig;
  };

  gecko_mediaplayer = callPackage ../applications/networking/browsers/mozilla-plugins/gecko-mediaplayer {
    inherit (gnome) GConf;
    browser = firefox;
  };

  geeqie = callPackage ../applications/graphics/geeqie { };

  gqview = callPackage ../applications/graphics/gqview { };

  googleearth = callPackage_i686 ../applications/misc/googleearth { };

  google_talk_plugin = callPackage ../applications/networking/browsers/mozilla-plugins/google-talk-plugin {
    inherit pkgsi686Linux;
  };

  gosmore = builderDefsPackage ../applications/misc/gosmore {
    inherit fetchsvn curl pkgconfig libxml2;
    inherit (gtkLibs) gtk;
  };

  gpsbabel = callPackage ../applications/misc/gpsbabel { };

  gpscorrelate = callPackage ../applications/misc/gpscorrelate { };

  gpsd = callPackage ../servers/gpsd { };

  guitone = callPackage ../applications/version-management/guitone { };

  gv = callPackage ../applications/misc/gv { };

  hello = callPackage ../applications/misc/hello/ex-2 { };

  homebank = callPackage ../applications/office/homebank { };

  htmldoc = callPackage ../applications/misc/htmldoc {
    fltk = fltk11;
  };

  hugin = callPackage ../applications/graphics/hugin {
  };

  hydrogen = callPackage ../applications/audio/hydrogen { };

  i810switch = callPackage ../os-specific/linux/i810switch { };

  icecat3 = lowPrio (import ../applications/networking/browsers/icecat-3 {
    inherit fetchurl stdenv xz pkgconfig perl zip libjpeg libpng zlib cairo
      python dbus dbus_glib freetype fontconfig bzip2 xlibs alsaLib libnotify
      wirelesstools;
    inherit (gnome) libIDL libgnomeui gnomevfs gtk pango;
    inherit (xlibs) pixman;
    inherit (pythonPackages) ply;
  });

  icecatXulrunner3 = lowPrio (import ../applications/networking/browsers/icecat-3 {
    application = "xulrunner";
    inherit fetchurl stdenv xz pkgconfig perl zip libjpeg libpng zlib cairo
      python dbus dbus_glib freetype fontconfig bzip2 xlibs alsaLib libnotify
      wirelesstools;
    inherit (gnome) libIDL libgnomeui gnomevfs gtk pango;
    inherit (xlibs) pixman;
    inherit (pythonPackages) ply;
  });

  icecat3Xul =
    (symlinkJoin "icecat-with-xulrunner-${icecat3.version}"
       [ icecat3 icecatXulrunner3 ])
    // { inherit (icecat3) gtk isFirefox3Like meta; };

  icecat3Wrapper = wrapFirefox icecat3Xul "icecat" "";

  icecat4 = lowPrio (import ../applications/networking/browsers/icecat-4 {
    inherit fetchurl stdenv xz pkgconfig perl zip libjpeg libpng zlib cairo
      python dbus dbus_glib freetype fontconfig bzip2 xlibs alsaLib libnotify
      wirelesstools;
    inherit (gnome) libIDL libgnomeui gnomevfs gtk pango;
    inherit (xlibs) pixman;
    inherit (pythonPackages) ply;
  });

  icecatXulrunner4 = lowPrio (import ../applications/networking/browsers/icecat-4 {
    application = "xulrunner";
    inherit fetchurl stdenv xz pkgconfig perl zip libjpeg libpng zlib cairo
      python dbus dbus_glib freetype fontconfig bzip2 xlibs alsaLib libnotify
      wirelesstools;
    inherit (gnome) libIDL libgnomeui gnomevfs gtk pango;
    inherit (xlibs) pixman;
    inherit (pythonPackages) ply;
  });

  icecat4Xul =
    (symlinkJoin "icecat-with-xulrunner-${icecat4.version}"
       [ icecat4 icecatXulrunner4 ])
    // { inherit (icecat4) gtk meta; };

  icecat4Wrapper = wrapFirefox icecat4Xul "icecat" "";

  icewm = callPackage ../applications/window-managers/icewm {
    inherit (gtkLibs) gtk;
  };

  id3v2 = callPackage ../applications/audio/id3v2 { };

  ikiwiki = callPackage ../applications/misc/ikiwiki {
    inherit (perlPackages) TextMarkdown URI HTMLParser HTMLScrubber
      HTMLTemplate TimeDate CGISession DBFile CGIFormBuilder LocaleGettext
      RpcXML XMLSimple PerlMagick YAML;
    gitSupport = false;
    monotoneSupport = false;
    extraUtils = [];
  };

  imagemagick = callPackage ../applications/graphics/ImageMagick {
    tetex = null;
    librsvg = null;
  };

  imagemagickBig = callPackage ../applications/graphics/ImageMagick { };

  # Impressive, formerly known as "KeyJNote".
  impressive = callPackage ../applications/office/impressive {
    # XXX These are the PyOpenGL dependencies, which we need here.
    inherit (pythonPackages) pyopengl;
  };

  inkscape = callPackage ../applications/graphics/inkscape {
    inherit (pythonPackages) lxml;
    inherit (gtkLibs) gtk glib glibmm gtkmm;
  };

  ion3 = callPackage ../applications/window-managers/ion-3 {
    lua = lua5;
  };

  iptraf = callPackage ../applications/networking/iptraf { };

  irssi = callPackage ../applications/networking/irc/irssi { };

  jackmeter = callPackage ../applications/audio/jackmeter { };

  jedit = callPackage ../applications/editors/jedit { };

  jigdo = callPackage ../applications/misc/jigdo { };

  joe = callPackage ../applications/editors/joe { };

  jbrout = callPackage ../applications/graphics/jbrout {
    inherit (pythonPackages) lxml;
  };

  jwm = callPackage ../applications/window-managers/jwm { };

  k3b = newScope pkgs.kde4 ../applications/misc/k3b { };

  kadu = newScope pkgs.kde45 ../applications/networking/instant-messengers/kadu { };

  kbluetooth = newScope pkgs.kde4 ../tools/bluetooth/kbluetooth { };

  kde_wacomtablet = newScope pkgs.kde4 ../applications/misc/kde-wacomtablet { };

  kdenlive = newScope pkgs.kde4 ../applications/video/kdenlive { };

  kdesvn = newScope pkgs.kde4 ../applications/version-management/kdesvn { };

  kdevelop = newScope pkgs.kde4 ../applications/editors/kdevelop { };

  keepnote = callPackage ../applications/office/keepnote {
    pygtk = pyGtkGlade;
  };

  kermit = callPackage ../tools/misc/kermit { };

  kino = callPackage ../applications/video/kino {
    inherit (gnome) libglade;
  };

  kipi_plugins = newScope pkgs.kde47 ../applications/graphics/kipi-plugins {
    inherit (pkgs.gtkLibs) gdk_pixbuf;
  };

  kmplayer = newScope pkgs.kde4 ../applications/video/kmplayer {
    inherit (pkgs.gtkLibs) pango;
  };

  koffice = newScope pkgs.kde4 ../applications/office/koffice { };

  konq_plugins = newScope pkgs.kde4 ../applications/networking/browsers/konq-plugins { };

  konversation = newScope pkgs.kde4 ../applications/networking/irc/konversation { };

  krename = newScope pkgs.kde4 ../applications/misc/krename {
    qt = qt4;
  };

  krusader = newScope pkgs.kde4 ../applications/misc/krusader { };

  ktorrent = newScope pkgs.kde4 ../applications/networking/p2p/ktorrent { };

  lame = callPackage ../applications/audio/lame { };

  larswm = callPackage ../applications/window-managers/larswm { };

  lash = callPackage ../applications/audio/lash {
    inherit (gtkLibs) gtk;
  };

  ladspaH = callPackage ../applications/audio/ladspa-plugins/ladspah.nix { };

  ladspaPlugins = callPackage ../applications/audio/ladspa-plugins {
    fftw = fftwSinglePrec;
  };

  ldcpp = callPackage ../applications/networking/p2p/ldcpp {
    inherit (gnome) libglade;
  };

  lingot = callPackage ../applications/audio/lingot {
    inherit (gnome) libglade;
  };

  links = callPackage ../applications/networking/browsers/links { };

  ledger = callPackage ../applications/office/ledger { };
  ledger3 = callPackage ../applications/office/ledger/3.0.nix { };

  links2 = (builderDefsPackage ../applications/networking/browsers/links2) {
    inherit fetchurl stdenv bzip2 zlib libjpeg libpng libtiff
      gpm openssl SDL SDL_image SDL_net pkgconfig;
    inherit (xlibs) libX11 libXau xproto libXt;
  };

  links2Stdenv = callPackage ../applications/networking/browsers/links2/stdenv.nix { };

  linphone = callPackage ../applications/networking/linphone {
    inherit (gnome) libglade gtk;
  };

  lmms = callPackage ../applications/audio/lmms { };

  lxdvdrip = callPackage ../applications/video/lxdvdrip { };

  lynx = callPackage ../applications/networking/browsers/lynx { };

  lyx = callPackage ../applications/misc/lyx {
   qt = qt4;
  };

  makeself = callPackage ../applications/misc/makeself { };

  matchbox = callPackage ../applications/window-managers/matchbox { };

  meld = callPackage ../applications/version-management/meld {
    inherit (gnome) scrollkeeper;
    pygtk = pyGtkGlade;
  };

  mercurial = callPackage ../applications/version-management/mercurial {
    guiSupport = getConfig ["mercurial" "guiSupport"] false; # for hgk (gitk gui for hg)
    inherit (pythonPackages) ssl;
  };

  merkaartor = callPackage ../applications/misc/merkaartor { };

  meshlab = callPackage ../applications/graphics/meshlab {
    qt = qt4;
  };

  midori = builderDefsPackage (import ../applications/networking/browsers/midori) {
    inherit imagemagick intltool python pkgconfig webkit libxml2
      which gettext makeWrapper file libidn sqlite docutils libnotify
      vala dbus_glib;
    inherit (gtkLibs) gtk glib;
    inherit (gnome28) gtksourceview;
    inherit (webkit.passthru.args) libsoup;
    inherit (xlibs) kbproto xproto libXScrnSaver scrnsaverproto;
  };

  minicom = callPackage ../tools/misc/minicom { };

  minidjvu = callPackage ../applications/graphics/minidjvu { };

  mmex = callPackage ../applications/office/mmex { };

  monodevelop = callPackage ../applications/editors/monodevelop {
    inherit (gnome) gnomevfs libbonobo libglade libgnome GConf glib gtk;
    mozilla = firefox;
    gtksharp = gtksharp2;
  };

  monodoc = callPackage ../applications/editors/monodoc {
    gtksharp = gtksharp1;
  };

  monotone = callPackage ../applications/version-management/monotone {
    lua = lua5;
  };

  monotoneViz = builderDefsPackage (import ../applications/version-management/monotone-viz/mtn-head.nix) {
    inherit ocaml graphviz pkgconfig autoconf automake libtool;
    inherit (ocamlPackages) lablgtk;
    inherit (gnome) gtk libgnomecanvas glib;
  };

  mozilla = callPackage ../applications/networking/browsers/mozilla {
    inherit (gnome) libIDL;
  };

  mozplugger = builderDefsPackage (import ../applications/networking/browsers/mozilla-plugins/mozplugger) {
    inherit firefox;
    inherit (xlibs) libX11 xproto;
  };

  mp3info = callPackage ../applications/audio/mp3info { };

  mpc123 = callPackage ../applications/audio/mpc123 { };

  mpg123 = callPackage ../applications/audio/mpg123 { };

  mpg321 = callPackage ../applications/audio/mpg321 { };

  MPlayer = callPackage ../applications/video/MPlayer { };

  MPlayerPlugin = browser:
    import ../applications/networking/browsers/mozilla-plugins/mplayerplug-in {
      inherit browser;
      inherit fetchurl stdenv pkgconfig gettext;
      inherit (xlibs) libXpm;
      # !!! should depend on MPlayer
    };

  mrxvt = callPackage ../applications/misc/mrxvt { };

  multisync = callPackage ../applications/misc/multisync {
    inherit (gnome) gtk glib ORBit2 libbonobo libgnomeui GConf;
  };

  mumble = callPackage ../applications/networking/mumble {
    avahi = avahi.override {
      withLibdnsCompat = true;
    };
    jackSupport = getConfig [ "mumble" "jackSupport" ] false;
  };

  mutt = callPackage ../applications/networking/mailreaders/mutt { };

  msmtp = callPackage ../applications/networking/msmtp { };

  mupdf = callPackage ../applications/misc/mupdf {
  };

  mythtv = callPackage ../applications/video/mythtv {
    qt3 = qt3mysql;
  };

  nano = callPackage ../applications/editors/nano { };

  navipowm = callPackage ../applications/misc/navipowm {
  };

  navit = callPackage ../applications/misc/navit { };

  nedit = callPackage ../applications/editors/nedit {
      motif = lesstif;
  };

  netsurfBrowser = netsurf.browser;
  netsurf = recurseIntoAttrs (import ../applications/networking/browsers/netsurf { inherit pkgs; });

  notmuch = callPackage ../applications/networking/mailreaders/notmuch { };

  nova = callPackage ../applications/virtualization/nova { };

  novaclient = callPackage ../applications/virtualization/nova/client.nix { };

  nvi = callPackage ../applications/editors/nvi { };

  ocrad = callPackage ../applications/graphics/ocrad { };

  offrss = callPackage ../applications/networking/offrss { };

  oneteam = callPackage ../applications/networking/instant-messengers/oneteam {};

  openbox = callPackage ../applications/window-managers/openbox { };

  openjump = callPackage ../applications/misc/openjump { };

  openoffice = callPackage ../applications/office/openoffice {
    inherit (perlPackages) ArchiveZip CompressZlib;
    inherit (gnome) GConf ORBit2;
    neon = neon029;
  };

  go_oo = callPackage ../applications/office/openoffice/go-oo.nix {
    inherit (perlPackages) ArchiveZip CompressZlib;
    inherit (gnome) GConf ORBit2;
    neon = neon029;
  };

  opera = callPackage ../applications/networking/browsers/opera {
    qt = qt3;
  };

  pan = callPackage ../applications/networking/newsreaders/pan {
    spellChecking = false;
  };

  panotools = callPackage ../applications/graphics/panotools { };

  pavucontrol = callPackage ../applications/audio/pavucontrol {
    inherit (gtkLibs) gtkmm;
    inherit (gnome) libglademm;
  };

  paraview = callPackage ../applications/graphics/paraview {
  };

  partitionManager = newScope pkgs.kde4 ../tools/misc/partition-manager { };

  pdftk = callPackage ../tools/typesetting/pdftk { };

  pidgin = callPackage ../applications/networking/instant-messengers/pidgin {
    openssl = if (getConfig ["pidgin" "openssl"] true) then openssl else null;
    gnutls = if (getConfig ["pidgin" "gnutls"] false) then gnutls else null;
    libgcrypt = if (getConfig ["pidgin" "gnutls"] false) then libgcrypt else null;
    GStreamer = gst_all.gstreamer;
    inherit (gnome) startupnotification;
    inherit (gst_all) gstPluginsBase;
  };

  pidginlatex = callPackage ../applications/networking/instant-messengers/pidgin-plugins/pidgin-latex {
    imagemagick = imagemagickBig;
  };

  pidginlatexSF = builderDefsPackage
    (import ../applications/networking/instant-messengers/pidgin-plugins/pidgin-latex/pidgin-latex-sf.nix)
    {
      inherit pkgconfig pidgin texLive imagemagick which;
      inherit (gtkLibs) glib gtk;
    };

  pidginmsnpecan = callPackage ../applications/networking/instant-messengers/pidgin-plugins/msn-pecan { };

  pidginotr = callPackage ../applications/networking/instant-messengers/pidgin-plugins/otr { };

  pidginsipe = callPackage ../applications/networking/instant-messengers/pidgin-plugins/sipe { };

  pinfo = callPackage ../applications/misc/pinfo { };

  pinta = callPackage ../applications/graphics/pinta {
    gtksharp = gtksharp2;
  };

  pqiv = callPackage ../applications/graphics/pqiv { };

  # perhaps there are better apps for this task? It's how I had configured my preivous system.
  # And I don't want to rewrite all rules
  procmail = callPackage ../applications/misc/procmail { };

  pstree = callPackage ../applications/misc/pstree { };

  puredata = callPackage ../applications/audio/puredata {
    inherit (gtkLibs) glib;
    inherit (xlibs) libX11;
  };

  pythonmagick = callPackage ../applications/graphics/PythonMagick { };

  qemu = callPackage ../applications/virtualization/qemu/0.13.nix { };

  qemuSVN = callPackage ../applications/virtualization/qemu/svn-6642.nix { };

  qemuImage = callPackage ../applications/virtualization/qemu/linux-img { };

  qtpfsgui = callPackage ../applications/graphics/qtpfsgui { };

  qtractor = callPackage ../applications/audio/qtractor {
    inherit (gtkLibs) gtk;
  };

  rakarrack = callPackage ../applications/audio/rakarrack {
    inherit (xorg) libXpm libXft;
    fltk = fltk11;
  };

  rapidsvn = callPackage ../applications/version-management/rapidsvn { };

  ratpoison = callPackage ../applications/window-managers/ratpoison { };

  rawtherapee = callPackage ../applications/graphics/rawtherapee {
    inherit (gtkLibs) gtk gtkmm;
  };

  rcs = callPackage ../applications/version-management/rcs { };

  rdesktop = callPackage ../applications/networking/remote/rdesktop { };

  RealPlayer = callPackage ../applications/video/RealPlayer {
    inherit (gtkLibs) glib pango atk gtk;
    libstdcpp5 = gcc33.gcc;
  };

  rekonq = newScope pkgs.kde4 ../applications/networking/browsers/rekonq { };

  rsibreak = newScope pkgs.kde4 ../applications/misc/rsibreak { };

  recode = callPackage ../tools/text/recode { };

  retroshare = callPackage ../applications/networking/p2p/retroshare {
    qt = qt4;
    inherit (gnome) gnome_keyring;
  };

  rsync = callPackage ../applications/networking/sync/rsync {
    enableACLs = !(stdenv.isDarwin || stdenv.isSunOS);
  };

  rxvt = callPackage ../applications/misc/rxvt { };

  # = urxvt
  rxvt_unicode = callPackage ../applications/misc/rxvt_unicode {
    perlSupport = false;
  };

  sakura = callPackage ../applications/misc/sakura {
    inherit (gnome) vte;
  };

  sbagen = callPackage ../applications/misc/sbagen { };

  scribus = callPackage ../applications/office/scribus {
    inherit (gnome) libart_lgpl;
    qt = qt3;
  };

  seeks = callPackage ../tools/networking/p2p/seeks { };

  seg3d = callPackage ../applications/graphics/seg3d {
    wxGTK = wxGTK28.override { unicode = false; };
  };

  semnotes = newScope pkgs.kde4 ../applications/misc/semnotes { };

  seq24 = callPackage ../applications/audio/seq24 {
    inherit (gtkLibs) gtkmm;
  };

  siproxd = callPackage ../applications/networking/siproxd { };

  skype_linux = callPackage_i686 ../applications/networking/skype { };

  slim = callPackage ../applications/display-managers/slim { };

  sndBase = builderDefsPackage (import ../applications/audio/snd) {
    inherit fetchurl stdenv stringsWithDeps lib fftw;
    inherit pkgconfig gmp gettext;
    inherit (xlibs) libXpm libX11;
    inherit (gtkLibs) gtk glib;
  };

  snd = sndBase.passthru.function {
    inherit mesa libtool jackaudio alsaLib;
    guile = guile_1_8;
  };

  sonic_visualiser = callPackage ../applications/audio/sonic-visualiser {
    inherit (pkgs.vamp) vampSDK;
    inherit (pkgs.xlibs) libX11;
    fftw = pkgs.fftwSinglePrec;
  };

  sox = callPackage ../applications/misc/audio/sox { };

  specimen = callPackage ../applications/audio/specimen {
    inherit (gnome) gtk libgnomecanvas;
  };

  spotify = callPackage ../applications/audio/spotify { };

  stalonetray = callPackage ../applications/window-managers/stalonetray {};

  stumpwm = builderDefsPackage (import ../applications/window-managers/stumpwm) {
    inherit texinfo;
    clisp = clisp_2_44_1;
  };

  subversion = callPackage ../applications/version-management/subversion/default.nix {
    neon = pkgs.neon029;
    bdbSupport = true;
    httpServer = false;
    httpSupport = true;
    sslSupport = true;
    pythonBindings = false;
    perlBindings = false;
    javahlBindings = false;
    compressionSupport = true;
    httpd = apacheHttpd;
  };


  subversionClient = lowPrio (appendToName "client" (subversion.override {
    bdbSupport = false;
    perlBindings = true;
    pythonBindings = true;
  }));


  surf = callPackage ../applications/misc/surf {
    inherit (gtkLibs) gtk glib;
    libsoup = gnome28.libsoup;
  };

  svk = perlPackages.SVK;

  sylpheed = callPackage ../applications/networking/mailreaders/sylpheed {
    sslSupport = true;
    gpgSupport = true;
  };

  # linux only by now
  synergy = callPackage ../applications/misc/synergy { };

  tahoelafs = callPackage ../tools/networking/p2p/tahoe-lafs {
    inherit (pythonPackages) twisted foolscap simplejson nevow zfec
      pycryptopp pysqlite darcsver setuptoolsTrial setuptoolsDarcs
      numpy pyasn1 mock;
  };

  tailor = builderDefsPackage (import ../applications/version-management/tailor) {
    inherit makeWrapper python;
  };

  tangogps = callPackage ../applications/misc/tangogps {
    gconf = gnome.GConf;
  };

  teamspeak_client = callPackage ../applications/networking/instant-messengers/teamspeak/client.nix { };

  taskjuggler = callPackage ../applications/misc/taskjuggler {
    qt = qt3;

    # KDE support is not working yet.
    inherit (kde3) kdelibs kdebase;
    withKde = getConfig [ "taskJuggler" "kde" ] false;
  };

  tesseract = callPackage ../applications/graphics/tesseract { };

  thinkingRock = callPackage ../applications/misc/thinking-rock { };

  thunderbird = thunderbird3;

  thunderbird2 = callPackage ../applications/networking/mailreaders/thunderbird/2.x.nix {
    inherit (gnome) libIDL;
  };

  thunderbird3 = callPackage ../applications/networking/mailreaders/thunderbird/3.x.nix {
    inherit (gnome) libIDL;
  };

  thunderbird5 = callPackage ../applications/networking/mailreaders/thunderbird/5.x.nix {
    inherit (gnome) libIDL;
  };

  timidity = callPackage ../tools/misc/timidity { };

  tkcvs = callPackage ../applications/version-management/tkcvs { };

  tla = callPackage ../applications/version-management/arch { };

  transmission = callPackage ../applications/networking/p2p/transmission { };

  trayer = callPackage ../applications/window-managers/trayer {
    inherit (gtkLibs) gdk_pixbuf;
  };

  tree = callPackage ../tools/system/tree { };

  tribler = callPackage ../applications/networking/p2p/tribler { };

  twinkle = callPackage ../applications/networking/twinkle {
    qt = qt3;
    boost = boostFull;
    ccrtp = ccrtp_1_8;
    libzrtpcpp = libzrtpcpp_1_6;
  };

  unison = callPackage ../applications/networking/sync/unison {
    inherit (ocamlPackages) lablgtk;
    enableX11 = getConfig [ "unison" "enableX11" ] true;
  };

  uucp = callPackage ../tools/misc/uucp { };

  uzbl = builderDefsPackage (import ../applications/networking/browsers/uzbl) {
    inherit pkgconfig webkit makeWrapper;
    inherit (gtkLibs) gtk glib;
    inherit (xlibs) libX11 kbproto;
    inherit (gnome28) glib_networking libsoup;
  };

  valknut = callPackage ../applications/networking/p2p/valknut {
    qt = qt3;
  };

  vdpauinfo = callPackage ../tools/X11/vdpauinfo { };

  veracity = callPackage ../applications/version-management/veracity {};

  viewMtn = builderDefsPackage (import ../applications/version-management/viewmtn/0.10.nix)
  {
    inherit monotone cheetahTemplate highlight ctags
      makeWrapper graphviz which python;
    flup = pythonPackages.flup;
  };

  vim = callPackage ../applications/editors/vim { };

  vimHugeX = vim_configurable;

  vim_configurable = import ../applications/editors/vim/configurable.nix {
    inherit (pkgs) fetchurl stdenv ncurses pkgconfig gettext composableDerivation lib
      getConfig;
    inherit (pkgs.xlibs) libX11 libXext libSM libXpm
        libXt libXaw libXau libXmu libICE;
    inherit (pkgs.gtkLibs) glib gtk;
    features = "huge"; # one of  tiny, small, normal, big or huge
    # optional features by passing
    # python
    # TODO mzschemeinterp perlinterp
    inherit (pkgs) python perl tcl ruby /*x11*/;

    lua = pkgs.lua5;

    # optional features by flags
    flags = [ "X11" ]; # only flag "X11" by now
  };

  virtviewer = callPackage ../applications/virtualization/virt-viewer {};

  virtualgl = callPackage ../tools/X11/virtualgl { };

  vkeybd = callPackage ../applications/audio/vkeybd {
    inherit (xlibs) libX11;
  };

  vlc = callPackage ../applications/video/vlc {
    lua = lua5;
  };

  vnstat = callPackage ../applications/networking/vnstat { };

  vorbisTools = callPackage ../applications/audio/vorbis-tools { };

  vwm = callPackage ../applications/window-managers/vwm { };

  w3m = callPackage ../applications/networking/browsers/w3m {
    graphicsSupport = false;
  };

  weechat = callPackage ../applications/networking/irc/weechat { };

  wings = callPackage ../applications/graphics/wings { };

  # I'm keen on wmiimenu only  >wmii-3.5 no longer has it...
  wmiimenu = import ../applications/window-managers/wmii31 {
    libixp = libixp_for_wmii;
    inherit fetchurl /* fetchhg */ stdenv gawk;
    inherit (xlibs) libX11;
  };

  wmiiSnap = import ../applications/window-managers/wmii {
    libixp = libixp_for_wmii;
    inherit fetchurl /* fetchhg */ stdenv gawk;
    inherit (xlibs) libX11 xextproto libXt libXext;
    includeUnpack = getConfig ["stdenv" "includeUnpack"] false;
  };

  wordnet = callPackage ../applications/misc/wordnet { };

  wrapFirefox = browser: browserName: nameSuffix: import ../applications/networking/browsers/firefox/wrapper.nix {
    inherit stdenv nameSuffix makeWrapper makeDesktopItem browser browserName;
    plugins =
      let
        enableAdobeFlash = getConfig [ browserName "enableAdobeFlash" ] true;
        enableGnash = getConfig [ browserName "enableGnash" ] false;
      in
       assert !(enableGnash && enableAdobeFlash);
       ([ ]
        ++ lib.optional enableGnash gnash
        ++ lib.optional enableAdobeFlash flashplayer
        # RealPlayer is disabled by default for legal reasons.
        ++ lib.optional (system != "i686-linux" && getConfig [browserName "enableRealPlayer"] false) RealPlayer
        ++ lib.optional (getConfig [browserName "enableDjvu"] false) (djview4)
        ++ lib.optional (getConfig [browserName "enableMPlayer"] false) (MPlayerPlugin browser)
        ++ lib.optional (getConfig [browserName "enableGeckoMediaPlayer"] false) gecko_mediaplayer
        ++ lib.optional (supportsJDK && getConfig [browserName "jre"] false && jrePlugin ? mozillaPlugin) jrePlugin
        ++ lib.optional (getConfig [browserName "enableGoogleTalkPlugin"] false) google_talk_plugin
       );
  };

  x11vnc = callPackage ../tools/X11/x11vnc { };

  x2vnc = callPackage ../tools/X11/x2vnc { };

  xaos = builderDefsPackage (import ../applications/graphics/xaos) {
    inherit (xlibs) libXt libX11 libXext xextproto xproto;
    inherit gsl aalib zlib libpng intltool gettext perl;
  };

  xara = callPackage ../applications/graphics/xara {
    wxGTK = wxGTK26;
  };

  xawtv = callPackage ../applications/video/xawtv { };

  xbindkeys = callPackage ../tools/X11/xbindkeys { };

  xchat = callPackage ../applications/networking/irc/xchat { };

  xchm = callPackage ../applications/misc/xchm { };

  xcompmgr = callPackage ../applications/window-managers/xcompmgr { };

  xdaliclock = callPackage ../tools/misc/xdaliclock {};

  xdg_utils = callPackage ../tools/X11/xdg-utils { };

  xdotool = callPackage ../tools/X11/xdotool { };

  xen = callPackage ../applications/virtualization/xen { };

  xfig = callPackage ../applications/graphics/xfig {
    stdenv = overrideGCC stdenv gcc34;
  };

  xineUI = callPackage ../applications/video/xine-ui { };

  xmms = callPackage ../applications/audio/xmms {
    inherit (gnome) esound;
    inherit (gtkLibs1x) glib gtk;
    stdenv = overrideGCC stdenv gcc34; # due to problems with gcc 4.x
  };

  xneur = callPackage ../applications/misc/xneur {
    GStreamer=gst_all.gstreamer;
    inherit (gtkLibs) glib gtk pango atk gdk_pixbuf;
  };

  xneur_0_8 = callPackage ../applications/misc/xneur/0.8.nix {
    GStreamer = gst_all.gstreamer;
  };

  xournal = callPackage ../applications/graphics/xournal {
    inherit (gtkLibs) gtk atk pango glib;
    inherit (gnome) libgnomeprint libgnomeprintui
      libgnomecanvas;
  };

  xpdf = callPackage ../applications/misc/xpdf {
    motif = lesstif;
    base14Fonts = "${ghostscript}/share/ghostscript/fonts";
  };

  libxpdf = callPackage ../applications/misc/xpdf/libxpdf.nix {
  };

  xpra = callPackage ../tools/X11/xpra {
    pyrex = pyrex095;
  };

  xscreensaver = callPackage ../applications/graphics/xscreensaver {
    inherit (gnome) libglade;
  };

  xsynth_dssi = callPackage ../applications/audio/xsynth-dssi {
    inherit (gtkLibs) gtk;
  };

  xterm = callPackage ../applications/misc/xterm { };

  xtrace = callPackage ../tools/X11/xtrace { };

  xlaunch = callPackage ../tools/X11/xlaunch { };

  xmacro = callPackage ../tools/X11/xmacro { };

  xmove = callPackage ../applications/misc/xmove { };

  xnee = callPackage ../tools/X11/xnee {
    # Work around "missing separator" error.
    stdenv = overrideInStdenv stdenv [ gnumake381 ];
  };

  xvidcap = callPackage ../applications/video/xvidcap {
    inherit (gnome) scrollkeeper libglade;
  };

  yate = callPackage ../applications/misc/yate {
    qt = qt4;
  };

  qgis = callPackage ../applications/misc/qgis {};

  yakuake = newScope pkgs.kde4 ../applications/misc/yakuake { };

  yoshimi = callPackage ../applications/audio/yoshimi {
    fltk = fltk11;
  };

  zapping = callPackage ../applications/video/zapping {
    inherit (gnome) scrollkeeper libgnomeui libglade esound;
    teletextSupport = true;
    jpegSupport = true;
    pngSupport = true;
    recordingSupport = true;
  };

  zathura = callPackage ../applications/misc/zathura { };

  zynaddsubfx = callPackage ../applications/audio/zynaddsubfx {
    fltk = fltk11;
  };

  ### GAMES

  asc = callPackage ../games/asc {
    lua = lua5;
    libsigcxx = libsigcxx12;
  };

  atanks = callPackage ../games/atanks {};

  ballAndPaddle = callPackage ../games/ball-and-paddle {
    guile = guile_1_8;
  };

  blackshades = callPackage ../games/blackshades { };

  blackshadeselite = callPackage ../games/blackshadeselite { };

  bsdgames = callPackage ../games/bsdgames { };

  btanks = callPackage ../games/btanks { };

  bzflag = callPackage ../games/bzflag { };

  castle_combat = callPackage ../games/castle-combat { };

  construoBase = callPackage ../games/construo {
    mesa = null;
    freeglut = null;
  };

  construo = construoBase.override {
    inherit mesa freeglut;
  };

  crack_attack = callPackage ../games/crack-attack { };

  crrcsim = callPackage ../games/crrcsim {};

  dwarf_fortress = callPackage_i686 ../games/dwarf-fortress {
    gnomegtk = pkgsi686Linux.gnome.gtk;
  };

  eduke32 = callPackage ../games/eduke32 { };

  egoboo = callPackage ../games/egoboo { };

  exult = callPackage ../games/exult {
    stdenv = overrideGCC stdenv gcc42;
  };

  /*
  exultSnapshot = lowPrio (import ../games/exult/snapshot.nix {
    inherit fetchurl stdenv SDL SDL_mixer zlib libpng unzip
      autoconf automake libtool flex bison;
  });
  */

  flightgear = callPackage ../games/flightgear {};

  freeciv = callPackage ../games/freeciv { };

  freedink = callPackage ../games/freedink { };

  fsg = callPackage ../games/fsg {
    wxGTK = wxGTK28.override { unicode = false; };
  };

  gemrb = callPackage ../games/gemrb { };

  gl117 = callPackage ../games/gl-117 {};

  glestae = callPackage ../games/glestae {};

  globulation2 = callPackage ../games/globulation {};

  gltron = callPackage ../games/gltron { };

  gnuchess = callPackage ../games/gnuchess { };

  gnugo = callPackage ../games/gnugo { };

  gparted = callPackage ../tools/misc/gparted {
    parted = parted_2_3;
    inherit (gtkLibs) gtk glib gtkmm;
    inherit (gnome) gnomedocutils;
  };

  hexen = callPackage ../games/hexen { };

  icbm3d = callPackage ../games/icbm3d { };

  instead = callPackage ../games/instead {
    lua = lua5;
  };

  kobodeluxe = callPackage ../games/kobodeluxe { };

  lincity = builderDefsPackage (import ../games/lincity) {
    inherit (xlibs) libX11 libXext xextproto
      libICE libSM xproto;
    inherit libpng zlib;
  };

  mars = callPackage ../games/mars { };

  micropolis = callPackage ../games/micropolis { };

  naev = callPackage ../games/naev { };

  njam = callPackage ../games/njam { };

  openttd = callPackage ../games/openttd {
    zlib = zlibStatic;
  };

  pioneers = callPackage ../games/pioneers { };

  pong3d = callPackage ../games/pong3d { };

  prboom = callPackage ../games/prboom { };

  quake3demo = callPackage ../games/quake3/wrapper {
    name = "quake3-demo-${quake3game.name}";
    description = "Demo of Quake 3 Arena, a classic first-person shooter";
    game = quake3game;
    paks = [quake3demodata];
  };

  quake3demodata = callPackage ../games/quake3/demo { };

  quake3game = callPackage ../games/quake3/game { };

  racer = callPackage ../games/racer { };

  rigsofrods = callPackage ../games/rigsofrods {
    mygui = myguiSvn;
  };

  rogue = callPackage ../games/rogue { };

  sauerbraten = callPackage ../games/sauerbraten {};

  scummvm = callPackage ../games/scummvm { };

  scorched3d = callPackage ../games/scorched3d {
    wxGTK = wxGTK26;
  };

  sgtpuzzles = builderDefsPackage (import ../games/sgt-puzzles) {
    inherit (gtkLibs) gtk;
    inherit pkgconfig fetchsvn perl;
    inherit (xlibs) libX11;
  };

  simutrans = callPackage ../games/simutrans { };

  six = callPackage ../games/six {
    inherit (kde3) arts kdelibs;
  };

  soi = callPackage ../games/soi {};

  # You still can override by passing more arguments.
  spaceOrbit = callPackage ../games/orbit {
    inherit (gnome) esound;  };

  spring = callPackage ../games/spring { };

  springLobby = callPackage ../games/spring/spring-lobby.nix { };

  stardust = callPackage ../games/stardust {};

  superTux = callPackage ../games/super-tux { };

  superTuxKart = callPackage ../games/super-tux-kart {
    /* With GNU Make 3.82, the build process is stuck in the `data'
       directory, after displaying "Making all in tracks", and `pstree'
       indicates that `make' doesn't launch any new process.  */
    stdenv = overrideInStdenv stdenv [ gnumake381 ];
  };

  tbe = callPackage ../games/the-butterfly-effect {};

  teetertorture = callPackage ../games/teetertorture { };

  teeworlds = callPackage ../games/teeworlds { };

  tennix = callPackage ../games/tennix { };

  tpm = callPackage ../games/thePenguinMachine { };

  tremulous = callPackage ../games/tremulous { };

  speed_dreams = callPackage ../games/speed-dreams {
    # Torcs wants to make shared libraries linked with plib libraries (it provides static).
    # i686 is the only platform I know than can do that linking without plib built with -fPIC
    plib = plib.override { enablePIC = if stdenv.isi686 then false else true; };
  };

  torcs = callPackage ../games/torcs {
    # Torcs wants to make shared libraries linked with plib libraries (it provides static).
    # i686 is the only platform I know than can do that linking without plib built with -fPIC
    plib = plib.override { enablePIC = if stdenv.isi686 then false else true; };
  };

  trigger = callPackage ../games/trigger { };

  ufoai = callPackage ../games/ufoai {
    inherit (gnome) gtksourceview gtkglext;
  };

  ultimatestunts = callPackage ../games/ultimatestunts { };

  ultrastardx = callPackage ../games/ultrastardx {
    lua = lua5;
  };

  urbanterror = callPackage ../games/urbanterror { };

  ut2004demo = callPackage ../games/ut2004demo { };

  vdrift = callPackage ../games/vdrift { };

  vectoroids = callPackage ../games/vectoroids { };

  warmux = callPackage ../games/warmux { };

  warsow = callPackage ../games/warsow {
    libjpeg = libjpeg62;
  };

  warzone2100 = callPackage ../games/warzone2100 { };

  widelands = callPackage ../games/widelands {};

  xboard = builderDefsPackage (import ../games/xboard) {
    inherit (xlibs) libX11 xproto libXt libXaw libSM
      libICE libXmu libXext libXpm;
    inherit gnuchess texinfo;
  };

  xconq = callPackage ../games/xconq {};

  # TODO: the corresponding nix file is missing
  # xracer = callPackage ../games/xracer { };

  xsokoban = builderDefsPackage (import ../games/xsokoban) {
    inherit (xlibs) libX11 xproto libXpm libXt;
  };

  zdoom = callPackage ../games/zdoom { };

  zod = callPackage ../games/zod { };

  zoom = callPackage ../games/zoom { };

  keen4 = callPackage ../games/keen4 { };


  ### DESKTOP ENVIRONMENTS


  enlightenment = callPackage ../desktops/enlightenment { };

  gnome28 = recurseIntoAttrs (import ../desktops/gnome-2.28 pkgs);

  gnome = gnome28;

  kde3 = recurseIntoAttrs {

    kdelibs = callPackage ../desktops/kde-3/kdelibs {
      stdenv = overrideGCC stdenv gcc43;
      qt = qt3;
    };

    kdebase = callPackage ../desktops/kde-3/kdebase {
      stdenv = overrideGCC stdenv gcc43;
      inherit (kde3) kdelibs;
      qt = qt3;
    };

    arts = callPackage ../development/libraries/arts {
      qt = qt3;
      inherit (gnome) glib;
      inherit (kde3) kdelibs;
    };

    k3b = callPackage ../applications/misc/k3b/1.0.nix {
      inherit (kde3) kdelibs;
    };

    kbasket = callPackage ../applications/misc/kbasket {
      stdenv = overrideGCC stdenv gcc43;
      inherit (kde3) kdelibs;
    };

    kile = callPackage ../applications/editors/kile {
      inherit (kde3) arts kdelibs;
      qt = qt3;
    };

    kphone = callPackage ../applications/networking/kphone {
      qt = qt3;
      stdenv = overrideGCC stdenv gcc42; # I'm to lazy to clean up header files
    };

    kuickshow = callPackage ../applications/graphics/kuickshow {
      inherit (kde3) arts kdelibs;
      qt = qt3;
    };

    kcachegrind = callPackage ../development/tools/misc/kcachegrind {
      inherit (kde3) kdelibs;
      qt = qt3;
    };

  };

  kde4 = kde45;

  kde45 = callPackage ../desktops/kde-4.5 {
    callPackage = newScope pkgs.kde45;
  };

  kde47 = callPackage ../desktops/kde-4.7 {
    callPackage = newScope pkgs.kde47;
    callPackageOrig = callPackage;
  };

  redshift = callPackage ../applications/misc/redshift {
    inherit (xorg) libX11 libXrandr libxcb randrproto libXxf86vm
      xf86vidmodeproto;
  };

  oxygen_gtk = callPackage ../misc/themes/gtk2/oxygen-gtk {
    inherit (gtkLibs) glib gtk;
  };

  xfce = xfce46;

  xfce46 = recurseIntoAttrs
    (let callPackage = newScope pkgs.xfce46; in
     import ../desktops/xfce-4.6 { inherit callPackage pkgs; });

  xfce48 = recurseIntoAttrs
    (let callPackage = newScope pkgs.xfce48; in
     import ../desktops/xfce-4.8 { inherit callPackage pkgs; });


  ### SCIENCE

  xplanet = callPackage ../applications/science/astronomy/xplanet {
    inherit (gtkLibs) pango;
  };

  gravit = callPackage ../applications/science/astronomy/gravit { };

  stellarium = callPackage ../applications/science/astronomy/stellarium { };

  ### SCIENCE/GEOMETRY

  drgeo = builderDefsPackage (import ../applications/science/geometry/drgeo) {
    inherit (gnome) libglade gtk;
    inherit libxml2 perl intltool libtool pkgconfig;
    guile = guile_1_8;
  };

  tetgen = callPackage ../applications/science/geometry/tetgen { };


  ### SCIENCE/BIOLOGY

  alliance = callPackage ../applications/science/electronics/alliance {
    motif = lesstif;
  };

  arb = callPackage ../applications/science/biology/arb {
    lesstif = lesstif93;
    stdenv = overrideGCC stdenv gcc42;
  };

  biolib = callPackage ../development/libraries/science/biology/biolib { };

  emboss = callPackage ../applications/science/biology/emboss { };

  mrbayes = callPackage ../applications/science/biology/mrbayes { };

  ncbiCTools = builderDefsPackage ../development/libraries/ncbi {
    inherit tcsh mesa lesstif;
    inherit (xlibs) libX11 libXaw xproto libXt libSM libICE
      libXmu libXext;
  };

  ncbi_tools = callPackage ../applications/science/biology/ncbi-tools { };

  paml = callPackage ../applications/science/biology/paml { };

  /* slr = import ../applications/science/biology/slr {
    inherit fetchurl stdenv liblapack;
  }; */

  pal2nal = callPackage ../applications/science/biology/pal2nal { };


  ### SCIENCE/MATH

  atlas = callPackage ../development/libraries/science/math/atlas { };

  blas = callPackage ../development/libraries/science/math/blas { };

  content = builderDefsPackage ../applications/science/math/content {
    inherit mesa lesstif;
    inherit (xlibs) libX11 libXaw xproto libXt libSM libICE
      libXmu libXext libXcursor;
  };

  jags = callPackage ../applications/science/math/jags { };

  liblapack = callPackage ../development/libraries/science/math/liblapack { };


  ### SCIENCE/LOGIC

  coq = callPackage ../applications/science/logic/coq {
    inherit (ocamlPackages) findlib lablgtk;
    camlp5 = ocamlPackages.camlp5_transitional;
  };

  cvc3 = callPackage ../applications/science/logic/cvc3 {};

  eprover = callPackage ../applications/science/logic/eProver {
    texLive = texLiveAggregationFun {
      paths = [
        texLive texLiveExtra
      ];
  };
  };

  hol = callPackage ../applications/science/logic/hol { };

  hol_light = callPackage ../applications/science/logic/hol_light {
    inherit (ocamlPackages) findlib;
    camlp5 = ocamlPackages.camlp5_strict;
  };

  isabelle = import ../applications/science/logic/isabelle {
    inherit (pkgs) stdenv fetchurl nettools perl polyml;
    inherit (pkgs.emacs23Packages) proofgeneral;
  };

  iprover = callPackage ../applications/science/logic/iprover {};

  leo2 = callPackage ../applications/science/logic/leo2 {};

  matita = callPackage ../applications/science/logic/matita {
    inherit (ocamlPackages) findlib lablgtk ocaml_expat gmetadom ocaml_http
            lablgtkmathview ocaml_mysql ocaml_sqlite3 ocamlnet ulex08 camlzip ocaml_pcre;
    camlp5 = ocamlPackages.camlp5_transitional;
  };

  minisat = callPackage ../applications/science/logic/minisat {};

  opensmt = callPackage ../applications/science/logic/opensmt { };

  prover9 = callPackage ../applications/science/logic/prover9 { };

  satallax = callPackage ../applications/science/logic/satallax {};

  spass = callPackage ../applications/science/logic/spass {};

  ssreflect = callPackage ../applications/science/logic/ssreflect {
    camlp5 = ocamlPackages.camlp5_transitional;
  };

  tptp = callPackage ../applications/science/logic/tptp {};

  ### SCIENCE / ELECTRONICS

  caneda = callPackage ../applications/science/electronics/caneda {
    # At the time of writing, it fails to build with qt47
    qt4 = qt46;
  };

  gtkwave = callPackage ../applications/science/electronics/gtkwave { };

  kicad = callPackage ../applications/science/electronics/kicad { };

  ngspice = callPackage ../applications/science/electronics/ngspice { };

  qucs = callPackage ../applications/science/electronics/qucs {
    qt = qt3;
  };

  xoscope = callPackage ../applications/science/electronics/xoscope { };


  ### SCIENCE / MATH

  ecm = callPackage ../applications/science/math/ecm { };

  eukleides = callPackage ../applications/science/math/eukleides { };

  maxima = callPackage ../applications/science/math/maxima { };

  wxmaxima = callPackage ../applications/science/math/wxmaxima { };

  pari = callPackage ../applications/science/math/pari {};

  singular = callPackage ../applications/science/math/singular {};

  scilab = callPackage ../applications/science/math/scilab {
    withXaw3d = false;
    withTk = true;
    withGtk = false;
    withOCaml = true;
    withX = true;
  };

  msieve = callPackage ../applications/science/math/msieve { };

  yacas = callPackage ../applications/science/math/yacas { };

  ### SCIENCE / MISC

  golly = callPackage ../applications/science/misc/golly { };

  simgrid = callPackage ../applications/science/misc/simgrid { };

  tulip = callPackage ../applications/science/misc/tulip {
    qt = qt46;
  };

  vite = callPackage ../applications/science/misc/vite {
    qt = qt4;
  };

  ### MISC

  atari800 = callPackage ../misc/emulators/atari800 { };

  ataripp = callPackage ../misc/emulators/atari++ { };

  auctex = callPackage ../misc/tex/auctex { };

  busybox = callPackage ../misc/busybox {
    enableStatic = true;
  };

  cups = callPackage ../misc/cups { };

  cups_pdf_filter = callPackage ../misc/cups/pdf-filter.nix { };

  gutenprint = callPackage ../misc/drivers/gutenprint { };

  gutenprintBin = callPackage ../misc/drivers/gutenprint/bin.nix { };

  cupsBjnp = callPackage ../misc/cups/drivers/cups-bjnp { };

  darcnes = callPackage ../misc/emulators/darcnes { };

  dblatex = callPackage ../misc/tex/dblatex { };

  dosbox = callPackage ../misc/emulators/dosbox { };

  dpkg = callPackage ../tools/package-management/dpkg { };

  ekiga = newScope (pkgs.gtkLibs // pkgs.gnome) ../applications/networking/ekiga { };

  electricsheep = callPackage ../misc/screensavers/electricsheep { };

  fakenes = callPackage ../misc/emulators/fakenes { };

  foldingathome = callPackage ../misc/foldingathome { };

  foo2zjs = callPackage ../misc/drivers/foo2zjs {};

  foomatic_filters = callPackage ../misc/drivers/foomatic-filters {};

  freestyle = callPackage ../misc/freestyle {
    #stdenv = overrideGCC stdenv gcc41;
  };

  gajim = builderDefsPackage (import ../applications/networking/instant-messengers/gajim) {
    inherit perl intltool pyGtkGlade gettext pkgconfig makeWrapper pygobject
      pyopenssl gtkspell libsexy pycrypto aspell pythonDBus pythonSexy
      docutils;
    dbus = dbus.libs;
    inherit (gnome) gtk libglade;
    inherit (xlibs) libXScrnSaver libXt xproto libXext xextproto libX11
      scrnsaverproto;
    python = pythonFull;
  };

  generator = callPackage ../misc/emulators/generator {
    inherit (gtkLibs1x) gtk;
  };

  gensgs = callPackage_i686 ../misc/emulators/gens-gs { };

  ghostscript = callPackage ../misc/ghostscript {
    x11Support = false;
    cupsSupport = getConfig [ "ghostscript" "cups" ] true;
    gnuFork = getConfig [ "ghostscript" "gnu" ] true;
  };

  ghostscriptX = appendToName "with-X" (ghostscript.override {
    x11Support = true;
  });

  gxemul = callPackage ../misc/gxemul { };

  hplip = callPackage ../misc/drivers/hplip {
    qtSupport = true;
  };

  # using the new configuration style proposal which is unstable
  jack1d = callPackage ../misc/jackaudio/jack1.nix { };

  jackaudio = callPackage ../misc/jackaudio { };

  keynav = callPackage ../tools/X11/keynav { };

  lazylist = callPackage ../misc/tex/lazylist { };

  lilypond = callPackage ../misc/lilypond {
    inherit (gtkLibs) pango;
    guile = guile_1_8;
  };

  martyr = callPackage ../development/libraries/martyr { };

  maven = callPackage ../misc/maven/maven-1.0.nix { };
  maven2 = callPackage ../misc/maven { };
  maven3 = callPackage ../misc/maven/3.0.nix { };

  mess = callPackage ../misc/emulators/mess { };

  mupen64plus = callPackage ../misc/emulators/mupen64plus { };

  nix = nixStable;

  nixStable = callPackage ../tools/package-management/nix {
    storeDir = getConfig [ "nix" "storeDir" ] "/nix/store";
    stateDir = getConfig [ "nix" "stateDir" ] "/nix/var";
  };

  nixUnstable = callPackage ../tools/package-management/nix/unstable.nix {
    storeDir = getConfig [ "nix" "storeDir" ] "/nix/store";
    stateDir = getConfig [ "nix" "stateDir" ] "/nix/var";
  };

  nixSqlite = nixUnstable;

  nixCustomFun = src: preConfigure: enableScripts: configureFlags:
    import ../tools/package-management/nix/custom.nix {
      inherit fetchurl stdenv perl curl bzip2 openssl src preConfigure automake
        autoconf libtool configureFlags enableScripts lib libxml2 boehmgc
        pkgconfig flex bison sqlite perlPackages;
      aterm = aterm25;
      db4 = db45;
      inherit docbook5_xsl libxslt docbook5 docbook_xml_dtd_43 w3m;
    };

  nut = callPackage ../applications/misc/nut { };

  disnix = callPackage ../tools/package-management/disnix { };

  disnix_activation_scripts = callPackage ../tools/package-management/disnix/activation-scripts {
    enableApacheWebApplication = getConfig ["disnix" "enableApacheWebApplication"] false;
    enableAxis2WebService = getConfig ["disnix" "enableAxis2WebService"] false;
    enableEjabberdDump = getConfig ["disnix" "enableEjabberdDump"] false;
    enableMySQLDatabase = getConfig ["disnix" "enableMySQLDatabase"] false;
    enablePostgreSQLDatabase = getConfig ["disnix" "enablePostgreSQLDatabase"] false;
    enableSubversionRepository = getConfig ["disnix" "enableSubversionRepository"] false;
    enableTomcatWebApplication = getConfig ["disnix" "enableTomcatWebApplication"] false;
  };

  disnixos = callPackage ../tools/package-management/disnix/disnixos { };

  DisnixWebService = callPackage ../tools/package-management/disnix/DisnixWebService { };

  latex2html = callPackage ../misc/tex/latex2html/default.nix {
    tex = tetex;
  };

  lkproof = callPackage ../misc/tex/lkproof { };

  mysqlWorkbench = newScope gnome ../applications/misc/mysql-workbench {
    lua = lua5;
    inherit (pythonPackages) pexpect paramiko;
  };

  opkg = callPackage ../tools/package-management/opkg { };

  pgadmin = callPackage ../applications/misc/pgadmin { };

  pgf = pgf2;

  # Keep the old PGF since some documents don't render properly with
  # the new one.
  pgf1 = callPackage ../misc/tex/pgf/1.x.nix { };

  pgf2 = callPackage ../misc/tex/pgf/2.x.nix { };

  pjsip = callPackage ../applications/networking/pjsip { };

  polytable = callPackage ../misc/tex/polytable { };

  psi = newScope pkgs.kde45 ../applications/networking/instant-messengers/psi { };

  uae = callPackage ../misc/emulators/uae { };

  putty = callPackage ../applications/networking/remote/putty { };

  rssglx = callPackage ../misc/screensavers/rss-glx { };

  xlockmore = callPackage ../misc/screensavers/xlockmore { };

  saneBackends = callPackage ../misc/sane-backends {
    gt68xxFirmware = getConfig ["sane" "gt68xxFirmware"] null;
  };

  saneFrontends = callPackage ../misc/sane-front { };

  sourceAndTags = import ../misc/source-and-tags {
    inherit pkgs stdenv unzip lib ctags;
    hasktags = haskellPackages.myhasktags;
  };

  splix = callPackage ../misc/cups/drivers/splix { };

  tetex = callPackage ../misc/tex/tetex { };

  tex4ht = callPackage ../misc/tex/tex4ht { };

  texFunctions = import ../misc/tex/nix pkgs;

  texLive = builderDefsPackage (import ../misc/tex/texlive) {
    inherit builderDefs zlib bzip2 ncurses libpng ed
      gd t1lib freetype icu perl ruby expat curl
      libjpeg bison python fontconfig flex;
    inherit (xlibs) libXaw libX11 xproto libXt libXpm
      libXmu libXext xextproto libSM libICE;
    ghostscript = ghostscriptX;
  };

  /* Look in configurations/misc/raskin.nix for usage example (around revisions
  where TeXLive was added)

  (texLiveAggregationFun {
    paths = [texLive texLiveExtra texLiveCMSuper
      texLiveBeamer
    ];
  })

  You need to use texLiveAggregationFun to regenerate, say, ls-R (TeX-related file list)
  Just installing a few packages doesn't work.
  */
  texLiveAggregationFun =
    (builderDefsPackage (import ../misc/tex/texlive/aggregate.nix));

  texLiveContext = builderDefsPackage (import ../misc/tex/texlive/context.nix) {
    inherit texLive;
  };

  texLiveExtra = builderDefsPackage (import ../misc/tex/texlive/extra.nix) {
    inherit texLive;
  };

  texLiveCMSuper = builderDefsPackage (import ../misc/tex/texlive/cm-super.nix) {
    inherit texLive;
  };

  texLiveLatexXColor = builderDefsPackage (import ../misc/tex/texlive/xcolor.nix) {
    inherit texLive;
  };

  texLivePGF = builderDefsPackage (import ../misc/tex/texlive/pgf.nix) {
    inherit texLiveLatexXColor texLive;
  };

  texLiveBeamer = builderDefsPackage (import ../misc/tex/texlive/beamer.nix) {
    inherit texLiveLatexXColor texLivePGF texLive;
  };

  texLiveModerncv = builderDefsPackage (import ../misc/tex/texlive/moderncv.nix) {
    inherit texLive unzip;
  };

  trac = callPackage ../misc/trac {
    inherit (pythonPackages) pysqlite;
  };

  vice = callPackage ../misc/emulators/vice { };

  VisualBoyAdvance = callPackage ../misc/emulators/VisualBoyAdvance { };

  # Wine cannot be built in 64-bit; use a 32-bit build instead.
  wine = callPackage_i686 ../misc/emulators/wine { };

  wineWarcraft = callPackage_i686 ../misc/emulators/wine/wine-warcraft.nix { };

  x2x = callPackage ../tools/X11/x2x { };

  xosd = callPackage ../misc/xosd { };

  xsane = callPackage ../misc/xsane { };

  yafc = callPackage ../applications/networking/yafc { };

  myEnvFun = import ../misc/my-env {
    inherit substituteAll pkgs;
    inherit (stdenv) mkDerivation;
  };

  zsnes = callPackage_i686 ../misc/emulators/zsnes { };

  misc = import ../misc/misc.nix { inherit pkgs stdenv; };

}; in pkgs<|MERGE_RESOLUTION|>--- conflicted
+++ resolved
@@ -178,6 +178,9 @@
   # Applying this to an attribute set will cause nix-env to look
   # inside the set for derivations.
   recurseIntoAttrs = attrs: attrs // {recurseForDerivations = true;};
+
+  # Return the first available value in the order: pkg.val, val, or default.
+  getPkgConfig = pkg : val : default : (getConfig [ pkg val ] (getConfig [ val ] default));
 
   builderDefs = lib.composedArgsAndFun (import ../build-support/builder-defs/builder-defs.nix) {
     inherit stringsWithDeps lib stdenv writeScript
@@ -1796,36 +1799,21 @@
     profiledCompiler = if stdenv.system == "armv5tel-linux" then false else true;
   }));
 
-<<<<<<< HEAD
   # A non-stripped version of GCC.
   gcc45_debug = lowPrio (wrapGCC (callPackage ../development/compilers/gcc-4.5 {
     stripped = false;
 
-=======
-  gcc46_real = lowPrio (wrapGCC (callPackage ../development/compilers/gcc-4.6 {
->>>>>>> b58016b0
     inherit noSysDirs;
     cross = null;
     libcCross = null;
     binutilsCross = null;
 
-<<<<<<< HEAD
-=======
-    ppl = ppl0_11;
-    cloogppl = null;
-
->>>>>>> b58016b0
     # bootstrapping a profiled compiler does not work in the sheevaplug:
     # http://gcc.gnu.org/bugzilla/show_bug.cgi?id=43944
     profiledCompiler = if stdenv.system == "armv5tel-linux" then false else true;
   }));
 
-<<<<<<< HEAD
-=======
-  # A non-stripped version of GCC.
-  gcc46_debug = lowPrio (wrapGCC (callPackage ../development/compilers/gcc-4.6 {
-    stripped = false;
-
+  gcc46_real = lowPrio (wrapGCC (callPackage ../development/compilers/gcc-4.6 {
     inherit noSysDirs;
     cross = null;
     libcCross = null;
@@ -1833,9 +1821,25 @@
 
     ppl = ppl0_11;
     cloogppl = null;
+
+    # bootstrapping a profiled compiler does not work in the sheevaplug:
+    # http://gcc.gnu.org/bugzilla/show_bug.cgi?id=43944
+    profiledCompiler = if stdenv.system == "armv5tel-linux" then false else true;
   }));
 
->>>>>>> b58016b0
+  # A non-stripped version of GCC.
+  gcc46_debug = lowPrio (wrapGCC (callPackage ../development/compilers/gcc-4.6 {
+    stripped = false;
+
+    inherit noSysDirs;
+    cross = null;
+    libcCross = null;
+    binutilsCross = null;
+
+    ppl = ppl0_11;
+    cloogppl = null;
+  }));
+
   gccApple =
     wrapGCC ( (if stdenv.system == "i686-darwin" then import ../development/compilers/gcc-apple else import ../development/compilers/gcc-apple64) {
       inherit fetchurl stdenv noSysDirs;
@@ -3313,19 +3317,19 @@
 
   glibc29 = callPackage ../development/libraries/glibc-2.9 {
     kernelHeaders = linuxHeaders;
-    installLocales = getConfig [ "glibc" "locales" ] false;
+    installLocales = getPkgConfig "glibc" "locales" false;
   };
 
   glibc29Cross = forceBuildDrv (makeOverridable (import ../development/libraries/glibc-2.9) {
     inherit stdenv fetchurl;
     gccCross = gccCrossStageStatic;
     kernelHeaders = linuxHeadersCross;
-    installLocales = getConfig [ "glibc" "locales" ] false;
+    installLocales = getPkgConfig "glibc" "locales" false;
   });
 
   glibc213 = (callPackage ../development/libraries/glibc-2.13 {
     kernelHeaders = linuxHeaders;
-    installLocales = getConfig [ "glibc" "locales" ] false;
+    installLocales = getPkgConfig "glibc" "locales" false;
     machHeaders = null;
     hurdHeaders = null;
     gccCross = null;
@@ -3337,7 +3341,7 @@
        inherit stdenv fetchurl;
        gccCross = gccCrossStageStatic;
        kernelHeaders = if crossGNU then hurdHeaders else linuxHeadersCross;
-       installLocales = getConfig [ "glibc" "locales" ] false;
+       installLocales = getPkgConfig "glibc" "locales" false;
      }
 
      //
@@ -3358,7 +3362,7 @@
 
   eglibc = callPackage ../development/libraries/eglibc {
     kernelHeaders = linuxHeaders;
-    installLocales = getConfig [ "glibc" "locales" ] false;
+    installLocales = getPkgConfig "glibc" "locales" false;
   };
 
   glibcLocales = callPackage ../development/libraries/glibc-2.13/locales.nix { };
@@ -3785,7 +3789,7 @@
   libimobiledevice = callPackage ../development/libraries/libimobiledevice { };
 
   libiodbc = callPackage ../development/libraries/libiodbc {
-    useGTK = getConfig [ "libiodbc" "gtk" ] false;
+    useGTK = getPkgConfig "libiodbc" "gtk" false;
   };
 
   libktorrent = newScope pkgs.kde4 ../development/libraries/libktorrent { };
@@ -5434,6 +5438,7 @@
         kernelPatches.aufs2_2_6_36
         kernelPatches.mips_restart_2_6_36
         kernelPatches.cifs_timeout_2_6_35
+        kernelPatches.mips_restart_2_6_36
       ];
   };
 
@@ -6341,11 +6346,11 @@
   };
 
   emacsSnapshot = lowPrio (callPackage ../applications/editors/emacs-snapshot {
-    xawSupport = getConfig [ "emacs" "xawSupport" ] false;
-    xaw3dSupport = getConfig [ "emacs" "xaw3dSupport" ] false;
-    gtkGUI = getConfig [ "emacs" "gtkSupport" ] true;
-    xftSupport = getConfig [ "emacs" "xftSupport" ] true;
-    dbusSupport = getConfig [ "emacs" "dbusSupport" ] true;
+    xawSupport = getPkgConfig "emacs" "xawSupport" false;
+    xaw3dSupport = getPkgConfig "emacs" "xaw3dSupport" false;
+    gtkGUI = getPkgConfig "emacs" "gtkSupport" true;
+    xftSupport = getPkgConfig "emacs" "xftSupport" true;
+    dbusSupport = getPkgConfig "emacs" "dbusSupport" true;
   });
 
   emacsPackages = emacs: self: let callPackage = newScope self; in rec {
@@ -7266,7 +7271,7 @@
 
     # KDE support is not working yet.
     inherit (kde3) kdelibs kdebase;
-    withKde = getConfig [ "taskJuggler" "kde" ] false;
+    withKde = getPkgConfig "taskJuggler" "kde" false;
   };
 
   tesseract = callPackage ../applications/graphics/tesseract { };
@@ -8148,7 +8153,7 @@
 
   ghostscript = callPackage ../misc/ghostscript {
     x11Support = false;
-    cupsSupport = getConfig [ "ghostscript" "cups" ] true;
+    cupsSupport = getPkgConfig "ghostscript" "cups" true;
     gnuFork = getConfig [ "ghostscript" "gnu" ] true;
   };
 
@@ -8189,13 +8194,13 @@
   nix = nixStable;
 
   nixStable = callPackage ../tools/package-management/nix {
-    storeDir = getConfig [ "nix" "storeDir" ] "/nix/store";
-    stateDir = getConfig [ "nix" "stateDir" ] "/nix/var";
+    storeDir = getPkgConfig "nix" "storeDir" "/nix/store";
+    stateDir = getPkgConfig "nix" "stateDir" "/nix/var";
   };
 
   nixUnstable = callPackage ../tools/package-management/nix/unstable.nix {
-    storeDir = getConfig [ "nix" "storeDir" ] "/nix/store";
-    stateDir = getConfig [ "nix" "stateDir" ] "/nix/var";
+    storeDir = getPkgConfig "nix" "storeDir" "/nix/store";
+    stateDir = getPkgConfig "nix" "stateDir" "/nix/var";
   };
 
   nixSqlite = nixUnstable;
