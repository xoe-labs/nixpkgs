--- conflicted
+++ resolved
@@ -248,13 +248,6 @@
     inherit stdenv darcs nix;
   };
 
-  # only temporarely  / don't know yet wether it's save to switch
-  # but I have trouble getting HAppS repos
-  fetchdarcs2 = import ../build-support/fetchdarcs {
-    inherit stdenv nix;
-    darcs = darcs2;
-  };
-
   fetchsvn = import ../build-support/fetchsvn {
     inherit stdenv subversion openssh;
     sshSupport = true;
@@ -1152,7 +1145,7 @@
 
   pythonSexy = builderDefsPackage (import ../development/python-modules/libsexy) {
     inherit python libsexy pkgconfig libxml2 pygtk;
-    inherit (gtkLibs) pango gtk glib; 
+    inherit (gtkLibs) pango gtk glib;
   };
 
   qhull = import ../development/libraries/qhull {
@@ -1401,7 +1394,7 @@
   };
 
   wget = import ../tools/networking/wget {
-    inherit fetchurl stdenv gettext;
+    inherit fetchurl stdenv gettext openssl;
   };
 
   which = import ../tools/system/which {
@@ -1528,11 +1521,6 @@
       };
   };
 
-  # Essential Haskell Compiler -- nix expression is work in progress
-  ehc = import ../development/compilers/ehc {
-    inherit fetchsvn stdenv coreutils m4 libtool ghc uulib uuagc llvm;
-  };
-
   adobeFlexSDK33 = import ../development/compilers/adobe-flex-sdk {
     inherit fetchurl stdenv unzip jre;
   };
@@ -1644,14 +1632,9 @@
 
   ghcsAndLibs =
     assert builtins ? listToAttrs;
-<<<<<<< HEAD
-    recurseIntoAttrs (import ../development/compilers/ghcs {
-      inherit ghcboot fetchurl stdenv recurseIntoAttrs perl gnum4 gmp readline lib;
-=======
     import ../development/compilers/ghcs {
       ghcboot = ghc642Binary;
       inherit fetchurl stdenv recurseIntoAttrs perl gnum4 gmp readline lib;
->>>>>>> 4c02ccd1
       inherit ghcPkgUtil ctags autoconf automake getConfig;
       inherit (ghc68executables) hasktags;
       inherit (bleedingEdgeRepos) sourceByName;
@@ -1749,7 +1732,7 @@
   # Executables compiled by this ghc68 - I'm too lazy to add them all as additional file in here
   ghc68executables = import ../misc/ghc68executables {
     inherit ghcCabalExecutableFun fetchurl lib bleedingEdgeRepos autoconf zlib getConfig;
-    inherit X11;
+    #inherit X11;
     inherit (xlibs) xmessage;
     inherit pkgs; # passing pkgs to add the possibility for the user to add his own executables. pkgs is passed.
   };
@@ -1777,45 +1760,6 @@
       inherit ghc;
   };
 
-<<<<<<< HEAD
-  # ghc66boot = import ../development/compilers/ghc-6.6-boot {
-  #  inherit fetchurl stdenv perl readline;
-  #  m4 = gnum4;
-  #};
-
-  ghc = ghc683;
-
-  ghc682 = import ../development/compilers/ghc-6.8/ghc-6.8.2.nix {
-    inherit fetchurl stdenv readline perl gmp ncurses m4;
-    ghc = ghcboot;
-  };
-
-  ghc683 = import ../development/compilers/ghc-6.8/ghc-6.8.3.nix {
-    inherit fetchurl stdenv readline perl gmp ncurses m4;
-    ghc = ghcboot;
-    haddock = haddockboot;
-  };
-
-  ghc69snapshot = lowPrio (import ../development/compilers/ghc-6.8/head.nix {
-    inherit fetchurl stdenv readline perl gmp ncurses m4 happy alex haskellEditline;
-    ghc = ghc683;
-  });
-
-  ghc661 = import ../development/compilers/ghc-6.6.1 {
-    inherit fetchurl stdenv readline perl58 gmp ncurses m4;
-    ghc = ghcboot;
-  };
-
-  ghc66 = import ../development/compilers/ghc-6.6 {
-    inherit fetchurl stdenv readline perl gmp ncurses m4;
-    ghc = ghcboot;
-  };
-
-  ghc64 = import ../development/compilers/ghc {
-    inherit fetchurl stdenv perl ncurses readline m4 gmp;
-    gcc = stdenv.gcc;
-    ghc = ghcboot;
-=======
   #ghc = haskellPackages.ghc;
 
   ghc642Binary = lowPrio (import ../development/compilers/ghc/6.4.2-binary.nix {
@@ -1856,7 +1800,6 @@
       inherit fetchurl stdenv readline perl gmp ncurses m4;
       ghc = ghc642Binary;
     };
->>>>>>> 4c02ccd1
   };
   
   haskellPackages_ghc683 = recurseIntoAttrs (import ./haskell-packages.nix {
@@ -1890,25 +1833,6 @@
     };
   });
 
-  ghcboot = lowPrio (appendToName "boot" (import ../development/compilers/ghc/boot.nix {
-    inherit fetchurl stdenv ncurses gmp;
-    readline = if stdenv.system == "i686-linux" then readline4 else readline;
-    perl = perl58;
-  }));
-
-  ghcboot610 = lowPrio (appendToName "boot" (import ../development/compilers/ghc/boot610.nix {
-    inherit fetchurl stdenv ncurses gmp editline makeWrapper;
-    # readline = if stdenv.system == "i686-linux" then readline4 else readline;
-    perl = perl58;
-  }));
-  /*
-  ghcWrapper = assert uulib.ghc == ghc;
-    import ../development/compilers/ghc-wrapper {
-      inherit stdenv ghc;
-      libraries = [];
-    };
-  */
-
   gprolog = import ../development/compilers/gprolog {
     inherit fetchurl stdenv;
   };
@@ -1989,7 +1913,7 @@
 
   monotone = import ../applications/version-management/monotone {
     inherit stdenv fetchurl boost zlib botan libidn pcre
-      sqlite; 
+      sqlite;
     lua = lua5;
   };
 
@@ -2072,7 +1996,7 @@
 
   metaBuildEnv = import ../development/compilers/meta-environment/meta-build-env {
     inherit fetchurl stdenv ;
-  }; 
+  };
 
   swiProlog = composedArgsAndFun (selectVersion ../development/compilers/swi-prolog "5.6.51") {
     inherit fetchurl stdenv;
@@ -2142,7 +2066,7 @@
   io = builderDefsPackage (import ../development/interpreters/io) {
     inherit sqlite zlib gmp libffi cairo ncurses freetype mesa
       libpng libtiff libjpeg readline libsndfile libxml2
-      freeglut e2fsprogs libsamplerate pcre libevent editline;
+      freeglut e2fsprogs libsamplerate pcre libevent libedit;
   };
 
   kaffe =  import ../development/interpreters/kaffe {
@@ -2321,7 +2245,7 @@
   */
 
   bleedingEdgeRepos = import ../development/misc/bleeding-edge-repos {
-    inherit getConfig fetchdarcs2 fetchurl lib;
+    inherit getConfig fetchurl lib;
   };
 
   ecj = import ../development/eclipse/ecj {
@@ -2343,10 +2267,6 @@
 
   ### DEVELOPMENT / TOOLS
 
-
-  alex = import ../development/tools/parsing/alex {
-    inherit cabal perl;
-  };
 
   antlr = import ../development/tools/parsing/antlr/2.7.7.nix {
     inherit fetchurl stdenv jdk python;
@@ -2437,10 +2357,6 @@
     inherit fetchurl stdenv replace ncurses;
   };
 
-  cmakeUnstable = lowPrio (import ../development/tools/build-managers/cmake/2.6.3.nix {
-    inherit fetchurl stdenv replace ncurses;
-  });
-
   cproto = import ../development/tools/misc/cproto {
     inherit fetchurl stdenv flex bison;
   };
@@ -2525,36 +2441,18 @@
     inherit fetchurl stdenv;
   };
 
-<<<<<<< HEAD
-  # used to bootstrap ghc with
-  haddockboot = lowPrio (appendToName "boot" (import ../development/tools/documentation/haddock/boot.nix {
-    inherit gmp;
-    cabal = cabalboot;
-  }));
-
-  # old version of haddock, still more stable than 2.0
-  haddock09 = import ../development/tools/documentation/haddock/haddock-0.9.nix {
-    inherit cabal;
-  };
-
-  # does not compile with ghc-6.8.3
-  haddock210 = lowPrio (import ../development/tools/documentation/haddock/haddock-2.1.0.nix {
-    cabal = cabal682;
-  });
-
-=======
   gtkdialog = import ../development/tools/misc/gtkdialog {
     inherit fetchurl stdenv pkgconfig;
     inherit (gtkLibs) gtk;
   };
 
   /*
->>>>>>> 4c02ccd1
   hsc2hs = import ../development/tools/misc/hsc2hs {
     inherit bleedingEdgeRepos stdenv;
     ghc = ghcsAndLibs.ghc68.ghc;
     libs = with (ghc68extraLibs ghcsAndLibs.ghc68 // ghcsAndLibs.ghc68.core_libs); [ base directory process cabal_darcs ];
   };
+  */
 
   guileLint = import ../development/tools/guile/guile-lint {
     inherit fetchurl stdenv guile;
@@ -2563,16 +2461,6 @@
   gwrap = import ../development/tools/guile/g-wrap {
     inherit fetchurl stdenv guile libffi pkgconfig guileLib;
     inherit (gtkLibs) glib;
-  };
-
-  /*
-  happy = import ../development/tools/parsing/happy {
-    inherit fetchurl stdenv perl ghc;
-  };
-  */
-
-  happy = import ../development/tools/parsing/happy/happy-1.17.nix {
-    inherit cabal perl;
   };
 
   help2man = import ../development/tools/misc/help2man {
@@ -2720,10 +2608,6 @@
     inherit fetchurl stdenv;
   };
 
-  uuagc = import ../development/tools/haskell/uuagc {
-    inherit cabal uulib;
-  };
-
   gdb = import ../development/tools/misc/gdb {
     inherit fetchurl stdenv ncurses gmp mpfr texinfo;
     readline = readline5;
@@ -2836,7 +2720,7 @@
   boost_1_36_0 = import ../development/libraries/boost/1.36.0.nix {
     inherit fetchurl stdenv icu expat zlib bzip2 python;
   };
-  
+
   boost = makeOverridable (import ../development/libraries/boost/1.38.0.nix) {
     inherit fetchurl stdenv icu expat zlib bzip2 python;
   };
@@ -2956,10 +2840,6 @@
 
   directfb = import ../development/libraries/directfb {
     inherit fetchurl stdenv perl;
-  };
-
-  editline = import ../development/libraries/editline {
-    inherit fetchurl stdenv ncurses;
   };
 
   enchant = selectVersion ../development/libraries/enchant "1.3.0" {
@@ -3334,7 +3214,7 @@
   isocodes = import ../development/libraries/iso-codes {
     inherit stdenv fetchurl gettext python;
   };
-
+  
   jasper = import ../development/libraries/jasper {
     inherit fetchurl stdenv unzip xlibs libjpeg;
   };
@@ -3451,6 +3331,10 @@
 
   libdvdread = import ../development/libraries/libdvdread {
     inherit fetchurl stdenv libdvdcss;
+  };
+
+  libedit = import ../development/libraries/libedit {
+    inherit fetchurl stdenv ncurses;
   };
 
   libevent = import ../development/libraries/libevent {
@@ -4234,118 +4118,6 @@
   };
 
 
-  ### DEVELOPMENT / LIBRARIES / HASKELL
-
-  benchpress = import ../development/libraries/haskell/benchpress {
-    inherit cabal;
-  };
-
-  maybench = import ../development/libraries/haskell/maybench {
-    inherit cabal benchpress;
-  };
-
-  binary = import ../development/libraries/haskell/binary {
-    inherit cabal;
-  };
-
-  # cabal is a utility function to build cabal-based
-  # Haskell packages
-  cabal682 = import ../development/libraries/haskell/cabal/cabal.nix {
-    inherit stdenv fetchurl;
-    ghc = ghc682;
-  };
-
-  cabal683 = import ../development/libraries/haskell/cabal/cabal.nix {
-    inherit stdenv fetchurl;
-    ghc = ghc683;
-  };
-
-  cabalboot = import ../development/libraries/haskell/cabal/cabal.nix {
-    inherit stdenv fetchurl;
-    ghc = ghcboot;
-  };
-
-  cabal = cabal683;
-
-  Crypto = import ../development/libraries/haskell/Crypto {
-    inherit cabal;
-  };
-
-  gtk2hs = import ../development/libraries/haskell/gtk2hs {
-    inherit pkgconfig stdenv fetchurl cairo ghc;
-    inherit (gnome) gtk glib GConf libglade libgtkhtml gtkhtml;
-  };
-
-  haxr = import ../development/libraries/haskell/haxr {
-    inherit cabal HaXml HTTP;
-  };
-
-  haxr_th = import ../development/libraries/haskell/haxr-th {
-    inherit cabal haxr HaXml HTTP;
-  };
-
-  HaXml = import ../development/libraries/haskell/HaXml {
-    inherit cabal;
-  };
-
-  haskellEditline = import ../development/libraries/haskell/editline {
-    inherit cabal editline;
-  };
-
-  HDBC = import ../development/libraries/haskell/HDBC/HDBC-1.1.4.nix {
-    inherit cabal;
-  };
-
-  HDBCPostgresql = import ../development/libraries/haskell/HDBC/HDBC-postgresql-1.1.4.0.nix {
-    inherit cabal HDBC postgresql;
-  };
-
-  HDBCSqlite = import ../development/libraries/haskell/HDBC/HDBC-sqlite3-1.1.4.0.nix {
-    inherit cabal HDBC sqlite;
-  };
-
-  HTTP = import ../development/libraries/haskell/HTTP {
-    inherit cabal;
-  };
-
-  monadlab = import ../development/libraries/haskell/monadlab {
-    inherit cabal;
-  };
-
-  pcreLight = import ../development/libraries/haskell/pcre-light {
-    inherit cabal pcre;
-  };
-
-  uulib = import ../development/libraries/haskell/uulib {
-    inherit cabal;
-  };
-
-  wxHaskell = import ../development/libraries/haskell/wxHaskell {
-    inherit stdenv fetchurl unzip wxGTK ghc;
-  };
-
-  /*
-  wxHaskell68 = lowPrio (appendToName "ghc68" (import ../development/libraries/haskell/wxHaskell {
-    inherit stdenv fetchurl unzip wxGTK;
-    ghc = ghc68;
-  }));
-  */
-
-  X11 = import ../development/libraries/haskell/X11 {
-    inherit cabal;
-    inherit (xlibs) libX11 libXinerama libXext;
-    xineramaSupport = true;
-  };
-
-  vty = import ../development/libraries/haskell/vty {
-    inherit cabal;
-  };
-
-  zlibHaskell = import ../development/libraries/haskell/zlib {
-    inherit cabal zlib;
-  };
-
-
   ### DEVELOPMENT / PERL MODULES
 
   buildPerlPackage = import ../development/perl-modules/generic perl;
@@ -4507,1832 +4279,6 @@
   ### SERVERS
 
 
-<<<<<<< HEAD
-  perlClassAccessorGrouped = buildPerlPackage rec {
-    name = "Class-Accessor-Grouped-0.08003";
-    src = fetchurl {
-      url = "mirror://cpan/authors/id/C/CL/CLACO/${name}.tar.gz";
-      sha256 = "0lvxj8fp79338p52ich0p7hi4gvvf572ks76g9kgkgfyqvmp732k";
-    };
-    propagatedBuildInputs = [perlClassInspector perlMROCompat];
-  };
-
-  perlClassAutouse = buildPerlPackage {
-    name = "Class-Autouse-1.99_02";
-    src = fetchurl {
-      url = mirror://cpan/authors/id/A/AD/ADAMK/Class-Autouse-1.99_02.tar.gz;
-      sha256 = "1jkhczx2flxrz154ps90fj9wcchkpmnp5sapwc0l92rpn7jpsf08";
-    };
-  };
-
-  perlClassC3 = buildPerlPackage rec {
-    name = "Class-C3-0.21";
-    src = fetchurl {
-      url = "mirror://cpan/authors/id/F/FL/FLORA/${name}.tar.gz";
-      sha256 = "1bl8z095y4js66pwxnm7s853pi9czala4sqc743fdlnk27kq94gz";
-    };
-  };
-
-  perlClassC3AdoptNEXT = buildPerlPackage rec {
-    name = "Class-C3-Adopt-NEXT-0.07";
-    src = fetchurl {
-      url = "mirror://cpan/authors/id/F/FL/FLORA/${name}.tar.gz";
-      sha256 = "1kxbdq10vicrbz3i6hvml3mma5x0r523gfdd649f9bvrsizb0jxj";
-    };
-    propagatedBuildInputs = [perlMROCompat perlTestException perlListMoreUtils];
-  };
-
-  perlClassC3Componentised = buildPerlPackage rec {
-    name = "Class-C3-Componentised-1.0004";
-    src = fetchurl {
-      url = "mirror://cpan/authors/id/A/AS/ASH/${name}.tar.gz";
-      sha256 = "0xql73jkcdbq4q9m0b0rnca6nrlvf5hyzy8is0crdk65bynvs8q1";
-    };
-    propagatedBuildInputs = [
-      perlClassC3 perlClassInspector perlTestException perlMROCompat
-    ];
-  };
-
-  perlClassDataAccessor = buildPerlPackage {
-    name = "Class-Data-Accessor-0.04004";
-    src = fetchurl {
-      url = mirror://cpan/authors/id/C/CL/CLACO/Class-Data-Accessor-0.04004.tar.gz;
-      sha256 = "0578m3rplk41059rkkjy1009xrmrdivjnv8yxadwwdk1vzidc8n1";
-    };
-  };
-
-  perlClassDataInheritable = buildPerlPackage {
-    name = "Class-Data-Inheritable-0.08";
-    src = fetchurl {
-      url = mirror://cpan/authors/id/T/TM/TMTM/Class-Data-Inheritable-0.08.tar.gz;
-      sha256 = "0jpi38wy5xh6p1mg2cbyjjw76vgbccqp46685r27w8hmxb7gwrwr";
-    };
-  };
-
-  perlClassFactoryUtil = buildPerlPackage rec {
-    name = "Class-Factory-Util-1.7";
-    src = fetchurl {
-      url = "mirror://cpan/authors/id/D/DR/DROLSKY/${name}.tar.gz";
-      sha256 = "09ifd6v0c94vr20n9yr1dxgcp7hyscqq851szdip7y24bd26nlbc";
-    };
-  };
-
-  perlClassInspector = buildPerlPackage {
-    name = "Class-Inspector-1.23";
-    src = fetchurl {
-      url = mirror://cpan/authors/id/A/AD/ADAMK/Class-Inspector-1.23.tar.gz;
-      sha256 = "0d15b5wls14gqcd6v2k4kbc0v0a1qfb794h49wfc4vwjk5gnpbw1";
-    };
-  };
-
-  perlClassMOP = buildPerlPackage rec {
-    name = "Class-MOP-0.80";
-    src = fetchurl {
-      url = "mirror://cpan/authors/id/D/DR/DROLSKY/${name}.tar.gz";
-      sha256 = "1fmimzzbfkw7vrr57p8xa3y9v55i72bknix2qk3cdrn0jmg6h648";
-    };
-    propagatedBuildInputs = [
-      perlMROCompat perlTaskWeaken perlTestException perlSubName perlSubIdentify
-      perlDevelGlobalDestruction
-    ];
-  };
-
-  perlClassSingleton = buildPerlPackage rec {
-    name = "Class-Singleton-1.4";
-    src = fetchurl {
-      url = "mirror://cpan/authors/id/A/AB/ABW/${name}.tar.gz";
-      sha256 = "0l4iwwk91wm2mrrh4irrn6ham9k12iah1ry33k0lzq22r3kwdbyg";
-    };
-  };
-
-  perlClassThrowable = buildPerlPackage {
-    name = "Class-Throwable-0.10";
-    src = fetchurl {
-      url = mirror://cpan/authors/id/S/ST/STEVAN/Class-Throwable-0.10.tar.gz;
-      sha256 = "01hjrfb951c9j83ncg5drnam8vsfdgkjjv0kjshxhkl93sgnlvdl";
-    };
-  };
-
-  perlClassUnload = buildPerlPackage {
-    name = "Class-Unload-0.05";
-    src = fetchurl {
-      url = mirror://cpan/authors/id/I/IL/ILMARI/Class-Unload-0.05.tar.gz;
-      sha256 = "01b0j10nxbz37xnnzw3hgmpfgq09mc489kq2d8f5nswsrlk75001";
-    };
-    propagatedBuildInputs = [perlClassInspector];
-  };
-
-  perlCompressRawBzip2 = import ../development/perl-modules/Compress-Raw-Bzip2 {
-    inherit fetchurl buildPerlPackage bzip2;
-  };
-
-  perlCompressRawZlib = import ../development/perl-modules/Compress-Raw-Zlib {
-    inherit fetchurl buildPerlPackage zlib;
-  };
-
-  perlCompressZlib = buildPerlPackage rec {
-    name = "Compress-Zlib-2.015";
-    src = fetchurl {
-      url = "mirror://cpan/authors/id/P/PM/PMQS/${name}.tar.gz";
-      sha256 = "1k1i539fszhxay8yllh687sw06i68g8ikw51pvy1c84p3kg6yk4v";
-    };
-    propagatedBuildInputs = [
-      perlCompressRawZlib perlIOCompressBase perlIOCompressGzip
-    ];
-  };
-
-  perlConfigAny = buildPerlPackage {
-    name = "Config-Any-0.14";
-    src = fetchurl {
-      url = mirror://cpan/authors/id/B/BR/BRICAS/Config-Any-0.14.tar.gz;
-      sha256 = "1vlr4w2m88figac5pblg6ppzrm11x2pm7r05n48s84cp4mizhim1";
-    };
-  };
-
-  perlConfigGeneral = buildPerlPackage {
-    name = "Config-General-2.40";
-    src = fetchurl {
-      url = mirror://cpan/authors/id/T/TL/TLINDEN/Config-General-2.40.tar.gz;
-      sha256 = "0wf6dpaanaiy0490dlgs3pi3xvvijs237x9izb00cnzggxcfmsnz";
-    };
-  };
-
-  perlconstant = buildPerlPackage {
-    name = "constant-1.15";
-    src = fetchurl {
-      url = mirror://cpan/authors/id/S/SA/SAPER/constant-1.15.tar.gz;
-      sha256 = "1ygz0hd1fd3q88r6dlw14kpyh06zjprksdci7qva6skxz3261636";
-    };
-  };
-
-  perlCookieXS = buildPerlPackage rec {
-    name = "Cookie-XS-0.11";
-    src = fetchurl {
-      url = "mirror://cpan/authors/id/A/AG/AGENT/${name}.tar.gz";
-      sha256 = "1616rcn2qn1cwiv3rxb8mq5fmwxpj4gya1lxxxq2w952h03p3fd3";
-    };
-    propagatedBuildInputs = [
-      perlTestMore perlCGICookieXS
-    ];
-  };
-
-  perlCryptCBC = buildPerlPackage rec {
-    name = "Crypt-CBC-2.30";
-    src = fetchurl {
-      url = "mirror://cpan/authors/id/L/LD/LDS/${name}.tar.gz";
-      sha256 = "0cvigpxvwn18kb5i40jlp5fgijbhncvlh23xdgs1cnhxa17yrgwx";
-    };
-  };
-
-  perlCryptDES = buildPerlPackage rec {
-    name = "Crypt-DES-2.05";
-    src = fetchurl {
-      url = "mirror://cpan/authors/id/D/DP/DPARIS/${name}.tar.gz";
-      sha256 = "1w12k1b7868v3ql0yprswlz2qri6ja576k9wlda7b8zf2d0rxgmp";
-    };
-    buildInputs = [perlCryptCBC];
-  };
-
-  perlCryptPasswordMD5 = buildPerlPackage {
-    name = "Crypt-PasswdMD5-1.3";
-    src = fetchurl {
-      url = mirror://cpan/authors/id/L/LU/LUISMUNOZ/Crypt-PasswdMD5-1.3.tar.gz;
-      sha256 = "13j0v6ihgx80q8jhyas4k48b64gnzf202qajyn097vj8v48khk54";
-    };
-  };
-
-  perlCryptSSLeay = buildPerlPackage rec {
-    name = "Crypt-SSLeay-0.57";
-    src = fetchurl {
-      url = "mirror://cpan/authors/id/D/DL/DLAND/${name}.tar.gz";
-      sha256 = "1f0i5y99ly39vf86jpzwqz8mkz1460vryv85jgqmfx007p781s0l";
-    };
-    makeMakerFlags = "--lib=${openssl}/lib";
-  };
-
-  perlDataDump = buildPerlPackage {
-    name = "Data-Dump-1.11";
-    src = fetchurl {
-      url = mirror://cpan/authors/id/G/GA/GAAS/Data-Dump-1.11.tar.gz;
-      sha256 = "0h5y40b6drgsf87nhwhqx1dprq70f98ibm03l9al4ndq7mrx97dd";
-    };
-  };
-
-  perlDataHierarchy = buildPerlPackage {
-    name = "Data-Hierarchy-0.34";
-    src = fetchurl {
-      url = mirror://cpan/authors/id/C/CL/CLKAO/Data-Hierarchy-0.34.tar.gz;
-      sha256 = "1vfrkygdaq0k7006i83jwavg9wgszfcyzbl9b7fp37z2acmyda5k";
-    };
-    propagatedBuildInputs = [perlTestException];
-  };
-
-  perlDataOptList = buildPerlPackage rec {
-    name = "Data-OptList-0.104";
-    src = fetchurl {
-      url = "mirror://cpan/authors/id/R/RJ/RJBS/${name}.tar.gz";
-      sha256 = "1k1qvf3ik2rn9mg65ginv3lyy6dlg1z08yddcnzbnizs8vbqqaxd";
-    };
-    propagatedBuildInputs = [perlSubInstall perlParamsUtil];
-  };
-
-  perlDataPage = buildPerlPackage {
-    name = "Data-Page-2.01";
-    src = fetchurl {
-      url = mirror://cpan/authors/id/L/LB/LBROCARD/Data-Page-2.01.tar.gz;
-      sha256 = "0mvhlid9qx9yd94rgr4lfz9kvflimc1dzcah0x7q5disw39aqrzr";
-    };
-    propagatedBuildInputs = [perlTestException perlClassAccessorChained];
-  };
-
-  perlDataVisitor = buildPerlPackage {
-    name = "Data-Visitor-0.21";
-    src = fetchurl {
-      url = mirror://cpan/authors/id/N/NU/NUFFIN/Data-Visitor-0.21.tar.gz;
-      sha256 = "10cjh3rrqi4gwrmkpzilzmaqdrh71wr59035s6b4p2dzd117p931";
-    };
-    propagatedBuildInputs = [
-      perlTestMockObject perlMouse perlTaskWeaken perlTestUseOk perlTieToObject
-      perlNamespaceClean
-    ];
-  };
-
-  perlDateCalc = buildPerlPackage {
-    name = "Date-Calc-5.4";
-    src = fetchurl {
-      url = mirror://cpan/authors/id/S/ST/STBEY/Date-Calc-5.4.tar.gz;
-      sha256 = "1q7d1sy9ka1akpbysgwj673i7wiwb48yjv6wx1v5dhxllyxlxqc8";
-    };
-    propagatedBuildInputs = [perlCarpClan perlBitVector];
-  };
-
-  perlDateManip = buildPerlPackage {
-    name = "DateManip-5.54";
-    src = fetchurl {
-      url = mirror://cpan/authors/id/S/SB/SBECK/Date-Manip-5.54.tar.gz;
-      sha256 = "0ap2jgqx7yvjsyph9zsvadsih41cj991j3jwgz5261sq7q74y7xn";
-    };
-  };
-
-  perlDateTime = buildPerlPackage rec {
-    name = "DateTime-0.4501";
-    src = fetchurl {
-      url = "mirror://cpan/authors/id/D/DR/DROLSKY/${name}.tar.gz";
-      sha256 = "1hqhc4xfjgcc1r488gjbi498ws3pxiayabl46607lq02qddcv57s";
-    };
-    propagatedBuildInputs = [perlDateTimeLocale perlDateTimeTimeZone];
-  };
-
-  perlDateTimeFormatBuilder = buildPerlPackage rec {
-    name = "DateTime-Format-Builder-0.7901";
-    src = fetchurl {
-      url = "mirror://cpan/authors/id/D/DR/DROLSKY/${name}.tar.gz";
-      sha256 = "08zl89gh5lkff8736fkdnrf6dgppsjbmymnysbc06s7igd4ig8zf";
-    };
-    propagatedBuildInputs = [
-      perlDateTime perlParamsValidate perlTaskWeaken perlDateTimeFormatStrptime
-      perlClassFactoryUtil
-    ];
-    buildInputs = [perlTestPod];
-  };
-
-  perlDateTimeFormatNatural = buildPerlPackage rec {
-    name = "DateTime-Format-Natural-0.74";
-    src = fetchurl {
-      url = "mirror://cpan/authors/id/S/SC/SCHUBIGER/${name}.tar.gz";
-      sha256 = "0hq33s5frfa8cpj2al7qi0sbmimm5sdlxf0h3b57fjm9x5arlkcn";
-    };
-    propagatedBuildInputs = [
-      perlDateTime perlListMoreUtils perlParamsValidate perlDateCalc
-      perlTestMockTime perlBoolean
-    ];
-  };
-
-  perlDateTimeFormatStrptime = buildPerlPackage rec {
-    name = "DateTime-Format-Strptime-1.0800";
-    src = fetchurl {
-      url = "mirror://cpan/authors/id/R/RI/RICKM/${name}.tgz";
-      sha256 = "10vsmwlhnc62krsh5fm2i0ya7bgjgjsm6nmj56f0bfifjh57ya1j";
-    };
-    propagatedBuildInputs = [
-      perlDateTime perlDateTimeLocale perlDateTimeTimeZone perlParamsValidate
-    ];
-  };
-
-  perlDateTimeLocale = buildPerlPackage rec {
-    name = "DateTime-Locale-0.42";
-    src = fetchurl {
-      url = "mirror://cpan/authors/id/D/DR/DROLSKY/${name}.tar.gz";
-      sha256 = "1cvp9a4j6vy3xpbv6ipzcz1paw7gzal7lkrbm5ipiilji47d5gaw";
-    };
-    propagatedBuildInputs = [perlListMoreUtils perlParamsValidate];
-  };
-
-  perlDateTimeTimeZone = buildPerlPackage rec {
-    name = "DateTime-TimeZone-0.84";
-    src = fetchurl {
-      url = "mirror://cpan/authors/id/D/DR/DROLSKY/${name}.tar.gz";
-      sha256 = "0jwbldr3x1cl2ibd9dcshdmpg6s5ddc4qiaxcxyqc82cq09ah2vs";
-    };
-    propagatedBuildInputs = [perlClassSingleton perlParamsValidate];
-  };
-
-  perlDBDSQLite = import ../development/perl-modules/DBD-SQLite {
-    inherit fetchurl buildPerlPackage perlDBI sqlite;
-  };
-
-  perlDBFile = import ../development/perl-modules/DB_File {
-    inherit fetchurl perl db4;
-  };
-
-  perlDBI = buildPerlPackage {
-    name = "DBI-1.607";
-    src = fetchurl {
-      url = mirror://cpan/authors/id/T/TI/TIMB/DBI-1.607.tar.gz;
-      sha256 = "053ysk2a4njhzq5p59v5s6jzyi0yqr8l6wkswbvy4fyil3ka343h";
-    };
-  };
-
-  perlDBIxClass = buildPerlPackage rec {
-    name = "DBIx-Class-0.08099_08";
-    src = fetchurl {
-      url = "mirror://cpan/authors/id/R/RI/RIBASUSHI/${name}.tar.gz";
-      sha256 = "12kn3jylxi7n2c6ccqyrjaxxmk3lajvjv19j6rlifp4crn24cbpy";
-    };
-    propagatedBuildInputs = [
-      perlTestNoWarnings perlTestException perlDBI perlScopeGuard
-      perlPathClass perlClassInspector perlClassAccessorGrouped
-      perlCarpClan perlTestWarn perlDataPage perlSQLAbstract
-      perlSQLAbstractLimit perlClassC3 perlClassC3Componentised
-      perlModuleFind perlDBDSQLite perlJSONAny perlSubName
-    ];
-    buildInputs = [perlTestPod perlTestPodCoverage];
-  };
-
-  perlDBIxClassHTMLWidget = buildPerlPackage rec {
-    name = "DBIx-Class-HTMLWidget-0.16";
-    src = fetchurl {
-      url = "mirror://cpan/authors/id/A/AN/ANDREMAR/${name}.tar.gz";
-      sha256 = "05zhniyzl31nq410ywhxm0vmvac53h7ax42hjs9mmpvf45ipahj1";
-    };
-    propagatedBuildInputs = [perlDBIxClass perlHTMLWidget];
-  };
-
-  perlDBIxClassSchemaLoader = buildPerlPackage rec {
-    name = "DBIx-Class-Schema-Loader-0.04999_06";
-    src = fetchurl {
-      url = "mirror://cpan/authors/id/I/IL/ILMARI/${name}.tar.gz";
-      sha256 = "169ydwjarq6qk48jdxcn5ks8rx9aksk9fnx07gl5mz7banw5cs6y";
-    };
-    propagatedBuildInputs = [
-      perlDBI perlDBDSQLite perlDataDump perlUNIVERSALrequire
-      perlClassAccessor perlClassDataAccessor perlClassC3 perlCarpClan
-      perlClassInspector perlDBIxClass perlLinguaENInflectNumber
-      perlClassUnload
-    ];
-    doCheck = false; # disabled for now, since some tests fail
-  };
-
-  perlDevelGlobalDestruction = buildPerlPackage rec {
-    name = "Devel-GlobalDestruction-0.02";
-    src = fetchurl {
-      url = "mirror://cpan/authors/id/N/NU/NUFFIN/${name}.tar.gz";
-      sha256 = "174m5dx2z89h4308gx6s6vmg93qzaq0bh9m91hp2vqbyialnarhw";
-    };
-    propagatedBuildInputs = [perlSubExporter perlScopeGuard];
-  };
-
-  perlDevelStackTrace = buildPerlPackage rec {
-    name = "Devel-StackTrace-1.20";
-    src = fetchurl {
-      url = "mirror://cpan/authors/id/D/DR/DROLSKY/${name}.tar.gz";
-      sha256 = "15zh9gzhw6gv7l6sklp02pfmiiv8kwmmjsyvirppsca6aagy4603";
-    };
-  };
-
-  perlDevelSymdump = buildPerlPackage rec {
-    name = "Devel-Symdump-2.08";
-    src = fetchurl {
-      url = "mirror://cpan/authors/id/A/AN/ANDK/${name}.tar.gz";
-      sha256 = "0qzj68zw1yypk8jw77h0w5sdpdcrp4xcmgfghcfyddjr2aim60x5";
-    };
-    propagatedBuildInputs = [
-      perlTestPod /* cyclic dependency: perlTestPodCoverage */
-    ];
-  };
-
-  perlDigestHMAC = buildPerlPackage {
-    name = "Digest-HMAC-1.01";
-    src = fetchurl {
-      url = mirror://cpan/authors/id/G/GA/GAAS/Digest-HMAC-1.01.tar.gz;
-      sha256 = "042d6nknc5icxqsy5asrh8v2shmvg7b3vbj95jyk4sbqlqpacwz3";
-    };
-    propagatedBuildInputs = [perlDigestSHA1];
-  };
-
-  perlDigestSHA1 = buildPerlPackage {
-    name = "Digest-SHA1-2.11";
-    src = fetchurl {
-      url = mirror://cpan/authors/id/G/GA/GAAS/Digest-SHA1-2.11.tar.gz;
-      md5 = "2449bfe21d6589c96eebf94dae24df6b";
-    };
-  };
-
-  perlEmailAddress = buildPerlPackage {
-    name = "Email-Address-1.888";
-    src = fetchurl {
-      url = mirror://cpan/authors/id/R/RJ/RJBS/Email-Address-1.888.tar.gz;
-      sha256 = "0c6b8djnmiy0niskrvywd6867xd1qmn241ffdwj957dkqdakq9yx";
-    };
-  };
-
-  perlEmailSend = buildPerlPackage {
-    name = "Email-Send-2.185";
-    src = fetchurl {
-      url = mirror://cpan/authors/id/R/RJ/RJBS/Email-Send-2.185.tar.gz;
-      sha256 = "0pbgnnbmv6z3zzqaiq1sdcv5d26ijhw4p8k8kp6ac7arvldblamz";
-    };
-    propagatedBuildInputs = [perlEmailSimple perlEmailAddress perlModulePluggable perlReturnValue];
-  };
-
-  perlEmailSimple = buildPerlPackage {
-    name = "Email-Simple-2.003";
-    src = fetchurl {
-      url = mirror://cpan/authors/id/R/RJ/RJBS/Email-Simple-2.003.tar.gz;
-      sha256 = "0h8873pidhkqy7415s5sx8z614d0haxiknbjwrn65icrr2m0b8g6";
-    };
-  };
-
-  perlEmailValid = buildPerlPackage {
-    name = "Email-Valid-0.179";
-    src = fetchurl {
-      url = mirror://cpan/authors/id/R/RJ/RJBS/Email-Valid-0.179.tar.gz;
-      sha256 = "13yfjll63cp1y4xqzdcr1mjhfncn48v6hckk5mvwi47w3ccj934a";
-    };
-    propagatedBuildInputs = [perlMailTools perlNetDNS];
-    doCheck = false;
-  };
-
-  perlEncode = buildPerlPackage {
-    name = "Encode-2.25";
-    src = fetchurl {
-      url = mirror://cpan/authors/id/D/DA/DANKOGAI/Encode-2.25.tar.gz;
-      sha256 = "0prwmbg3xh1lqskianwrfrgasdfmz4kjm3qpdm27ay110jkk25ak";
-    };
-  };
-
-  perlExtUtilsInstall = buildPerlPackage {
-    name = "ExtUtils-Install-1.50";
-    src = fetchurl {
-      url = mirror://cpan/authors/id/Y/YV/YVES/ExtUtils-Install-1.50.tar.gz;
-      sha256 = "18fr056fwnnhvgc646crx2p9mybf69mh5rkcphc7bbvahw9i61jy";
-    };
-    propagatedBuildInputs = [perlExtUtilsMakeMaker];
-  };
-
-  perlExtUtilsMakeMaker = buildPerlPackage {
-    name = "ExtUtils-MakeMaker-6.44";
-    src = fetchurl {
-      url = mirror://cpan/authors/id/M/MS/MSCHWERN/ExtUtils-MakeMaker-6.44.tar.gz;
-      sha256 = "0zyypnlmmyp06qbfdpc14rp5rj63066mjammn6rlcqz2iil9mpcj";
-    };
-  };
-
-  perlExtUtilsManifest = buildPerlPackage {
-    name = "ExtUtils-Manifest-1.53";
-    src = fetchurl {
-      url = mirror://cpan/authors/id/R/RK/RKOBES/ExtUtils-Manifest-1.53.tar.gz;
-      sha256 = "0xgfzivw0dfy29ydfjkg0c9mvlhjvlhc54s0yvbb4sxb2mdvrfkp";
-    };
-  };
-
-  perlFilechdir = buildPerlPackage {
-    name = "File-chdir-0.1002";
-    src = fetchurl {
-      url = mirror://cpan/authors/id/D/DA/DAGOLDEN/File-chdir-0.1002.tar.gz;
-      sha256 = "1fc2l754bxsizli3injm4wqf8dn03iq16rmfn62l99nxpibl5k6p";
-    };
-  };
-
-  perlFileCopyRecursive = buildPerlPackage {
-    name = "File-Copy-Recursive-0.37";
-    src = fetchurl {
-      url = mirror://cpan/authors/id/D/DM/DMUEY/File-Copy-Recursive-0.37.tar.gz;
-      sha256 = "12j0s01zwm67g4bcgbs0k61jwz59q1lndrnxyywxsz3xd30ki8rr";
-    };
-  };
-
-  perlFileModified = buildPerlPackage {
-    name = "File-Modified-0.07";
-    src = fetchurl {
-      url = mirror://cpan/authors/id/C/CO/CORION/File-Modified-0.07.tar.gz;
-      sha256 = "11zkg171fa5vdbyrbfcay134hhgyf4yaincjxwspwznrfmkpi49h";
-    };
-  };
-
-  perlFileShareDir = buildPerlPackage rec {
-    name = "File-ShareDir-1.00";
-    src = fetchurl {
-      url = "mirror://cpan/authors/id/A/AD/ADAMK/${name}.tar.gz";
-      sha256 = "1afr1r1ys2ij8i4r0i85hfrgrbvcha8c7cgkhcrdya1f0lnpw59z";
-    };
-    propagatedBuildInputs = [perlClassInspector perlParamsUtil];
-  };
-
-  perlFileTemp = buildPerlPackage {
-    name = "File-Temp-0.20";
-    src = fetchurl {
-      url = mirror://cpan/authors/id/T/TJ/TJENNESS/File-Temp-0.20.tar.gz;
-      sha256 = "0n7lr7mpdvwgznw469qdpdmac627a26wp615dkpzanc452skad4v";
-    };
-  };
-
-  perlFreezeThaw = buildPerlPackage {
-    name = "FreezeThaw-0.43";
-    src = fetchurl {
-      url = mirror://cpan/authors/id/I/IL/ILYAZ/modules/FreezeThaw-0.43.tar.gz;
-      sha256 = "1qamc5aggp35xk590a4hy660f2rhc2l7j65hbyxdya9yvg7z437l";
-    };
-  };
-
-  perlHTMLFormFu = buildPerlPackage rec {
-    name = "HTML-FormFu-0.03007";
-    src = fetchurl {
-      url = "mirror://cpan/authors/id/C/CF/CFRANKS/${name}.tar.gz";
-      sha256 = "03lc4pvygp4wn9rsgdkbwk8zkh8x2z5vp8613c6q74imwrfmmfqy";
-    };
-    propagatedBuildInputs = [
-      perlClassAccessorChained perlClassC3 perlConfigAny
-      perlDateCalc perlListMoreUtils perlLWP perlEmailValid
-      perlDataVisitor perlDateTime perlDateTimeFormatBuilder
-      perlDateTimeFormatStrptime perlDateTimeFormatNatural
-      perlReadonly perlYAMLSyck perlRegexpCopy
-      perlHTMLTokeParserSimple perlTestNoWarnings perlRegexpCommon
-      perlCaptchaReCAPTCHA perlHTMLScrubber perlFileShareDir
-      perlTemplateToolkit perlCryptCBC perlCryptDES
-    ];
-  };
-
-  perlHTMLParser = buildPerlPackage {
-    name = "HTML-Parser-3.56";
-    src = fetchurl {
-      url = mirror://cpan/authors/id/G/GA/GAAS/HTML-Parser-3.56.tar.gz;
-      sha256 = "0x1h42r54aq4yqpwi7mla4jzia9c5ysyqh8ir2nav833f9jm6g2h";
-    };
-    propagatedBuildInputs = [perlHTMLTagset];
-  };
-
-  perlHTMLScrubber = buildPerlPackage {
-    name = "HTML-Scrubber-0.08";
-    src = fetchurl {
-      url = mirror://cpan/authors/id/P/PO/PODMASTER/HTML-Scrubber-0.08.tar.gz;
-      sha256 = "0xb5zj67y2sjid9bs3yfm81rgi91fmn38wy1ryngssw6vd92ijh2";
-    };
-    propagatedBuildInputs = [perlHTMLParser];
-  };
-
-  perlHTMLTagset = buildPerlPackage {
-    name = "HTML-Tagset-3.10";
-    src = fetchurl {
-      url = mirror://cpan/authors/id/P/PE/PETDANCE/HTML-Tagset-3.10.tar.gz;
-      sha256 = "05k292qy7jzjlmmybis8nncpnwwa4jfkm7q3gq6866ydxrzds9xh";
-    };
-  };
-
-  perlHTMLTiny = buildPerlPackage rec {
-    name = "HTML-Tiny-1.03";
-    src = fetchurl {
-      url = "mirror://cpan/authors/id/A/AN/ANDYA/${name}.tar.gz";
-      sha256 = "1nc9vr0z699jwv8jaxxpkfhspiv7glhdp500hqyzdm2jxfw8azrg";
-    };
-  };
-
-  perlHTMLTokeParserSimple = buildPerlPackage rec {
-    name = "HTML-TokeParser-Simple-3.15";
-    src = fetchurl {
-      url = "mirror://cpan/authors/id/O/OV/OVID/${name}.tar.gz";
-      sha256 = "0ii1ww17h7wps1lcj7bxrjbisa37f6cvlm0xxpgfq1s6iy06q05b";
-    };
-    propagatedBuildInputs = [perlHTMLParser perlSubOverride];
-    buildInputs = [perlTestPod];
-  };
-
-  perlHTMLTree = buildPerlPackage {
-    name = "HTML-Tree-3.23";
-    src = fetchurl {
-      url = mirror://cpan/authors/id/P/PE/PETEK/HTML-Tree-3.23.tar.gz;
-      sha256 = "1pn80f4g1wixs030f40b80wrj12kwfinwycrx3f10drg4v7ml5zm";
-    };
-    propagatedBuildInputs = [perlHTMLParser];
-  };
-
-  perlHTMLWidget = buildPerlPackage {
-    name = "HTML-Widget-1.11";
-    src = fetchurl {
-      url = mirror://cpan/authors/id/C/CF/CFRANKS/HTML-Widget-1.11.tar.gz;
-      sha256 = "02w21rd30cza094m5xs9clzw8ayigbhg2ddzl6jycp4jam0dyhmy";
-    };
-    propagatedBuildInputs = [
-      perlTestNoWarnings perlClassAccessor perlClassAccessorChained
-      perlClassDataAccessor perlModulePluggableFast perlHTMLTree
-      perlHTMLScrubber perlEmailValid perlDateCalc
-    ];
-  };
-
-  perlHTTPBody = buildPerlPackage rec {
-    name = "HTTP-Body-1.05";
-    src = fetchurl {
-      url = "mirror://cpan/authors/id/A/AG/AGRUNDMA/${name}.tar.gz";
-      sha256 = "0s0496sb9l8jfkdx86vahwgdaaxrqb0j6acyww6nk0ajh82qrzfv";
-    };
-    propagatedBuildInputs = [perlLWP perlYAML];
-  };
-
-  perlHTTPHeaderParserXS = buildPerlPackage rec {
-    name = "HTTP-HeaderParser-XS-0.20";
-    src = fetchurl {
-      url = "mirror://cpan/authors/id/M/MA/MARKSMITH/${name}.tar.gz";
-      sha256 = "1vs6sw431nnlnbdy6jii9vqlz30ndlfwdpdgm8a1m6fqngzhzq59";
-    };
-  };
-
-  perlHTTPRequestAsCGI = buildPerlPackage {
-    name = "HTTP-Request-AsCGI-0.5";
-    src = fetchurl {
-      url = mirror://cpan/authors/id/C/CH/CHANSEN/HTTP-Request-AsCGI-0.5.tar.gz;
-      sha256 = "164159iiyk0waqayplchkisxg2ldamx8iifrccx32p344714qcrh";
-    };
-    propagatedBuildInputs = [perlClassAccessor perlLWP];
-  };
-
-  perlHTTPResponseEncoding = buildPerlPackage rec {
-    name = "HTTP-Response-Encoding-0.05";
-    src = fetchurl {
-      url = "mirror://cpan/authors/id/D/DA/DANKOGAI/${name}.tar.gz";
-      sha256 = "04gdl633g0s2ckn7zixcma2krbpfcd46jngg155qpdx5sdwfkm16";
-    };
-    propagatedBuildInputs = [perlLWP];
-  };
-
-  perlHTTPServerSimple = buildPerlPackage rec {
-    name = "HTTP-Server-Simple-0.38";
-    src = fetchurl {
-      url = "mirror://cpan/authors/id/J/JE/JESSE/${name}.tar.gz";
-      sha256 = "1m1lmpbg0zhiv2vyc3fyyqfsv3jhhb2mbdl5624fqb0va2pnla6n";
-    };
-    propagatedBuildInputs = [perlURI];
-    doCheck = false;
-  };
-
-  perlI18NLangTags = buildPerlPackage {
-    name = "I18N-LangTags-0.35";
-    src = fetchurl {
-      url = mirror://cpan/authors/id/S/SB/SBURKE/I18N-LangTags-0.35.tar.gz;
-      sha256 = "0idwfi7k8l44d9akpdj6ygdz3q8zxr690m18s7w23ms9d55bh3jy";
-    };
-  };
-
-  perlIOCompressBase = buildPerlPackage rec {
-    name = "IO-Compress-Base-2.015";
-    src = fetchurl {
-      url = "mirror://cpan/authors/id/P/PM/PMQS/${name}.tar.gz";
-      sha256 = "10njlwa50mhs5nqws5yidfmmb7hwmwc6x06gk2vnpyn82g3szgqd";
-    };
-  };
-
-  perlIOCompressBzip2 = buildPerlPackage rec {
-    name = "IO-Compress-Bzip2-2.015";
-    src = fetchurl {
-      url = "mirror://cpan/authors/id/P/PM/PMQS/${name}.tar.gz";
-      sha256 = "1kfksf2bslfkviry228p07m1ksnf06mh8gkmdpbrmlmxlbs2idnc";
-    };
-    propagatedBuildInputs = [perlIOCompressBase perlCompressRawBzip2];
-  };
-
-  perlIOCompressGzip = buildPerlPackage rec {
-    name = "IO-Compress-Zlib-2.015";
-    src = fetchurl {
-      url = "mirror://cpan/authors/id/P/PM/PMQS/${name}.tar.gz";
-      sha256 = "0sbnx6xdryaajwpssrfgm5b2zasa4ri8pihqwsx3rm5kmkgzy9cx";
-    };
-    propagatedBuildInputs = [perlIOCompressBase perlCompressRawZlib];
-  };
-
-  perlIODigest = buildPerlPackage {
-    name = "IO-Digest-0.10";
-    src = fetchurl {
-      url = mirror://cpan/authors/id/C/CL/CLKAO/IO-Digest-0.10.tar.gz;
-      sha256 = "1g6ilxqv2a7spf273v7k0721c6am7pwpjrin3h5zaqxfmd312nav";
-    };
-    propagatedBuildInputs = [perlPerlIOviadynamic];
-  };
-
-  perlIOPager = buildPerlPackage {
-    name = "IO-Pager-0.06.tgz";
-    src = fetchurl {
-      url = mirror://cpan/authors/id/J/JP/JPIERCE/IO-Pager-0.06.tgz;
-      sha256 = "0r3af4gyjpy0f7bhs7hy5s7900w0yhbckb2dl3a1x5wpv7hcbkjb";
-    };
-  };
-
-  perlIPCRun = buildPerlPackage rec {
-    name = "IPC-Run-0.82";
-    src = fetchurl {
-      url = "mirror://cpan/authors/id/A/AD/ADAMK/${name}.tar.gz";
-      sha256 = "1v5yfavvhxscqkdl68xs7i7vcp9drl3y1iawppzwqcl1fprd58ip";
-    };
-    doCheck = false; /* attempts a network connection to localhost */
-  };
-
-  perlJSON = buildPerlPackage {
-    name = "JSON-2.12";
-    src = fetchurl {
-      url = mirror://cpan/authors/id/M/MA/MAKAMAKA/JSON-2.12.tar.gz;
-      sha256 = "0qbxfwvfsx8s50h2dzpb0z7qi22k9ghygfzbfk8v08kkpmrkls47";
-    };
-    propagatedBuildInputs = [perlJSONXS];
-  };
-
-  perlJSONAny = buildPerlPackage {
-    name = "JSON-Any-1.17";
-    src = fetchurl {
-      url = mirror://cpan/authors/id/R/RB/RBERJON/JSON-Any-1.17.tar.gz;
-      sha256 = "07y6zb0vzb4c87k2lflxafb69zc4a29bxhzh6xdcpjhplf4vbifb";
-    };
-    propagatedBuildInputs = [perlJSON];
-  };
-
-  perlJSONXS = buildPerlPackage {
-    name = "JSON-XS-2.23";
-    src = fetchurl {
-      url = mirror://cpan/authors/id/M/ML/MLEHMANN/JSON-XS-2.23.tar.gz;
-      sha256 = "0yd1j5d9b0ymfzfaxyi9zgca3vqwjb3dl8pg14m1qwsx3pidd5j7";
-    };
-  };
-
-  perlLinguaENInflect = buildPerlPackage {
-    name = "Lingua-EN-Inflect-1.89";
-    src = fetchurl {
-      url = mirror://cpan/authors/id/D/DC/DCONWAY/Lingua-EN-Inflect-1.89.tar.gz;
-      sha256 = "1jvj67mvvfqxgxspmblay1c844vvhfwrviiarglkaw6phpg74rby";
-    };
-  };
-
-  perlLinguaENInflectNumber = buildPerlPackage {
-    name = "Lingua-EN-Inflect-Number-1.1";
-    src = fetchurl {
-      url = mirror://cpan/authors/id/S/SI/SIMON/Lingua-EN-Inflect-Number-1.1.tar.gz;
-      sha256 = "13hlr1srp9cd9mcc78snkng9il8iavvylfyh81iadvn2y7wikwfy";
-    };
-    propagatedBuildInputs = [perlLinguaENInflect];
-  };
-
-  perlListMoreUtils = buildPerlPackage {
-    name = "List-MoreUtils-0.22";
-    src = fetchurl {
-      url = mirror://cpan/authors/id/V/VP/VPARSEVAL/List-MoreUtils-0.22.tar.gz;
-      sha256 = "1dv21xclh6r1cyy19r34xv2w6pc1jb5pwj7b2739m78xhlk8p55l";
-    };
-  };
-
-  perlLocaleGettext = buildPerlPackage {
-    name = "LocaleGettext-1.05";
-    src = fetchurl {
-      url = mirror://cpan/authors/id/P/PV/PVANDRY/gettext-1.05.tar.gz;
-      sha256 = "15262a00vx714szpx8p2z52wxkz46xp7acl72znwjydyq4ypydi7";
-    };
-  };
-
-  perlLocaleMaketext = buildPerlPackage {
-    name = "Locale-Maketext-1.13";
-    src = fetchurl {
-      url = mirror://cpan/authors/id/F/FE/FERREIRA/Locale-Maketext-1.13.tar.gz;
-      sha256 = "0qvrhcs1f28ix3v8hcd5xr4z9s7plz4g5a4q1cjp7bs0c3w2yl6z";
-    };
-    propagatedBuildInputs = [perlI18NLangTags];
-  };
-
-  perlLocaleMaketextLexicon = buildPerlPackage {
-    name = "Locale-Maketext-Lexicon-0.66";
-    src = fetchurl {
-      url = mirror://cpan/authors/id/A/AU/AUDREYT/Locale-Maketext-Lexicon-0.66.tar.gz;
-      sha256 = "1cd2kbcrlyjcmlr7m8kf94mm1hlr7hpv1r80a596f4ljk81f2nvd";
-    };
-    propagatedBuildInputs = [perlLocaleMaketext];
-  };
-
-  perlLocaleMaketextSimple = buildPerlPackage {
-    name = "Locale-Maketext-Simple-0.18";
-    src = fetchurl {
-      url = mirror://cpan/authors/id/A/AU/AUDREYT/Locale-Maketext-Simple-0.18.tar.gz;
-      sha256 = "14kx7vkxyfqndy90rzavrjp2346aidyc7x5dzzdj293qf8s4q6ig";
-    };
-  };
-
-  perlLWP = buildPerlPackage rec {
-    name = "libwww-perl-5.825";
-    src = fetchurl {
-      url = "mirror://cpan/authors/id/G/GA/GAAS/${name}.tar.gz";
-      sha256 = "1wb7br1n86571xz19l20cc5ysy1lx3rhvlk02g5517919z3jxvhw";
-    };
-    propagatedBuildInputs = [perlURI perlHTMLParser perlHTMLTagset];
-  };
-
-  perlMailTools = buildPerlPackage {
-    name = "MailTools-2.04";
-    src = fetchurl {
-      url = mirror://cpan/authors/id/M/MA/MARKOV/MailTools-2.04.tar.gz;
-      sha256 = "0w91rcrz4v0pjdnnv2mvlbrm9ww32f7ajhr7xkjdhhr3455p7adx";
-    };
-    propagatedBuildInputs = [perlTimeDate perlTestPod];
-  };
-
-  perlMIMETypes = buildPerlPackage {
-    name = "MIME-Types-1.24";
-    src = fetchurl {
-      url = mirror://cpan/authors/id/M/MA/MARKOV/MIME-Types-1.24.tar.gz;
-      sha256 = "1j89kjv9lipv6r3bq6dp0k9b8y1f8z9vrmhi7b8h7cs1yc8g7qz9";
-    };
-    propagatedBuildInputs = [perlTestPod];
-  };
-
-  perlModuleBuild = buildPerlPackage {
-    name = "Module-Build-0.2808";
-    src = fetchurl {
-      url = mirror://cpan/authors/id/K/KW/KWILLIAMS/Module-Build-0.2808.tar.gz;
-      sha256 = "1h8zpf4g2n8v47l9apmdqbdgcg039g70w75hpn84m37pmqkbnj8v";
-    };
-    propagatedBuildInputs = [perlExtUtilsInstall perlExtUtilsManifest perlTestHarness];
-  };
-
-  perlModuleFind = buildPerlPackage {
-    name = "Module-Find-0.06";
-    src = fetchurl {
-      url = mirror://cpan/authors/id/C/CR/CRENZ/Module-Find-0.06.tar.gz;
-      sha256 = "1394jk0rn2zmchpl11kim69xh5h5yzg96jdlf76fqrk3dcn0y2ip";
-    };
-  };
-
-  perlMoose = buildPerlPackage rec {
-    name = "Moose-0.73";
-    src = fetchurl {
-      url = "mirror://cpan/authors/id/D/DR/DROLSKY/${name}.tar.gz";
-      sha256 = "1h1d551fbrsbr0knvcah4jyg999667ykhgbldl5rv4h7kdzsqsvz";
-    };
-    propagatedBuildInputs = [
-      perlTestMore perlTestException perlTaskWeaken perlListMoreUtils
-      perlClassMOP perlSubExporter
-    ];
-  };
-
-  perlMooseXEmulateClassAccessorFast = buildPerlPackage rec {
-    name = "MooseX-Emulate-Class-Accessor-Fast-0.00800";
-    src = fetchurl {
-      url = "mirror://cpan/authors/id/G/GR/GRODITI/${name}.tar.gz";
-      sha256 = "1z2sld2sw1mlwxwzxxanik3086cw14rdsx2wwnzrfy7prsnigcl2";
-    };
-    propagatedBuildInputs = [perlMoose perlNamespaceClean];
-  };
-
-  perlMouse = buildPerlPackage {
-    name = "Mouse-0.09";
-    src = fetchurl {
-      url = mirror://cpan/authors/id/S/SA/SARTAK/Mouse-0.09.tar.gz;
-      sha256 = "1akymbjim6w6i1q8h97izah26ndmcbnl1lwdsw9fa22hnhm0axg0";
-    };
-  };
-
-  perlMROCompat = buildPerlPackage {
-    name = "MRO-Compat-0.09";
-    src = fetchurl {
-      url = mirror://cpan/authors/id/B/BL/BLBLACK/MRO-Compat-0.09.tar.gz;
-      sha256 = "16l37bxd5apax4kyvnadiplz8xmmx76y9pyq9iksqrv0d5rl5vl8";
-    };
-  };
-
-  perlNamespaceClean = buildPerlPackage {
-    name = "namespace-clean-0.08";
-    src = fetchurl {
-      url = mirror://cpan/authors/id/P/PH/PHAYLON/namespace-clean-0.08.tar.gz;
-      sha256 = "1jwc15zz1j6indqgz64l09ayg0db4gfaasq74x0vyi1yx3d9x2yx";
-    };
-    propagatedBuildInputs = [perlScopeGuard];
-  };
-
-  perlNetDNS = buildPerlPackage {
-    name = "Net-DNS-0.63";
-    src = fetchurl {
-      url = mirror://cpan/authors/id/O/OL/OLAF/Net-DNS-0.63.tar.gz;
-      sha256 = "1pswrwhkav051xahm3k4cbyhi8kqpfmaz85lw44kwi2wc7mz4prk";
-    };
-    propagatedBuildInputs = [perlNetIP perlDigestHMAC];
-    doCheck = false;
-  };
-
-  perlNetIP = buildPerlPackage {
-    name = "Net-IP-1.25";
-    src = fetchurl {
-      url = mirror://cpan/authors/id/M/MA/MANU/Net-IP-1.25.tar.gz;
-      sha256 = "1iv0ka6d8kp9iana6zn51sxbcmz2h3mbn6cd8pald36q5whf5mjc";
-    };
-  };
-
-  perlNetServer = buildPerlPackage rec {
-    name = "Net-Server-0.97";
-    src = fetchurl {
-      url = "mirror://cpan/authors/id/R/RH/RHANDOM/${name}.tar.gz";
-      sha256 = "13vhv13w06g6h6iqx440q1h6hwj0kpjdxcc3fl9crkwg5glygg2f";
-    };
-    doCheck = false; # seems to hang waiting for connections
-  };
-
-  perlObjectSignature = buildPerlPackage {
-    name = "Object-Signature-1.05";
-    src = fetchurl {
-      url = mirror://cpan/authors/id/A/AD/ADAMK/Object-Signature-1.05.tar.gz;
-      sha256 = "10k9j18jpb16brv0hs7592r7hx877290pafb8gnk6ydy7hcq9r2j";
-    };
-  };
-
-  perlParamsUtil = buildPerlPackage rec {
-    name = "Params-Util-0.37";
-    src = fetchurl {
-      url = "mirror://cpan/authors/id/A/AD/ADAMK/${name}.tar.gz";
-      sha256 = "1n36vhahbs2mfck5x6g8ab9280zji9zwc5092jiq78s791227cb6";
-    };
-  };
-
-  perlParamsValidate = buildPerlPackage rec {
-    name = "Params-Validate-0.91";
-    src = fetchurl {
-      url = "mirror://cpan/authors/id/D/DR/DROLSKY/${name}.tar.gz";
-      sha256 = "1j0hx3pbfdyggbhrawa9k0wdm6lln3zdkrhjrdg1hzzf6csrlc1v";
-    };
-  };
-
-  perlParent = buildPerlPackage {
-    name = "parent-0.221";
-    src = fetchurl {
-      url = mirror://cpan/authors/id/C/CO/CORION/parent-0.221.tar.gz;
-      sha256 = "17jhscpa5p5szh1173pd6wvh2m05an1l941zqq9jkw9bzgk12hm0";
-    };
-  };
-
-  perlPathClass = buildPerlPackage {
-    name = "Path-Class-0.16";
-    src = fetchurl {
-      url = mirror://cpan/authors/id/K/KW/KWILLIAMS/Path-Class-0.16.tar.gz;
-      sha256 = "0zisxkj58jm84fwcssmdq8g6n37s33v5h7j28m12sbkqib0h76gc";
-    };
-  };
-
-  perlPerl5lib = buildPerlPackage rec {
-    name = "perl5lib-1.02";
-    src = fetchurl {
-      url = "mirror://cpan/authors/id/N/NO/NOBULL/${name}.tar.gz";
-      sha256 = "1b6fgs8wy2a7ff8rr1qdvdghhvlpr1pv760k4i2c8lq1hhjnkf94";
-    };
-  };
-
-  perlPerlIOeol = buildPerlPackage {
-    name = "PerlIO-eol-0.14";
-    src = fetchurl {
-      url = mirror://cpan/authors/id/A/AU/AUDREYT/PerlIO-eol-0.14.tar.gz;
-      sha256 = "1rwj0r075jfvvd0fnzgdqldc7qdb94wwsi21rs2l6yhcv0380fs2";
-    };
-  };
-
-  perlPerlIOviadynamic = buildPerlPackage {
-    name = "PerlIO-via-dynamic-0.12";
-    src = fetchurl {
-      url = mirror://cpan/authors/id/C/CL/CLKAO/PerlIO-via-dynamic-0.12.tar.gz;
-      sha256 = "140hay9q8q9sz1fa2s57ijp5l2448fkcg7indgn6k4vc7yshmqz2";
-    };
-  };
-
-  perlPerlIOviasymlink = buildPerlPackage {
-    name = "PerlIO-via-symlink-0.05";
-    src = fetchurl {
-      url = mirror://cpan/authors/id/C/CL/CLKAO/PerlIO-via-symlink-0.05.tar.gz;
-      sha256 = "0lidddcaz9anddqrpqk4zwm550igv6amdhj86i2jjdka9b1x81s1";
-    };
-  };
-
-  perlModulePluggable = buildPerlPackage {
-    name = "Module-Pluggable-3.5";
-    src = fetchurl {
-      url = mirror://cpan/authors/id/S/SI/SIMONW/Module-Pluggable-3.5.tar.gz;
-      sha256 = "08rywi79pqn2c8zr17fmd18lpj5hm8lxd1j4v2k002ni8vhl43nv";
-    };
-    patches = [
-      # !!! merge this patch into Perl itself (which contains Module::Pluggable as well)
-      ../development/perl-modules/module-pluggable.patch
-    ];
-  };
-
-  perlModulePluggableFast = buildPerlPackage {
-    name = "Module-Pluggable-Fast-0.18";
-    src = fetchurl {
-      url = mirror://cpan/authors/id/S/SR/SRI/Module-Pluggable-Fast-0.18.tar.gz;
-      sha256 = "140c311x2darrc2p1drbkafv7qwhzdcff4ad300n6whsx4dfp6wr";
-    };
-    propagatedBuildInputs = [perlUNIVERSALrequire];
-  };
-
-  perlPodCoverage = buildPerlPackage rec {
-    name = "Pod-Coverage-0.19";
-    src = fetchurl {
-      url = "mirror://cpan/authors/id/R/RC/RCLAMP/${name}.tar.gz";
-      sha256 = "1krsz4zwmnmq3z29p5vmyr5fdzrn8v0sg6rf3qxk7xpxw4z5np84";
-    };
-    propagatedBuildInputs = [perlDevelSymdump];
-  };
-
-  perlPodEscapes = buildPerlPackage {
-    name = "Pod-Escapes-1.04";
-    src = fetchurl {
-      url = mirror://cpan/authors/id/S/SB/SBURKE/Pod-Escapes-1.04.tar.gz;
-      sha256 = "1wrg5dnsl785ygga7bp6qmakhjgh9n4g3jp2l85ab02r502cagig";
-    };
-  };
-
-  perlPodSimple = buildPerlPackage {
-    name = "Pod-Simple-3.05";
-    src = fetchurl {
-      url = mirror://cpan/authors/id/A/AR/ARANDAL/Pod-Simple-3.05.tar.gz;
-      sha256 = "1j0kqcvr9ykcqlkr797j1npkbggykb3p4w5ri73s8mi163lzxkqb";
-    };
-    propagatedBuildInputs = [perlconstant perlPodEscapes];
-  };
-
-  perlReadonly = buildPerlPackage rec {
-    name = "Readonly-1.03";
-    src = fetchurl {
-      url = "mirror://cpan/authors/id/R/RO/ROODE/${name}.tar.gz";
-      sha256 = "1shkyxajh6l87nif47ygnfxjwvqf3d3kjpdvxaff4957vqanii2k";
-    };
-  };
-
-  perlRegexpAssemble = buildPerlPackage rec {
-    name = "Regexp-Assemble-0.34";
-    src = fetchurl {
-      url = "mirror://cpan/authors/id/D/DL/DLAND/${name}.tar.gz";
-      sha256 = "173dnzi3dag88afr4xf5v0hki15cfaffyjimjfmvzv6gbx6fp96f";
-    };
-  };
-
-  perlRegexpCommon = buildPerlPackage rec {
-    name = "Regexp-Common-2.122";
-    src = fetchurl {
-      url = "mirror://cpan/authors/id/A/AB/ABIGAIL/${name}.tar.gz";
-      sha256 = "1mi411nfsx58nfsgjsbyck50x9d0yfvwqpw63iavajlpx1z38n8r";
-    };
-  };
-
-  perlRegexpCopy = buildPerlPackage rec {
-    name = "Regexp-Copy-0.06";
-    src = fetchurl {
-      url = "mirror://cpan/authors/id/J/JD/JDUNCAN/${name}.tar.gz";
-      sha256 = "09c8xb43p1s6ala6g4274az51mf33phyjkp66dpvgkgbi1xfnawp";
-    };
-  };
-
-  perlReturnValue = buildPerlPackage {
-    name = "Return-Value-1.302";
-    src = fetchurl {
-      url = mirror://cpan/authors/id/R/RJ/RJBS/Return-Value-1.302.tar.gz;
-      sha256 = "0hf5rmfap49jh8dnggdpvapy5r4awgx5hdc3acc9ff0vfqav8azm";
-    };
-  };
-
-  perlScopeGuard = buildPerlPackage {
-    name = "Scope-Guard-0.03";
-    src = fetchurl {
-      url = mirror://cpan/authors/id/C/CH/CHOCOLATE/Scope-Guard-0.03.tar.gz;
-      sha256 = "07x966fkqxlwnngxs7a2jrhabh8gzhjfpqq56n9gkwy7f340sayb";
-    };
-  };
-
-  perlScopeUpper = buildPerlPackage rec {
-    name = "Scope-Upper-0.06";
-    src = fetchurl {
-      url = "mirror://cpan/authors/id/V/VP/VPIT/${name}.tar.gz";
-      sha256 = "1qaf310wbfpjb0lmg3fpmhbfnjxqw3j47rj0w0f0cy4bgihi8l43";
-    };
-  };
-
-  perlSetObject = buildPerlPackage {
-    name = "Set-Object-1.26";
-    src = fetchurl {
-      url = mirror://cpan/authors/id/S/SA/SAMV/Set-Object-1.26.tar.gz;
-      sha256 = "1hx3wrw8xkvaggacc8zyn86hfi3079ahmia1n8vsw7dglp1bbhmj";
-    };
-  };
-
-  perlSQLAbstract = buildPerlPackage rec {
-    name = "SQL-Abstract-1.51";
-    src = fetchurl {
-      url = "mirror://cpan/authors/id/M/MS/MSTROUT/${name}.tar.gz";
-      sha256 = "1q77yfdrkadf738zvdgarkv0136zs2shz3fdmwaaf03bhvhcbap2";
-    };
-    propagatedBuildInputs = [
-      perlTestDeep perlTestException perlTestWarn
-    ];
-  };
-
-  perlSQLAbstractLimit = buildPerlPackage rec {
-    name = "SQL-Abstract-Limit-0.141";
-    src = fetchurl {
-      url = "mirror://cpan/authors/id/D/DA/DAVEBAIRD/${name}.tar.gz";
-      sha256 = "1qqh89kz065mkgyg5pjcgbf8qcpzfk8vf1lgkbwynknadmv87zqg";
-    };
-    propagatedBuildInputs = [
-      perlSQLAbstract perlTestException perlDBI perlTestDeep
-    ];
-    buildInputs = [perlTestPod perlTestPodCoverage];
-  };
-
-  perlStringMkPasswd = buildPerlPackage {
-    name = "String-MkPasswd-0.02";
-    src = fetchurl {
-      url = mirror://cpan/authors/id/C/CG/CGRAU/String-MkPasswd-0.02.tar.gz;
-      sha256 = "0si4xfgf8c2pfag1cqbr9jbyvg3hak6wkmny56kn2qwa4ljp9bk6";
-    };
-  };
-
-  perlSubExporter = buildPerlPackage rec {
-    name = "Sub-Exporter-0.982";
-    src = fetchurl {
-      url = "mirror://cpan/authors/id/R/RJ/RJBS/${name}.tar.gz";
-      sha256 = "0xf8q05k5xs3bw6qy3pnnl5d670njxsxbw2dprl7n50hf488cbvj";
-    };
-    propagatedBuildInputs = [perlSubInstall perlDataOptList perlParamsUtil];
-  };
-
-  perlSubIdentify = buildPerlPackage rec {
-    name = "Sub-Identify-0.04";
-    src = fetchurl {
-      url = "mirror://cpan/authors/id/R/RG/RGARCIA/${name}.tar.gz";
-      sha256 = "16g4dkmb4h5hh15jsq0kvsf3irrlrlqdv7qk6605wh5gjjwbcjxy";
-    };
-  };
-
-  perlSubInstall = buildPerlPackage rec {
-    name = "Sub-Install-0.925";
-    src = fetchurl {
-      url = "mirror://cpan/authors/id/R/RJ/RJBS/${name}.tar.gz";
-      sha256 = "1sccc4nwp9y24zkr42ww2gwg6zwax4madi9spsdym1pqna3nwnm6";
-    };
-  };
-
-  perlSubName = buildPerlPackage {
-    name = "Sub-Name-0.04";
-    src = fetchurl {
-      url = mirror://cpan/authors/id/X/XM/XMATH/Sub-Name-0.04.tar.gz;
-      sha256 = "1nlin0ag2krpmiyapp3lzb6qw2yfqvqmx57iz5zwbhr4pyi46bhb";
-    };
-  };
-
-  perlSubOverride = buildPerlPackage rec {
-    name = "Sub-Override-0.08";
-    src = fetchurl {
-      url = "mirror://cpan/authors/id/O/OV/OVID/${name}.tar.gz";
-      sha256 = "13s5zi6qz02q50vv4bmwdmhn9gvg0988fydjlrrv500g6hnyzlkj";
-    };
-    propagatedBuildInputs = [perlSubUplevel perlTestException];
-  };
-
-  perlSubUplevel = buildPerlPackage {
-    name = "Sub-Uplevel-0.2002";
-    src = fetchurl {
-      url = mirror://cpan/authors/id/D/DA/DAGOLDEN/Sub-Uplevel-0.2002.tar.gz;
-      sha256 = "19b2b9xsw7lvvkcmmnhhv8ybxdkbnrky9nnqgjridr108ww9m5rh";
-    };
-  };
-
-  perlSVK = buildPerlPackage {
-    name = "SVK-v2.0.2";
-    src = fetchurl {
-      url = mirror://cpan/authors/id/C/CL/CLKAO/SVK-v2.0.2.tar.gz;
-      sha256 = "0c4m2q7cvzwh9kk1nc1vd8lkxx2kss5nd4k20dpkal4c7735jns0";
-    };
-    propagatedBuildInputs = [perlAlgorithmDiff perlAlgorithmAnnotate perlAppCLI perlClassDataInheritable perlDataHierarchy perlEncode perlFileTemp perlIODigest perlListMoreUtils perlPathClass perlPerlIOeol perlPerlIOviadynamic perlPerlIOviasymlink perlPodEscapes perlPodSimple perlSVNMirror perlTimeHiRes perlUNIVERSALrequire perlURI perlYAMLSyck perlClassAutouse perlIOPager perlLocaleMaketextLexicon perlFreezeThaw];
-  };
-
-  perlSVNMirror = buildPerlPackage {
-    name = "SVN-Mirror-0.73";
-    src = fetchurl {
-      url = mirror://cpan/authors/id/C/CL/CLKAO/SVN-Mirror-0.73.tar.gz;
-      sha256 = "1scjaq7qjz6jlsk1c2l5q15yxf0sqbydvf22mb2xzy1bzaln0x2c";
-    };
-    propagatedBuildInputs = [perlClassAccessor perlFilechdir subversion perlURI perlTermReadKey perlTimeDate perlSVNSimple];
-  };
-
-  perlSVNSimple = buildPerlPackage {
-    name = "SVN-Simple-0.27";
-    src = fetchurl {
-      url = mirror://cpan/authors/id/C/CL/CLKAO/SVN-Simple-0.27.tar.gz;
-      sha256 = "0p7p52ja6sf4j0w3b05i0bbqi5wiambckw2m5dsr63bbmlhv4a71";
-    };
-    propagatedBuildInputs = [subversion];
-  };
-
-  perlTaskCatalystTutorial = buildPerlPackage rec {
-    name = "Task-Catalyst-Tutorial-0.06";
-    src = fetchurl {
-      url = "mirror://cpan/authors/id/M/MR/MRAMBERG/${name}.tar.gz";
-      sha256 = "07nn8a30n3qylpnf7s4ma6w462g31pywwikib117hr2mc7cv5cbm";
-    };
-    propagatedBuildInputs = [
-      perlCatalystManual perlCatalystRuntime perlCatalystDevel
-      perlCatalystPluginSession perlCatalystPluginAuthentication
-      perlCatalystAuthenticationStoreDBIxClass
-      perlCatalystPluginAuthorizationRoles
-      perlCatalystPluginAuthorizationACL
-      perlCatalystPluginHTMLWidget
-      perlCatalystPluginSessionStoreFastMmap
-      perlCatalystPluginStackTrace
-      perlCatalystViewTT
-      perlDBIxClass perlDBIxClassHTMLWidget
-      perlCatalystControllerHTMLFormFu
-    ];
-    buildInputs = [perlTestPodCoverage];
-  };
-
-  perlTaskWeaken = buildPerlPackage {
-    name = "Task-Weaken-1.02";
-    src = fetchurl {
-      url = mirror://cpan/authors/id/A/AD/ADAMK/Task-Weaken-1.02.tar.gz;
-      sha256 = "10f9kd1lwbscmmjwgbfwa4kkp723mb463lkbmh29rlhbsl7kb5wz";
-    };
-  };
-
-  perlTemplateTimer = buildPerlPackage {
-    name = "Template-Timer-0.04";
-    src = fetchurl {
-      url = mirror://cpan/authors/id/P/PE/PETDANCE/Template-Timer-0.04.tar.gz;
-      sha256 = "0j0gmxbq1svp0rb4kprwj2fk2mhl07yah08bksfz0a0pfz6lsam4";
-    };
-    propagatedBuildInputs = [perlTemplateToolkit];
-  };
-
-  perlTemplateToolkit = buildPerlPackage {
-    name = "Template-Toolkit-2.20";
-    src = fetchurl {
-      url = mirror://cpan/authors/id/A/AB/ABW/Template-Toolkit-2.20.tar.gz;
-      sha256 = "13wbh06a76k4ag14lhszmpwv4hb8hlj1d9glizhp8izazl3xf1zg";
-    };
-    propagatedBuildInputs = [perlAppConfig];
-    patches = [
-      # Needed to make TT works properly on templates in the Nix store.
-      ../development/perl-modules/template-toolkit-nix-store.patch
-    ];
-  };
-
-  perlTermReadKey = buildPerlPackage {
-    name = "TermReadKey-2.30";
-    src = fetchurl {
-      url = mirror://cpan/authors/id/J/JS/JSTOWE/TermReadKey-2.30.tar.gz;
-      md5 = "f0ef2cea8acfbcc58d865c05b0c7e1ff";
-    };
-  };
-
-  perlTestDeep = buildPerlPackage {
-    name = "Test-Deep-0.103";
-    src = fetchurl {
-      url = mirror://cpan/authors/id/F/FD/FDALY/Test-Deep-0.103.tar.gz;
-      sha256 = "0cdl08k5v0wc9w20va5qw98ynlbs9ifwndgsix8qhi7h15sj8a5j";
-    };
-    propagatedBuildInputs = [perlTestTester perlTestNoWarnings];
-  };
-
-  perlTestException = buildPerlPackage {
-    name = "Test-Exception-0.27";
-    src = fetchurl {
-      url = mirror://cpan/authors/id/A/AD/ADIE/Test-Exception-0.27.tar.gz;
-      sha256 = "1s921j7yv2szywd1ffi6yz3ngrbq97f9dh38bvvajqnm29g1xb9j";
-    };
-    propagatedBuildInputs = [perlTestHarness perlTestSimple perlSubUplevel];
-  };
-
-  perlTestHarness = buildPerlPackage {
-    name = "Test-Harness-3.10";
-    src = fetchurl {
-      url = mirror://cpan/authors/id/A/AN/ANDYA/Test-Harness-3.10.tar.gz;
-      sha256 = "1qd217yzppj1vbjhny06v8niqhz85pam996ry6bzi08z0jidr2wh";
-    };
-  };
-
-  perlTestLongString = buildPerlPackage rec {
-    name = "Test-LongString-0.11";
-    src = fetchurl {
-      url = "mirror://cpan/authors/id/R/RG/RGARCIA/${name}.tar.gz";
-      sha256 = "0ln3117nfxzq7yxmfk77nnr7116inbjq4bf5v2p0hqlj4damx03d";
-    };
-  };
-
-  perlTestMockObject = buildPerlPackage {
-    name = "Test-MockObject-1.09";
-    src = fetchurl {
-      url = mirror://cpan/authors/id/C/CH/CHROMATIC/Test-MockObject-1.09.tar.gz;
-      sha256 = "1cz385x0jrkj84nmfs6qyzwwvv8m9v8r2isagfj1zxvhdw49wdyy";
-    };
-    propagatedBuildInputs = [perlTestException perlUNIVERSALisa perlUNIVERSALcan];
-  };
-
-  perlTestMockTime = buildPerlPackage rec {
-    name = "Test-MockTime-0.09";
-    src = fetchurl {
-      url = "mirror://cpan/authors/id/D/DD/DDICK/${name}.tar.gz";
-      sha256 = "1j2riyikzyfkxsgkfdqirs7xa8q5d06b9klpk7l9sgydwqdvxdv3";
-    };
-  };
-
-  perlTestMore = perlTestSimple;
-
-  perlTestNoWarnings = buildPerlPackage {
-    name = "Test-NoWarnings-0.084";
-    src = fetchurl {
-      url = mirror://cpan/authors/id/F/FD/FDALY/Test-NoWarnings-0.084.tar.gz;
-      sha256 = "19g47pa3brr9px3jnwziapvxcnghqqjjwxz1jfch4asawpdx2s8b";
-    };
-    propagatedBuildInputs = [perlTestTester];
-  };
-
-  perlTestPod = buildPerlPackage {
-    name = "Test-Pod-1.26";
-    src = fetchurl {
-      url = mirror://cpan/authors/id/P/PE/PETDANCE/Test-Pod-1.26.tar.gz;
-      sha256 = "025rviipiaa1rf0bp040jlwaxwvx48kdcjriaysvkjpyvilwvqd4";
-    };
-  };
-
-  perlTestPodCoverage = buildPerlPackage rec {
-    name = "Test-Pod-Coverage-1.08";
-    src = fetchurl {
-      url = "mirror://cpan/authors/id/P/PE/PETDANCE/${name}.tar.gz";
-      sha256 = "0y2md932zhbxdjwzskx0vmw2qy7jxkn87f9lb5h3f3vxxg1kcqz0";
-    };
-    propagatedBuildInputs = [perlPodCoverage];
-  };
-
-  perlTestSimple = buildPerlPackage {
-    name = "Test-Simple-0.84";
-    src = fetchurl {
-      url = mirror://cpan/authors/id/M/MS/MSCHWERN/Test-Simple-0.84.tar.gz;
-      sha256 = "030j47q3p46jfk60dsh2d5m7ip4nqz0fl4inqr8hx8b8q0f00r4l";
-    };
-    propagatedBuildInputs = [perlTestHarness];
-  };
-
-  perlTestTester = buildPerlPackage {
-    name = "Test-Tester-0.107";
-    src = fetchurl {
-      url = mirror://cpan/authors/id/F/FD/FDALY/Test-Tester-0.107.tar.gz;
-      sha256 = "0qgmsl6s6xm39211lywyzwrlz0gcmax7fb8zipybs9yxfmwcvyx2";
-    };
-  };
-
-  perlTestUseOk = buildPerlPackage rec {
-    name = "Test-use-ok-0.02";
-    src = fetchurl {
-      url = "mirror://cpan/authors/id/A/AU/AUDREYT/${name}.tar.gz";
-      sha256 = "11inaxiavb35k8zwxwbfbp9wcffvfqas7k9idy822grn2sz5gyig";
-    };
-  };
-
-  perlTestWarn = buildPerlPackage {
-    name = "Test-Warn-0.11";
-    src = fetchurl {
-      url = mirror://cpan/authors/id/C/CH/CHORNY/Test-Warn-0.11.tar.gz;
-      sha256 = "1y9g13bzvjsmg5v555zrl7w085jq40a47hfs4gc3k78s0bkwxbyi";
-    };
-    propagatedBuildInputs = [perlTestSimple perlTestException perlArrayCompare perlTreeDAGNode];
-    buildInputs = [perlTestPod];
-  };
-
-  perlTestWWWMechanize = buildPerlPackage rec {
-    name = "Test-WWW-Mechanize-1.24";
-    src = fetchurl {
-      url = "mirror://cpan/authors/id/P/PE/PETDANCE/${name}.tar.gz";
-      sha256 = "11knym5ppish78rk8r1hymvq1py43h7z8d6nk8p4ig3p246xx5qa";
-    };
-    propagatedBuildInputs = [
-      perlCarpAssertMore perlURI perlTestLongString perlWWWMechanize
-    ];
-    doCheck = false;
-  };
-
-  perlTestWWWMechanizeCatalyst = buildPerlPackage rec {
-    name = "Test-WWW-Mechanize-Catalyst-0.45";
-    src = fetchurl {
-      url = "mirror://cpan/authors/id/L/LB/LBROCARD/${name}.tar.gz";
-      sha256 = "0hixz0hibv2z87kdqvrphzgww0xibgg56w7bh299dgw2739hy4yf";
-    };
-    propagatedBuildInputs = [
-      perlCatalystRuntime perlTestWWWMechanize perlWWWMechanize
-      perlCatalystPluginSessionStateCookie
-    ];
-    buildInputs = [perlTestPod];
-    doCheck = false;
-  };
-
-  perlTextCSV = buildPerlPackage rec {
-    name = "Text-CSV-1.10";
-    src = fetchurl {
-      url = "mirror://cpan/authors/id/M/MA/MAKAMAKA/${name}.tar.gz";
-      sha256 = "0vb0093v3kk7iczb46zzdg7myfyjldwrk8wbk7ibk56gvj350f7c";
-    };
-  };
-
-  perlTextSimpleTable = buildPerlPackage {
-    name = "Text-SimpleTable-0.05";
-    src = fetchurl {
-      url = mirror://cpan/authors/id/S/SR/SRI/Text-SimpleTable-0.05.tar.gz;
-      sha256 = "028pdfmr2gnaq8w3iar8kqvrpxcghnag8ls7h4227l9zbxd1k9p9";
-    };
-  };
-
-  perlTieToObject = buildPerlPackage {
-    name = "Tie-ToObject-0.03";
-    src = fetchurl {
-      url = mirror://cpan/authors/id/N/NU/NUFFIN/Tie-ToObject-0.03.tar.gz;
-      sha256 = "1x1smn1kw383xc5h9wajxk9dlx92bgrbf7gk4abga57y6120s6m3";
-    };
-    propagatedBuildInputs = [perlTestUseOk];
-  };
-
-  perlTimeDate = buildPerlPackage {
-    name = "TimeDate-1.16";
-    src = fetchurl {
-      url = mirror://cpan/authors/id/G/GB/GBARR/TimeDate-1.16.tar.gz;
-      sha256 = "1cvcpaghn7dc14m9871sfw103g3m3a00m2mrl5iqb0mmh40yyhkr";
-    };
-  };
-
-  perlTimeHiRes = buildPerlPackage {
-    name = "Time-HiRes-1.9715";
-    src = fetchurl {
-      url = mirror://cpan/authors/id/J/JH/JHI/Time-HiRes-1.9715.tar.gz;
-      sha256 = "0pgqrfkysy3mdcx5nd0x8c80lgqb7rkb3nrkii3vc576dcbpvw0i";
-    };
-  };
-
-  perlTreeDAGNode = buildPerlPackage {
-    name = "Tree-DAG_Node-1.06";
-    src = fetchurl {
-      url = mirror://cpan/authors/id/C/CO/COGENT/Tree-DAG_Node-1.06.tar.gz;
-      sha256 = "0anvwfh4vqj41ipq52p65sqlvw3rvm6cla5hbws13gyk9mvp09ah";
-    };
-  };
-
-  perlTreeSimple = buildPerlPackage {
-    name = "Tree-Simple-1.18";
-    src = fetchurl {
-      url = mirror://cpan/authors/id/S/ST/STEVAN/Tree-Simple-1.18.tar.gz;
-      sha256 = "0bb2hc8q5rwvz8a9n6f49kzx992cxczmrvq82d71757v087dzg6g";
-    };
-    propagatedBuildInputs = [perlTestException];
-  };
-
-  perlTreeSimpleVisitorFactory = buildPerlPackage {
-    name = "Tree-Simple-VisitorFactory-0.10";
-    src = fetchurl {
-      url = mirror://cpan/authors/id/S/ST/STEVAN/Tree-Simple-VisitorFactory-0.10.tar.gz;
-      sha256 = "1ghcgnb3xvqjyh4h4aa37x98613aldnpj738z9b80p33bbfxq158";
-    };
-    propagatedBuildInputs = [perlTreeSimple];
-    buildInputs = [perlTestException];
-  };
-
-  perlFontTTF = buildPerlPackage {
-    name = "perl-Font-TTF-0.43";
-    src = fetchurl {
-      url = mirror://cpan/authors/id/M/MH/MHOSKEN/Font-TTF-0.43.tar.gz;
-      sha256 = "0782mj5n5a2qbghvvr20x51llizly6q5smak98kzhgq9a7q3fg89";
-    };
-  };
-
-  perlUNIVERSALcan = buildPerlPackage {
-    name = "UNIVERSAL-can-1.12";
-    src = fetchurl {
-      url = mirror://cpan/authors/id/C/CH/CHROMATIC/UNIVERSAL-can-1.12.tar.gz;
-      sha256 = "1abadbgcy11cmlmj9qf1v73ycic1qhysxv5xx81h8s4p81alialr";
-    };
-  };
-
-  perlUNIVERSALisa = stdenv.mkDerivation rec {
-    name = "UNIVERSAL-isa-1.01";
-    src = fetchurl {
-      url = "mirror://cpan/authors/id/C/CH/CHROMATIC/${name}.tar.gz";
-      sha256 = "0iksklmfhiaxg2rsw827n97k1mris6dg596rdwk2gmrwl0rsk0wz";
-    };
-    # Urgh, this package doesn't have a Makefile.PL.
-    buildInputs = [perl];
-    configurePhase = "perl Build.PL --prefix=$out";
-    buildPhase = "perl ./Build";
-    doCheck = true;
-    checkPhase = "perl ./Build test";
-    installPhase = "perl ./Build install";
-  };
-
-  perlUNIVERSALrequire = buildPerlPackage {
-    name = "UNIVERSAL-require-0.11";
-    src = fetchurl {
-      url = mirror://cpan/authors/id/M/MS/MSCHWERN/UNIVERSAL-require-0.11.tar.gz;
-      sha256 = "1rh7i3gva4m96m31g6yfhlqcabszhghbb3k3qwxbgx3mkf5s6x6i";
-    };
-  };
-
-  perlURI = buildPerlPackage rec {
-    name = "URI-1.37";
-    src = fetchurl {
-      url = "mirror://cpan/authors/id/G/GA/GAAS/${name}.tar.gz";
-      sha256 = "0amwbss2gz00fkdfnfixf1afmqal1246xhmj27g5c0ny7ahcid0j";
-    };
-  };
-
-  perlW3CLinkChecker = buildPerlPackage rec {
-    name = "W3C-LinkChecker-4.5";
-    src = fetchurl {
-      url = "mirror://cpan/authors/id/S/SC/SCOP/${name}.tar.gz";
-      sha256 = "0j2zlg57g0y9hqy8n35x5rfkpm7rnfjlwny5g0zaxwrl62ndkbm9";
-    };
-    propagatedBuildInputs = [
-      perlLWP perlConfigGeneral perlNetIP perlTermReadKey perlPerl5lib
-      perlCryptSSLeay
-    ];
-    meta = {
-      homepage = http://validator.w3.org/checklink;
-      description = "A tool to check links and anchors in Web pages or full Web sites";
-    };
-  };
-
-  perlWWWMechanize = buildPerlPackage rec {
-    name = "WWW-Mechanize-1.54";
-    src = fetchurl {
-      url = "mirror://cpan/authors/id/P/PE/PETDANCE/${name}.tar.gz";
-      sha256 = "1yxvw5xfng5fj4422869p5dwvmrkmqph9gdm2nl12wngydk93lnh";
-    };
-    propagatedBuildInputs = [perlLWP perlHTTPResponseEncoding perlHTTPServerSimple];
-    doCheck = false;
-  };
-
-  perlXMLDOM = buildPerlPackage {
-    name = "XML-DOM-1.44";
-    src = fetchurl {
-      url = mirror://cpan/authors/id/T/TJ/TJMATHER/XML-DOM-1.44.tar.gz;
-      sha256 = "1r0ampc88ni3sjpzr583k86076qg399arfm9xirv3cw49k3k5bzn";
-    };
-    #buildInputs = [libxml2];
-    propagatedBuildInputs = [perlXMLRegExp perlXMLParser perlLWP];
-  };
-
-  perlXMLLibXML = buildPerlPackage {
-    name = "XML-LibXML-1.66";
-    src = fetchurl {
-      url = mirror://cpan/authors/id/P/PA/PAJAS/XML-LibXML-1.66.tar.gz;
-      sha256 = "1a0bdiv3px6igxnbbjq10064iahm8f5i310p4y05w6zn5d51awyl";
-    };
-    buildInputs = [libxml2];
-    propagatedBuildInputs = [perlXMLLibXMLCommon perlXMLSAX];
-  };
-
-  perlXMLLibXMLCommon = buildPerlPackage {
-    name = "XML-LibXML-Common-0.13";
-    src = fetchurl {
-      url = mirror://cpan/authors/id/P/PH/PHISH/XML-LibXML-Common-0.13.tar.gz;
-      md5 = "13b6d93f53375d15fd11922216249659";
-    };
-    buildInputs = [libxml2];
-  };
-
-  perlXMLNamespaceSupport = buildPerlPackage {
-    name = "XML-NamespaceSupport-1.09";
-    src = fetchurl {
-      url = mirror://cpan/authors/id/R/RB/RBERJON/XML-NamespaceSupport-1.09.tar.gz;
-      sha256 = "0ny2i4pf6j8ggfj1x02rm5zm9a37hfalgx9w9kxnk69xsixfwb51";
-    };
-    buildInputs = [];
-  };
-
-  perlXMLParser = buildPerlPackage {
-    name = "XML-Parser-2.36";
-    src = fetchurl {
-      url = mirror://cpan/authors/id/M/MS/MSERGEANT/XML-Parser-2.36.tar.gz;
-      sha256 = "0gyp5qfbflhkin1zv8l6wlkjwfjvsf45a3py4vc6ni82fj32kmcz";
-    };
-    makeMakerFlags = "EXPATLIBPATH=${expat}/lib EXPATINCPATH=${expat}/include";
-  };
-
-  perlXMLRegExp = buildPerlPackage {
-    name = "XML-RegExp-0.03";
-    src = fetchurl {
-      url = mirror://cpan/authors/id/T/TJ/TJMATHER/XML-RegExp-0.03.tar.gz;
-      sha256 = "1gkarylvdk3mddmchcwvzq09gpvx5z26nybp38dg7mjixm5bs226";
-    };
-  };
-
-  perlXMLSAX = buildPerlPackage {
-    name = "XML-SAX-0.96";
-    src = fetchurl {
-      url = mirror://cpan/authors/id/G/GR/GRANTM/XML-SAX-0.96.tar.gz;
-      sha256 = "024fbjgg6s87j0y3yik55plzf7d6qpn7slwd03glcb54mw9zdglv";
-    };
-    propagatedBuildInputs = [perlXMLNamespaceSupport];
-  };
-
-  perlXMLSimple = buildPerlPackage {
-    name = "XML-Simple-2.18";
-    src = fetchurl {
-      url = mirror://cpan/authors/id/G/GR/GRANTM/XML-Simple-2.18.tar.gz;
-      sha256 = "09k8fvc9m5nd5rqq00rwm3m0wx7iwd6vx0vc947y58ydi30nfjd5";
-    };
-    propagatedBuildInputs = [perlXMLParser];
-  };
-
-  perlXMLTwig = buildPerlPackage {
-    name = "XML-Twig-3.32";
-    src = fetchurl {
-      url = mirror://cpan/authors/id/M/MI/MIROD/XML-Twig-3.32.tar.gz;
-      sha256 = "07zdsfzw9dlrx6ril9clf1jfif09vpf27rz66laja7mvih9izd1v";
-    };
-    propagatedBuildInputs = [perlXMLParser];
-  };
-
-  perlXMLWriter = buildPerlPackage {
-    name = "XML-Writer-0.602";
-    src = fetchurl {
-      url = mirror://cpan/authors/id/J/JO/JOSEPHW/XML-Writer-0.602.tar.gz;
-      sha256 = "0kdi022jcn9mwqsxy2fiwl2cjlid4x13r038jvi426fhjknl11nl";
-    };
-  };
-
-  perlXSLoader = buildPerlPackage {
-    name = "XSLoader-0.08";
-    src = fetchurl {
-      url = mirror://cpan/authors/id/S/SA/SAPER/XSLoader-0.08.tar.gz;
-      sha256 = "0mr4l3givrpyvz1kg0kap2ds8g0rza2cim9kbnjy8hi64igkixi5";
-    };
-  };
-
-  perlYAML = buildPerlPackage rec {
-    name = "YAML-0.68";
-    src = fetchurl {
-      url = "mirror://cpan/authors/id/I/IN/INGY/${name}.tar.gz";
-      sha256 = "0yg0pgsjkfczsblx03rxlw4ib92k0gwdyb1a258xb9wdg0w61h34";
-    };
-  };
-
-  perlYAMLSyck = buildPerlPackage rec {
-    name = "YAML-Syck-1.05";
-    src = fetchurl {
-      url = "mirror://cpan/authors/id/A/AU/AUDREYT/${name}.tar.gz";
-      sha256 = "15acwp2qdxfmhfqj4c1s57xyy48hcfc87lblww3lbvihqbysyzss";
-    };
-  };
-
-
-  ### DEVELOPMENT / PYTHON MODULES
-
-
-  foursuite = import ../development/python-modules/4suite {
-    inherit fetchurl stdenv python;
-  };
-
-  bsddb3 = import ../development/python-modules/bsddb3 {
-    inherit fetchurl stdenv python db4;
-  };
-
-  flup = builderDefsPackage (selectVersion ../development/python-modules/flup "r2311")
-  (let python=python25; in
-  {
-    inherit python;
-    setuptools = setuptools.passthru.function {inherit python;};
-  });
-
-  numeric = import ../development/python-modules/numeric {
-    inherit fetchurl stdenv python;
-  };
-
-  pil = import ../development/python-modules/pil {
-    inherit fetchurl stdenv python zlib libjpeg freetype;
-  };
-
-  psyco = import ../development/python-modules/psyco {
-    inherit fetchurl stdenv python;
-  };
-
-  pycairo = import ../development/python-modules/pycairo {
-    inherit fetchurl stdenv python pkgconfig cairo x11;
-  };
-
-  pycrypto = import ../development/python-modules/pycrypto {
-    inherit fetchurl stdenv python gmp;
-  };
-
-  pycups = import ../development/python-modules/pycups {
-    inherit stdenv fetchurl python cups;
-  };
-
-  pygame = import ../development/python-modules/pygame {
-    inherit fetchurl stdenv python pkgconfig SDL SDL_image
-      SDL_mixer SDL_ttf numeric;
-  };
-
-  pygobject = import ../development/python-modules/pygobject {
-    inherit fetchurl stdenv python pkgconfig;
-    inherit (gtkLibs) glib;
-  };
-
-  pygtk = import ../development/python-modules/pygtk {
-    inherit fetchurl stdenv python pkgconfig pygobject pycairo;
-    inherit (gtkLibs) glib gtk;
-  };
-
-  pyGtkGlade = import ../development/python-modules/pygtk {
-    inherit fetchurl stdenv python pkgconfig pygobject pycairo;
-    inherit (gtkLibs) glib gtk;
-    inherit (gnome) libglade;
-  };
-
-  pyopengl = import ../development/python-modules/pyopengl {
-    inherit fetchurl stdenv setuptools mesa freeglut pil python;
-  };
-
-  pyopenssl = builderDefsPackage (import ../development/python-modules/pyopenssl) {
-    inherit python openssl;
-  };
-
-  pysqlite = import ../development/python-modules/pysqlite {
-    inherit stdenv fetchurl python sqlite;
-  };
-
-  pythonSip = builderDefsPackage (selectVersion ../development/python-modules/python-sip "4.7.4") {
-    inherit python;
-  };
-
-  rhpl = import ../development/python-modules/rhpl {
-    inherit stdenv fetchurl rpm cpio python wirelesstools gettext;
-  };
-
-  sip = import ../development/python-modules/python-sip {
-    inherit stdenv fetchurl python;
-  };
-
-  pyqt = builderDefsPackage (selectVersion ../development/python-modules/pyqt "4.3.3") {
-    inherit pkgconfig python pythonSip;
-    inherit (xlibs) libX11 libXext;
-    inherit (gtkLibs) glib;
-    qt = qt4;
-  };
-
-  pyqt4 = import ../development/python-modules/pyqt {
-    inherit stdenv fetchurl python sip qt4;
-  };
-
-  pyx = import ../development/python-modules/pyx {
-    inherit fetchurl stdenv python makeWrapper;
-  };
-
-  pyxml = import ../development/python-modules/pyxml {
-    inherit fetchurl stdenv python makeWrapper;
-  };
-
-  setuptools = builderDefsPackage (selectVersion ../development/python-modules/setuptools "0.6c8") {
-    inherit python;
-  };
-
-  wxPython = wxPython26;
-
-  wxPython26 = import ../development/python-modules/wxPython/2.6.nix {
-    inherit fetchurl stdenv pkgconfig python;
-    wxGTK = wxGTK26;
-  };
-
-  wxPython28 = import ../development/python-modules/wxPython/2.8.nix {
-    inherit fetchurl stdenv pkgconfig python;
-    wxGTK = wxGTK28;
-  };
-
-  twisted = import ../development/python-modules/twisted {
-    inherit fetchurl stdenv python ZopeInterface makeWrapper;
-  };
-
-  ZopeInterface = import ../development/python-modules/ZopeInterface {
-    inherit fetchurl stdenv python;
-  };
-
-  zope = import ../development/python-modules/zope {
-    inherit fetchurl stdenv;
-    python = python24;
-  };
-
-  ### SERVERS
-
-
-=======
->>>>>>> 4c02ccd1
   apacheHttpd = import ../servers/http/apache-httpd {
     inherit fetchurl stdenv perl openssl zlib apr aprutil pcre;
     sslSupport = true;
@@ -6367,7 +4313,7 @@
   };
 
   ejabberd = import ../servers/xmpp/ejabberd {
-    inherit fetchurl stdenv expat erlang zlib openssl 
+    inherit fetchurl stdenv expat erlang zlib openssl
       pam;
   };
 
@@ -7061,7 +5007,7 @@
       inherit (gnome) gtk glib pango libglade;
     };
 
-    virtualbox = import ../applications/virtualization/virtualbox/2.2.0.nix {
+    virtualbox = import ../applications/virtualization/virtualbox {
       stdenv = stdenv_32bit;
       inherit fetchurl iasl dev86 libxslt libxml2 qt3 qt4 SDL hal
           libcap libpng zlib kernel python which;
@@ -7268,8 +5214,8 @@
     inherit fetchurl stdenv;
   };
 
-  sdparm = composedArgsAndFun (selectVersion ../os-specific/linux/sdparm "1.03") {
-    inherit fetchurl stdenv builderDefs;
+  sdparm = import ../os-specific/linux/sdparm {
+    inherit fetchurl stdenv;
   };
 
   shadowutils = import ../os-specific/linux/shadow {
@@ -7742,7 +5688,7 @@
       automake autoconf libtool
       a52dec alsaLib   lame libavc1394 libiec61883 libraw1394 libsndfile
       libvorbis libogg libjpeg libtiff freetype mjpegtools x264
-      gettext X11 faad2 faac libtheora libpng libdv perl nasm e2fsprogs
+      gettext faad2 faac libtheora libpng libdv perl nasm e2fsprogs
       pkgconfig;
       openexr = openexr_1_6_1;
     fftw = fftwSinglePrec;
@@ -7868,15 +5814,7 @@
     inherit (gtkLibs) gtk glib;
   };
 
-  darcs = import ../applications/version-management/darcs {
-    inherit fetchurl stdenv zlib ncurses curl getConfig;
-    ghc = ghc661;
-  };
-
-  # some speed bottle necks are resolved in this version I think .. perhaps you like to try it?
-  darcs2 = import ../applications/version-management/darcs/darcs-2.nix {
-    inherit fetchurl stdenv zlib ncurses curl ghc perl;
-  };
+  darcs = haskellPackages.darcs;
 
   dia = import ../applications/graphics/dia {
     inherit stdenv fetchurl pkgconfig perl perlXMLParser
@@ -7953,6 +5891,10 @@
       guile bzip2;
   };
 
+  elvis = import ../applications/editors/elvis {
+    inherit fetchurl stdenv ncurses;
+  };
+
   emacs = emacs22;
 
   emacs21 = import ../applications/editors/emacs-21 {
@@ -8491,6 +6433,10 @@
     inherit fetchurl stdenv x11;
     inherit (xlibs) libXpm;
     motif = lesstif;
+  };
+
+  nvi = import ../applications/editors/nvi {
+    inherit fetchurl stdenv ncurses;
   };
 
   nxml = import ../applications/editors/emacs-modes/nxml {
@@ -8881,15 +6827,6 @@
     flags = [ "X11" ]; # only flag "X11" by now
   };
 
-  /*virtualboxFun = lib.sumArgs (selectVersion ../applications/virtualization/virtualbox "1.5.2") {
-    inherit stdenv fetchurl builderDefs bridge_utils umlutilities kernelHeaders
-      wine jre libxslt SDL qt3 openssl zlib;
-    inherit (xorg) libXcursor;
-    inherit (gnome) libIDL;
-  };
-
-  virtualbox = virtualboxFun null;*/
-
   vlc = import ../applications/video/vlc {
     inherit fetchurl stdenv perl xlibs zlib a52dec libmad faad2
       ffmpeg libdvdnav pkgconfig hal fribidi qt4 freefont_ttf;
@@ -9010,19 +6947,6 @@
     stdenv = overrideGCC stdenv gcc34; # due to problems with gcc 4.x
   };
 
-  xmobar = import ../applications/misc/xmobar {
-    inherit cabal X11;
-  };
-
-  xmonad = import ../applications/window-managers/xmonad {
-    inherit cabal X11;
-    inherit (xlibs) xmessage;
-  };
-
-  xmonadContrib = import ../applications/window-managers/xmonad/xmonad-contrib.nix {
-    inherit cabal xmonad X11;
-  };
-
   xneur = import ../applications/misc/xneur {
     inherit fetchurl stdenv pkgconfig pcre libxml2 aspell imlib2 xosd;
     GStreamer=gst_all.gstreamer;
@@ -9225,6 +7149,11 @@
 
   scummvm = import ../games/scummvm {
     inherit fetchurl stdenv SDL zlib mpeg2dec;
+  };
+
+  scorched3d = import ../games/scorched3d {
+    inherit stdenv fetchurl mesa openal autoconf automake libtool freealut freetype fftw SDL SDL_net zlib libpng libjpeg;
+    wxGTK = wxGTK28;
   };
 
   sgtpuzzles = builderDefsPackage (import ../games/sgt-puzzles) {
@@ -9363,7 +7292,7 @@
     inherit libxml2 guile perl intltool libtool pkgconfig;
   };
 
-  
+
   ### SCIENCE/BIOLOGY
 
   alliance = import ../applications/science/electronics/alliance {
@@ -9408,7 +7337,7 @@
     inherit fetchurl stdenv perl paml;
   };
 
-  
+
   ### SCIENCE/MATH
 
   atlas = import ../development/libraries/science/math/atlas {
@@ -9419,21 +7348,21 @@
     inherit fetchurl stdenv gfortran;
   }; */
 
-  
+
   ### SCIENCE/LOGIC
 
   coq = import ../applications/science/logic/coq {
     inherit fetchurl stdenv ocaml ncurses;
   };
 
-  
+
   ### SCIENCE / ELECTRONICS
 
   ngspice = import ../applications/science/electronics/ngspice {
     inherit fetchurl stdenv readline;
   };
 
-  
+
   ### SCIENCE / MATH
 
   maxima = import ../applications/science/math/maxima {
@@ -9452,7 +7381,7 @@
     withX = true;
   };
 
-  
+
   ### MISC
 
   atari800 = import ../misc/emulators/atari800 {
@@ -9485,6 +7414,10 @@
 
   dpkg = import ../tools/package-management/dpkg {
     inherit fetchurl stdenv perl zlib bzip2;
+  };
+
+  foldingathome = import ../misc/foldingathome {
+    inherit fetchurl stdenv;
   };
 
   freestyle = import ../misc/freestyle {
@@ -9496,11 +7429,11 @@
 
   gajim = builderDefsPackage (import ../applications/networking/instant-messengers/gajim) {
     inherit perl intltool pyGtkGlade gettext pkgconfig makeWrapper pygobject
-      pyopenssl gtkspell libsexy pycrypto aspell pythonDBus pythonSexy 
+      pyopenssl gtkspell libsexy pycrypto aspell pythonDBus pythonSexy
       docutils;
     dbus = dbus.libs;
     inherit (gnome) gtk libglade;
-    inherit (xlibs) libXScrnSaver libXt xproto libXext xextproto libX11 
+    inherit (xlibs) libXScrnSaver libXt xproto libXext xextproto libX11
       scrnsaverproto;
     python = pythonFull;
   };
@@ -9777,5 +7710,5 @@
     inherit (stdenv) mkDerivation;
   };
 
-  
+
 }; in pkgs