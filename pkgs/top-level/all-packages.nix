/* This file composes the Nix Packages collection.  That is, it
   imports the functions that build the various packages, and calls
   them with appropriate arguments.  The result is a set of all the
   packages in the Nix Packages collection for some particular
   platform. */


{ # The system (e.g., `i686-linux') for which to build the packages.
  system ? builtins.currentSystem

  # Usually, the system type uniquely determines the stdenv and thus
  # how to build the packages.  But on some platforms we have
  # different stdenvs, leading to different ways to build the
  # packages.  For instance, on Windows we support both Cygwin and
  # Mingw builds.  In both cases, `system' is `i686-cygwin'.  The
  # attribute `stdenvType' is used to select the specific kind of
  # stdenv to use, e.g., `i686-mingw'.
, stdenvType ? system

, # The standard environment to use.  Only used for bootstrapping.  If
  # null, the default standard environment is used.
  bootStdenv ? null

  # More flags for the bootstrapping of stdenv.
, noSysDirs ? true
, gccWithCC ? true
, gccWithProfiling ? true

, # Allow a configuration attribute set to be passed in as an
  # argument.  Otherwise, it's read from $NIXPKGS_CONFIG or
  # ~/.nixpkgs/config.nix.
  config ? null

, crossSystem ? null
, platform ? null
}:


let config_ = config; platform_ = platform; in # rename the function arguments

let

  lib = import ../lib;

  # The contents of the configuration file found at $NIXPKGS_CONFIG or
  # $HOME/.nixpkgs/config.nix.
  # for NIXOS (nixos-rebuild): use nixpkgs.config option
  config =
    let
      toPath = builtins.toPath;
      getEnv = x: if builtins ? getEnv then builtins.getEnv x else "";
      pathExists = name:
        builtins ? pathExists && builtins.pathExists (toPath name);

      configFile = getEnv "NIXPKGS_CONFIG";
      homeDir = getEnv "HOME";
      configFile2 = homeDir + "/.nixpkgs/config.nix";

      configExpr =
        if config_ != null then config_
        else if configFile != "" && pathExists configFile then import (toPath configFile)
        else if homeDir != "" && pathExists configFile2 then import (toPath configFile2)
        else {};

    in
      # allow both:
      # { /* the config */ } and
      # { pkgs, ... } : { /* the config */ }
      if builtins.isFunction configExpr
        then configExpr { inherit pkgs; }
        else configExpr;

  # Allow setting the platform in the config file. Otherwise, let's use a reasonable default (pc)
  platform = if platform_ != null then platform_ 
    else getConfig [ "platform" ] (import ./platforms.nix).pc;

  # Return an attribute from the Nixpkgs configuration file, or
  # a default value if the attribute doesn't exist.
  getConfig = attrPath: default: lib.attrByPath attrPath default config;


  # Helper functions that are exported through `pkgs'.
  helperFunctions =
    stdenvAdapters //
    (import ../build-support/trivial-builders.nix { inherit (pkgs) stdenv; inherit (pkgs.xorg) lndir; });

  stdenvAdapters =
    import ../stdenv/adapters.nix { inherit (pkgs) dietlibc fetchurl runCommand; };


  # Allow packages to be overriden globally via the `packageOverrides'
  # configuration option, which must be a function that takes `pkgs'
  # as an argument and returns a set of new or overriden packages.
  # The `packageOverrides' function is called with the *original*
  # (un-overriden) set of packages, allowing packageOverrides
  # attributes to refer to the original attributes (e.g. "foo =
  # ... pkgs.foo ...").
  pkgs = applyGlobalOverrides (getConfig ["packageOverrides"] (pkgs: {}));


  # Return the complete set of packages, after applying the overrides
  # returned by the `overrider' function (see above).
  applyGlobalOverrides = overrider:
    let
      # Call the overrider function.  We don't want stdenv overrides
      # in the case of cross-building, or otherwise the basic
      # overrided packages will not be built with the crossStdenv
      # adapter.
      overrides = overrider pkgsOrig //
        (lib.optionalAttrs (pkgsOrig.stdenv ? overrides && crossSystem == null) pkgsOrig.stdenv.overrides);

      # The un-overriden packages, passed to `overrider'.
      pkgsOrig = pkgsFun pkgs {};

      # The overriden, final packages.
      pkgs = pkgsFun pkgs overrides;
    in pkgs;


  # The package compositions.  Yes, this isn't properly indented.
  pkgsFun = pkgs: __overrides:
    with helperFunctions;
    let defaultScope = pkgs // pkgs.xorg; in
    helperFunctions // rec {

  # `__overrides' is a magic attribute that causes the attributes in
  # its value to be added to the surrounding `rec'.  We'll remove this
  # eventually.
  inherit __overrides;


  # We use `callPackage' to be able to omit function arguments that
  # can be obtained from `pkgs' or `pkgs.xorg' (i.e. `defaultScope').
  # Use `newScope' for sets of packages in `pkgs' (see e.g. `gtkLibs'
  # below).
  callPackage = newScope {};

  newScope = extra: lib.callPackageWith (defaultScope // extra);


  # Override system. This is useful to build i686 packages on x86_64-linux.
  forceSystem = system: (import ./all-packages.nix) {
    inherit system;
    inherit bootStdenv noSysDirs gccWithCC gccWithProfiling config;
  };


  # Used by wine, firefox with debugging version of Flash, ...
  pkgsi686Linux = forceSystem "i686-linux";

  callPackage_i686 = lib.callPackageWith (pkgsi686Linux // pkgsi686Linux.xorg);


  # For convenience, allow callers to get the path to Nixpkgs.
  path = ../..;


  ### Symbolic names.


  x11 = xlibsWrapper;

  # `xlibs' is the set of X library components.  This used to be the
  # old modular X libraries project (called `xlibs') but now it's just
  # the set of packages in the modular X.org tree (which also includes
  # non-library components like the server, drivers, fonts, etc.).
  xlibs = xorg // {xlibs = xlibsWrapper;};


  ### Helper functions.


  inherit lib config getConfig stdenvAdapters;

  inherit (lib) lowPrio hiPrio appendToName makeOverridable;

  # Applying this to an attribute set will cause nix-env to look
  # inside the set for derivations.
  recurseIntoAttrs = attrs: attrs // {recurseForDerivations = true;};

  # Return the first available value in the order: pkg.val, val, or default.
  getPkgConfig = pkg : val : default : (getConfig [ pkg val ] (getConfig [ val ] default));

  builderDefs = lib.composedArgsAndFun (import ../build-support/builder-defs/builder-defs.nix) {
    inherit stringsWithDeps lib stdenv writeScript
      fetchurl fetchmtn fetchgit;
  };

  builderDefsPackage = builderDefs.builderDefsPackage builderDefs;

  stringsWithDeps = lib.stringsWithDeps;


  ### STANDARD ENVIRONMENT


  allStdenvs = import ../stdenv {
    inherit system stdenvType platform;
    allPackages = args: import ./all-packages.nix ({ inherit config; } // args);
  };

  defaultStdenv = allStdenvs.stdenv // { inherit platform; };

  stdenvCross = makeStdenvCross defaultStdenv crossSystem binutilsCross
    gccCrossStageFinal;

  stdenv =
    if bootStdenv != null then (bootStdenv // {inherit platform;}) else
      let changer = getConfig ["replaceStdenv"] null;
      in if changer != null then
        changer {
          stdenv = stdenvCross;
          overrideSetup = overrideSetup;
        }
      else if crossSystem != null then
        stdenvCross
      else
        defaultStdenv;

  forceBuildDrv = drv : if (crossSystem == null) then drv else
    (drv // { hostDrv = drv.buildDrv; });

  # A stdenv capable of building 32-bit binaries.  On x86_64-linux,
  # it uses GCC compiled with multilib support; on i686-linux, it's
  # just the plain stdenv.
  stdenv_32bit =
    if system == "x86_64-linux" then
      overrideGCC stdenv gcc43_multi
    else
      stdenv;


  ### BUILD SUPPORT

  attrSetToDir = arg : import ../build-support/upstream-updater/attrset-to-dir.nix {
    inherit writeTextFile stdenv lib;
    theAttrSet = arg;
  };

  buildEnvScript = ../build-support/buildenv/builder.pl;
  buildEnv = import ../build-support/buildenv {
    inherit stdenv perl;
  };

  dotnetenv = import ../build-support/dotnetenv {
    inherit stdenv;
    dotnetfx = dotnetfx35;
  };

  vsenv = callPackage ../build-support/vsenv {
    vs = vs90wrapper;
  };

  fetchbzr = import ../build-support/fetchbzr {
    inherit stdenv bazaar;
  };

  fetchcvs = import ../build-support/fetchcvs {
    inherit stdenv cvs;
  };

  fetchdarcs = import ../build-support/fetchdarcs {
    inherit stdenv darcs nix;
  };

  fetchgit = import ../build-support/fetchgit {
    inherit stdenv git;
  };

  fetchmtn = import ../build-support/fetchmtn {
    inherit monotone stdenv;
    cacheDB = getConfig ["fetchmtn" "cacheDB"] "";
    defaultDBMirrors = getConfig ["fetchmtn" "defaultDBMirrors"] [];
  };

  fetchsvn = import ../build-support/fetchsvn {
    inherit stdenv subversion openssh;
    sshSupport = true;
  };

  fetchsvnssh = import ../build-support/fetchsvnssh {
    inherit stdenv subversion openssh expect;
    sshSupport = true;
  };

  fetchhg = import ../build-support/fetchhg {
    inherit stdenv mercurial nix;
  };

  # `fetchurl' downloads a file from the network.
  fetchurl = import ../build-support/fetchurl {
    inherit curl stdenv;
  };

  # fetchurlBoot is used for curl and its dependencies in order to
  # prevent a cyclic dependency (curl depends on curl.tar.bz2,
  # curl.tar.bz2 depends on fetchurl, fetchurl depends on curl).  It
  # uses the curl from the previous bootstrap phase (e.g. a statically
  # linked curl in the case of stdenv-linux).
  fetchurlBoot = stdenv.fetchurlBoot;

  resolveMirrorURLs = {url}: fetchurl {
    showURLs = true;
    inherit url;
  };

  makeDesktopItem = import ../build-support/make-desktopitem {
    inherit stdenv;
  };

  makeInitrd = {contents}: import ../build-support/kernel/make-initrd.nix {
    inherit stdenv perl cpio contents ubootChooser;
  };

  makeWrapper = makeSetupHook ../build-support/make-wrapper/make-wrapper.sh;

  makeModulesClosure = {kernel, rootModules, allowMissing ? false}:
    import ../build-support/kernel/modules-closure.nix {
      inherit stdenv module_init_tools kernel nukeReferences
        rootModules allowMissing;
    };

  pathsFromGraph = ../build-support/kernel/paths-from-graph.pl;

  srcOnly = args: (import ../build-support/src-only) ({inherit stdenv; } // args);

  substituteAll = import ../build-support/substitute/substitute-all.nix {
    inherit stdenv;
  };

  nukeReferences = callPackage ../build-support/nuke-references/default.nix { };

  vmTools = import ../build-support/vm/default.nix {
    inherit pkgs;
  };

  releaseTools = import ../build-support/release/default.nix {
    inherit pkgs;
  };

  composableDerivation = (import ../lib/composable-derivation.nix) {
    inherit pkgs lib;
  };

  platforms = import ./platforms.nix;

  ### TOOLS

  acct = callPackage ../tools/system/acct { };

  aefs = callPackage ../tools/filesystems/aefs { };

  aircrackng = callPackage ../tools/networking/aircrack-ng { };

  asymptote = builderDefsPackage ../tools/graphics/asymptote {
    inherit freeglut ghostscriptX imagemagick fftw boehmgc
      mesa ncurses readline gsl libsigsegv python zlib perl
      texinfo lzma;
    texLive = texLiveAggregationFun {
      paths = [
        texLive texLiveExtra
      ];
    };
  };

  ec2apitools = callPackage ../tools/virtualization/amazon-ec2-api-tools { };

  ec2amitools = callPackage ../tools/virtualization/amazon-ec2-ami-tools { };

  amule = callPackage ../tools/networking/p2p/amule { };

  aria = builderDefsPackage (import ../tools/networking/aria) {
  };

  aria2 = callPackage ../tools/networking/aria2 { };

  at = callPackage ../tools/system/at { };

  autogen = callPackage ../development/tools/misc/autogen { };

  autojump = callPackage ../tools/misc/autojump { };

  avahi =
    let qt4Support = getConfig [ "avahi" "qt4Support" ] false;
    in
      makeOverridable (import ../development/libraries/avahi) {
        inherit stdenv fetchurl pkgconfig libdaemon dbus perl perlXMLParser
          expat gettext intltool lib;
        inherit (gtkLibs) glib gtk;
        inherit qt4Support;
        qt4 = if qt4Support then qt4 else null;
      };

  axel = callPackage ../tools/networking/axel { };

  azureus = callPackage ../tools/networking/p2p/azureus { };

  bc = callPackage ../tools/misc/bc { };

  bfr = callPackage ../tools/misc/bfr { };

  bootchart = callPackage ../tools/system/bootchart { };

  btrfsProgs = builderDefsPackage (import ../tools/filesystems/btrfsprogs) {
    inherit libuuid zlib acl;
  };

  catdoc = callPackage ../tools/text/catdoc { };

  eggdrop = callPackage ../tools/networking/eggdrop { };

  mcrl = callPackage ../tools/misc/mcrl { };

  mcrl2 = callPackage ../tools/misc/mcrl2 { };

  syslogng = callPackage ../tools/misc/syslog-ng { };

  asciidoc = callPackage ../tools/typesetting/asciidoc { };

  autossh = callPackage ../tools/networking/autossh { };

  bibtextools = callPackage ../tools/typesetting/bibtex-tools {
    inherit (strategoPackages016) strategoxt sdf;
  };

  bittorrent = callPackage ../tools/networking/p2p/bittorrent {
    wxPython = wxPython26;
    gui = true;
  };

  bittornado = callPackage ../tools/networking/p2p/bit-tornado { };

  blueman = callPackage ../tools/bluetooth/blueman {
    inherit (pythonPackages) notify;
  };

  bmrsa = builderDefsPackage (import ../tools/security/bmrsa/11.nix) {
    inherit unzip;
  };

  bogofilter = callPackage ../tools/misc/bogofilter {
    bdb = db4;
  };

  bsdiff = callPackage ../tools/compression/bsdiff { };

  bzip2 = callPackage ../tools/compression/bzip2 { };

  cabextract = callPackage ../tools/archivers/cabextract { };

  ccid = callPackage ../tools/security/ccid { };

  ccrypt = callPackage ../tools/security/ccrypt { };

  cdecl = callPackage ../development/tools/cdecl { };

  cdrdao = callPackage ../tools/cd-dvd/cdrdao { };

  cdrkit = callPackage ../tools/cd-dvd/cdrkit { };

  cfdg = builderDefsPackage ../tools/graphics/cfdg {
    inherit libpng bison flex;
  };

  checkinstall = callPackage ../tools/package-management/checkinstall { };

  cheetahTemplate = builderDefsPackage (import ../tools/text/cheetah-template/2.0.1.nix) {
    inherit makeWrapper python;
  };

  chkrootkit = callPackage ../tools/security/chkrootkit { };

  cksfv = callPackage ../tools/networking/cksfv { };

  convertlit = callPackage ../tools/text/convertlit { };

  unifdef = callPackage ../development/tools/misc/unifdef { };

  usb_modeswitch = callPackage ../development/tools/misc/usb-modeswitch { };

  cloogppl = callPackage ../development/libraries/cloog-ppl { };

  convmv = callPackage ../tools/misc/convmv { };

  coreutils = callPackage (if stdenv ? isDietLibC
      then ../tools/misc/coreutils-5
      else ../tools/misc/coreutils)
    {
      # TODO: Add ACL support for cross-Linux.
      aclSupport = crossSystem == null && stdenv.isLinux;
    };

  cpio = callPackage ../tools/archivers/cpio { };

  cromfs = callPackage ../tools/archivers/cromfs { };

  cron = callPackage ../tools/system/cron {  # see also fcron
  };

  curl = makeOverridable (import ../tools/networking/curl) rec {
    fetchurl = fetchurlBoot;
    inherit stdenv zlib openssl libssh2;
    zlibSupport = ! ((stdenv ? isDietLibC) || (stdenv ? isStatic));
    sslSupport = zlibSupport;
    scpSupport = zlibSupport && !stdenv.isSunOS && !stdenv.isCygwin;
  };

  curlftpfs = callPackage ../tools/filesystems/curlftpfs { };

  dadadodo = builderDefsPackage (import ../tools/text/dadadodo) {
  };

  dar = callPackage ../tools/archivers/dar { };

  davfs2 = callPackage ../tools/filesystems/davfs2 {
    neon = neon028;
  };

  dcraw = callPackage ../tools/graphics/dcraw { };

  debootstrap = callPackage ../tools/misc/debootstrap { };

  detox = callPackage ../tools/misc/detox { };

  ddclient = callPackage ../tools/networking/ddclient { };

  ddrescue = callPackage ../tools/system/ddrescue { };

  desktop_file_utils = callPackage ../tools/misc/desktop-file-utils { };

  dev86 = callPackage ../development/compilers/dev86 { };

  dnsmasq = callPackage ../tools/networking/dnsmasq {
    # TODO i18n can be installed as well, implement it?
  };

  dhcp = callPackage ../tools/networking/dhcp { };

  dhcpcd = callPackage ../tools/networking/dhcpcd { };

  diffstat = callPackage ../tools/text/diffstat { };

  diffutils = callPackage ../tools/text/diffutils { };

  dirmngr = callPackage ../tools/security/dirmngr { };

  docbook2x = callPackage ../tools/typesetting/docbook2x {
    inherit (perlPackages) XMLSAX XMLParser XMLNamespaceSupport;
    libiconv = if stdenv.isDarwin then libiconv else null;
  };

  dosfstools = callPackage ../tools/filesystems/dosfstools { };

  dotnetfx35 = callPackage ../development/libraries/dotnetfx35 { };

  dropbear = callPackage ../tools/networking/dropbear {
    enableStatic = true;
    zlib = zlibStatic;
  };

  duplicity = callPackage ../tools/backup/duplicity {
    inherit (pythonPackages) boto;
    gnupg = gnupg1;
  };

  dvdplusrwtools = callPackage ../tools/cd-dvd/dvd+rw-tools { };

  e2fsprogs = callPackage ../tools/filesystems/e2fsprogs { };

  ebook_tools = callPackage ../tools/text/ebook-tools { };

  ecryptfs = callPackage ../tools/security/ecryptfs { };

  enblendenfuse = callPackage ../tools/graphics/enblend-enfuse { };

  enscript = callPackage ../tools/text/enscript { };

  ethtool = callPackage ../tools/misc/ethtool { };

  exif = callPackage ../tools/graphics/exif { };

  exiftags = callPackage ../tools/graphics/exiftags { };

  expect = callPackage ../tools/misc/expect { };

  fcron = callPackage ../tools/system/fcron {  # see also cron
  };

  fdisk = callPackage ../tools/system/fdisk { };

  figlet = callPackage ../tools/misc/figlet { };

  file = callPackage ../tools/misc/file { };

  findutils =
    if stdenv.isDarwin
    then findutils4227
    else callPackage ../tools/misc/findutils { };

  findutils4227 = callPackage ../tools/misc/findutils/4.2.27.nix { };

  finger_bsd = callPackage ../tools/networking/bsd-finger { };

  fontforge = callPackage ../tools/misc/fontforge { };

  fontforgeX = callPackage ../tools/misc/fontforge {
    withX11 = true;
  };

  dos2unix = callPackage ../tools/text/dos2unix { };

  unix2dos = callPackage ../tools/text/unix2dos { };

  gawk = callPackage ../tools/text/gawk { };

  gdmap = callPackage ../tools/system/gdmap {
    inherit (gtkLibs216) gtk;
  };

  genext2fs = callPackage ../tools/filesystems/genext2fs { };

  gengetopt = callPackage ../development/tools/misc/gengetopt { };

  getopt = callPackage ../tools/misc/getopt { };

  gftp = callPackage ../tools/networking/gftp { };

  gifsicle = callPackage ../tools/graphics/gifsicle { };

  glusterfs = builderDefsPackage ../tools/filesystems/glusterfs {
    inherit fuse;
    bison = bison24;
    flex = flex2535;
  };

  glxinfo = callPackage ../tools/graphics/glxinfo { };

  gnokii = builderDefsPackage (import ../tools/misc/gnokii) {
    inherit intltool perl gettext libusb pkgconfig;
    inherit (gtkLibs) gtk glib;
  };

  gnugrep = callPackage ../tools/text/gnugrep { };

  gnupatch = callPackage ../tools/text/gnupatch { };

  gnupg1orig = callPackage ../tools/security/gnupg1 {
    ideaSupport = false;
  };

  gnupg1compat = callPackage ../tools/security/gnupg1compat { };

  # use config.packageOverrides if you prefer original gnupg1
  gnupg1 = gnupg1compat;

  gnupg = callPackage ../tools/security/gnupg { };

  gnuplot = callPackage ../tools/graphics/gnuplot {
    inherit (gtkLibs) pango;
    texLive = null;
    lua = null;
  };

  gnused = callPackage ../tools/text/gnused { };

  gnused_4_2 = callPackage ../tools/text/gnused/4.2.nix { };

  gnutar = callPackage ../tools/archivers/gnutar { };

  gnuvd = callPackage ../tools/misc/gnuvd { };

  graphviz = callPackage ../tools/graphics/graphviz {
    inherit (gtkLibs) pango;
  };

  /* Readded by Michael Raskin. There are programs in the wild
   * that do want 2.0 but not 2.22. Please give a day's notice for
   * objections before removal.
   */
  graphviz_2_0 = callPackage ../tools/graphics/graphviz/2.0.nix {
    inherit (gtkLibs) pango;
  };

  groff = callPackage ../tools/text/groff {
    ghostscript = null;
  };

  grub = import ../tools/misc/grub {
    inherit fetchurl autoconf automake;
    stdenv = stdenv_32bit;
    buggyBiosCDSupport = (getConfig ["grub" "buggyBiosCDSupport"] true);
  };

  grub2 = callPackage ../tools/misc/grub/1.9x.nix { };

  gssdp = callPackage ../development/libraries/gssdp {
    inherit (gnome) libsoup;
  };

  gt5 = callPackage ../tools/system/gt5 { };

  gtkgnutella = callPackage ../tools/networking/p2p/gtk-gnutella { };

  gupnp = callPackage ../development/libraries/gupnp {
    inherit (gnome) libsoup;
  };

  gupnptools = callPackage ../tools/networking/gupnp-tools {
    inherit (gnome) libsoup libglade gnomeicontheme;
  };

  gvpe = builderDefsPackage ../tools/networking/gvpe {
    inherit openssl gmp nettools iproute;
  };

  gzip = callPackage ../tools/compression/gzip { };

  pigz = callPackage ../tools/compression/pigz { };

  halibut = callPackage ../tools/typesetting/halibut { };

  hddtemp = callPackage ../tools/misc/hddtemp { };

  hdf5 = callPackage ../tools/misc/hdf5 { };

  hevea = callPackage ../tools/typesetting/hevea { };

  highlight = callPackage ../tools/text/highlight { };

  host = callPackage ../tools/networking/host { };

  httpfs2 = callPackage ../tools/filesystems/httpfs { };

  iasl = callPackage ../development/compilers/iasl { };

  idutils = callPackage ../tools/misc/idutils { };

  iftop = callPackage ../tools/networking/iftop { };

  imapsync = callPackage ../tools/networking/imapsync {
    inherit (perlPackages) MailIMAPClient;
  };

  inetutils = callPackage ../tools/networking/inetutils { };

  iodine = callPackage ../tools/networking/iodine { };

  iperf = callPackage ../tools/networking/iperf { };

  ipmitool = callPackage ../tools/system/ipmitool {
    static = false;
  };

  jdiskreport = callPackage ../tools/misc/jdiskreport { };

  jfsrec = callPackage ../tools/filesystems/jfsrec { };

  jfsutils = callPackage ../tools/filesystems/jfsutils { };

  jhead = callPackage ../tools/graphics/jhead { };

  jing = callPackage ../tools/text/xml/jing { };

  jing_tools = callPackage ../tools/text/xml/jing/jing-script.nix { };

  jnettop = callPackage ../tools/networking/jnettop {
    inherit (gnome) glib;
  };

  jwhois = callPackage ../tools/networking/jwhois { };

  keychain = callPackage ../tools/misc/keychain { };

  kismet = callPackage ../applications/networking/sniffers/kismet { };

  less = callPackage ../tools/misc/less { };

  most = callPackage ../tools/misc/most { };

  lftp = callPackage ../tools/networking/lftp { };

  libtorrent = callPackage ../tools/networking/p2p/libtorrent { };

  logrotate = callPackage ../tools/system/logrotate { };

  lout = callPackage ../tools/typesetting/lout { };

  lrzip = callPackage ../tools/compression/lrzip { };

  lsh = callPackage ../tools/networking/lsh { };

  lzma = xz;

  xz = callPackage ../tools/compression/xz { };

  lzop = callPackage ../tools/compression/lzop { };

  mailutils = callPackage ../tools/networking/mailutils { };

  man = callPackage ../tools/misc/man { };

  man_db = callPackage ../tools/misc/man-db { };

  memtest86 = callPackage ../tools/misc/memtest86 { };

  mc = callPackage ../tools/misc/mc { };

  mcabber = callPackage ../applications/networking/instant-messengers/mcabber { };

  mcron = callPackage ../tools/system/mcron { };

  mdbtools = callPackage ../tools/misc/mdbtools {
    flex = flex2535;
  };

  miniupnpd = callPackage ../tools/networking/miniupnpd { };

  mjpegtools = callPackage ../tools/video/mjpegtools { };

  mkisofs = callPackage ../tools/cd-dvd/mkisofs { };

  mktemp = callPackage ../tools/security/mktemp { };

  mldonkey = callPackage ../applications/networking/p2p/mldonkey { };

  monit = builderDefsPackage ../tools/system/monit {
    flex = flex2535;
    bison = bison24;
    inherit openssl;
  };

  mpage = callPackage ../tools/text/mpage { };

  msf = builderDefsPackage (import ../tools/security/metasploit/3.1.nix) {
    inherit ruby makeWrapper;
  };

  mssys = callPackage ../tools/misc/mssys { };

  mtdutils = callPackage ../tools/filesystems/mtdutils { };

  mtools = callPackage ../tools/filesystems/mtools { };

  multitran = recurseIntoAttrs (let callPackage = newScope pkgs.multitran; in rec {
    multitrandata = callPackage ../tools/text/multitran/data { };

    libbtree = callPackage ../tools/text/multitran/libbtree { };

    libmtsupport = callPackage ../tools/text/multitran/libmtsupport { };

    libfacet = callPackage ../tools/text/multitran/libfacet { };

    libmtquery = callPackage ../tools/text/multitran/libmtquery { };

    mtutils = callPackage ../tools/text/multitran/mtutils { };
  });

  muscleframework = callPackage ../tools/security/muscleframework { };

  muscletool = callPackage ../tools/security/muscletool { };

  mysql2pgsql = callPackage ../tools/misc/mysql2pgsql { };

  namazu = callPackage ../tools/text/namazu { };

  nbd = callPackage ../tools/networking/nbd {
    glib = gtkLibs.glib.override {
      stdenv = makeStaticBinaries stdenv;
    };
  };

  nc6 = callPackage ../tools/networking/nc6 { };

  ncat = callPackage ../tools/networking/ncat { };

  ncftp = callPackage ../tools/networking/ncftp { };

  ncompress = callPackage ../tools/compression/ncompress { };

  netcat = callPackage ../tools/networking/netcat { };

  netkittftp = callPackage ../tools/networking/netkit/tftp { };

  netpbm = callPackage ../tools/graphics/netpbm { };

  netselect = callPackage ../tools/networking/netselect { };

  nilfs_utils = callPackage ../tools/filesystems/nilfs-utils {};

  nmap = callPackage ../tools/security/nmap {
    inherit (pythonPackages) pysqlite;
  };

  ntfs3g = callPackage ../tools/filesystems/ntfs-3g { };

  ntfsprogs = callPackage ../tools/filesystems/ntfsprogs { };

  ntp = callPackage ../tools/networking/ntp { };

  nssmdns = callPackage ../tools/networking/nss-mdns { };

  nylon = callPackage ../tools/networking/nylon { };

  obex_data_server = callPackage ../tools/bluetooth/obex-data-server { };

  obexd = callPackage ../tools/bluetooth/obexd { };

  obexfs = callPackage ../tools/bluetooth/obexfs { };

  obexftp = callPackage ../tools/bluetooth/obexftp { };

  offlineimap = import ../tools/networking/offlineimap {
    inherit fetchurl;
    # I did not find any better way of reusing buildPythonPackage+setuptools
    # for a python with openssl support
    buildPythonPackage = assert pythonFull.opensslSupport;
      import ../development/python-modules/generic {
        inherit makeWrapper lib;
        python = pythonFull;
        setuptools = builderDefsPackage (import ../development/python-modules/setuptools) {
          inherit makeWrapper;
          python = pythonFull;
        };
      };
  };

  opendbx = callPackage ../development/libraries/opendbx { };

  opendkim = callPackage ../development/libraries/opendkim { };

  openjade = callPackage ../tools/text/sgml/openjade {
    stdenv = overrideGCC stdenv gcc33;
  };

  openobex = callPackage ../tools/bluetooth/openobex { };

  opensc_0_11_7 = callPackage ../tools/security/opensc/0.11.7.nix { };

  opensc = opensc_0_11_7;

  opensc_dnie_wrapper = callPackage ../tools/security/opensc-dnie-wrapper { };

  openssh = callPackage ../tools/networking/openssh {
    hpnSupport = false;
    etcDir = "/etc/ssh";
  };

  opensp = callPackage ../tools/text/sgml/opensp { };

  openvpn = callPackage ../tools/networking/openvpn { };

  optipng = callPackage ../tools/graphics/optipng { };

  p7zip = callPackage ../tools/archivers/p7zip { };

  pal = callPackage ../tools/misc/pal { };

  panomatic = callPackage ../tools/graphics/panomatic { };

  par2cmdline = callPackage ../tools/networking/par2cmdline { };

  parallel = callPackage ../tools/misc/parallel { };

  patchutils = callPackage ../tools/text/patchutils { };

  parted = callPackage ../tools/misc/parted { };

  patch = gnupatch;

  pbzip2 = callPackage ../tools/compression/pbzip2 { };

  pciutils = callPackage ../tools/system/pciutils { };

  pcsclite = callPackage ../tools/security/pcsclite { };

  pdf2djvu = callPackage ../tools/typesetting/pdf2djvu { };

  pdfjam = callPackage ../tools/typesetting/pdfjam { };

  pdfread = callPackage ../tools/graphics/pdfread { };

  pg_top = callPackage ../tools/misc/pg_top { };

  pdsh = callPackage ../tools/networking/pdsh {
    rsh = true;          # enable internal rsh implementation
    ssh = openssh;
  };

  pfstools = callPackage ../tools/graphics/pfstools {
    qt = qt3;
  };

  pinentry = callPackage ../tools/misc/pinentry {
    inherit (gnome) glib gtk;
  };

  pius = callPackage ../tools/security/pius { };

  pk2cmd = callPackage ../tools/misc/pk2cmd { };

  plan9port = callPackage ../tools/system/plan9port { };

  ploticus = callPackage ../tools/graphics/ploticus { };

  plotutils = callPackage ../tools/graphics/plotutils { };

  pngnq = callPackage ../tools/graphics/pngnq { };

  povray = callPackage ../tools/graphics/povray { };

  ppl = callPackage ../development/libraries/ppl { };

  /* WARNING: this version is unsuitable for using with a setuid wrapper */
  ppp = builderDefsPackage (import ../tools/networking/ppp) {
  };

  proxychains = callPackage ../tools/networking/proxychains { };

  proxytunnel = callPackage ../tools/misc/proxytunnel { };

  psmisc = callPackage ../tools/misc/psmisc { };

  pstoedit = callPackage ../tools/graphics/pstoedit { };

  pv = callPackage ../tools/misc/pv { };

  pwgen = callPackage ../tools/security/pwgen { };

  pydb = callPackage ../tools/pydb { };

  pystringtemplate = callPackage ../development/python-modules/stringtemplate { };

  pythonDBus = builderDefsPackage (import ../development/python-modules/dbus) {
    inherit python pkgconfig dbus_glib;
    dbus = dbus.libs;
  };

  pythonIRClib = builderDefsPackage (import ../development/python-modules/irclib) {
    inherit python;
  };

  pythonSexy = builderDefsPackage (import ../development/python-modules/libsexy) {
    inherit python libsexy pkgconfig libxml2 pygtk;
    inherit (gtkLibs) pango gtk glib;
  };

  openmpi = callPackage ../development/libraries/openmpi { };

  qdu = callPackage ../tools/misc/qdu { };

  qhull = callPackage ../development/libraries/qhull { };

  qshowdiff = callPackage ../tools/text/qshowdiff {
    qt = qt4;
  };

  rtmpdump = callPackage ../tools/video/rtmpdump { };

  reiser4progs = callPackage ../tools/filesystems/reiser4progs { };

  reiserfsprogs = callPackage ../tools/filesystems/reiserfsprogs { };

  relfs = callPackage ../tools/filesystems/relfs {
    inherit (gnome) gnomevfs GConf;
  };

  remind = callPackage ../tools/misc/remind { };

  replace = callPackage ../tools/text/replace { };

  /*
  rdiff_backup = callPackage ../tools/backup/rdiff-backup {
    python=python;  };
  */

  rsnapshot = callPackage ../tools/backup/rsnapshot {

    # For the `logger' command, we can use either `utillinux' or
    # GNU Inetutils.  The latter is more portable.
    logger = inetutils;
  };

  rlwrap = callPackage ../tools/misc/rlwrap { };

  rpPPPoE = builderDefsPackage (import ../tools/networking/rp-pppoe) {
    inherit ppp;
  };

  rpm = callPackage ../tools/package-management/rpm {
    db4 = db45;
  };

  rrdtool = callPackage ../tools/misc/rrdtool {
    inherit (gtkLibs) pango;
  };

  rtorrent = callPackage ../tools/networking/p2p/rtorrent { };

  rubber = callPackage ../tools/typesetting/rubber { };

  rxp = callPackage ../tools/text/xml/rxp { };

  rzip = callPackage ../tools/compression/rzip { };

  s3backer = callPackage ../tools/filesystems/s3backer { };

  s3sync = callPackage ../tools/networking/s3sync { };

  sablotron = callPackage ../tools/text/xml/sablotron { };

  screen = callPackage ../tools/misc/screen { };

  scrot = callPackage ../tools/graphics/scrot { };

  seccure = callPackage ../tools/security/seccure/0.4.nix { };

  setserial = builderDefsPackage (import ../tools/system/setserial) {
    inherit groff;
  };

  sharutils = callPackage ../tools/archivers/sharutils { };

  shebangfix = callPackage ../tools/misc/shebangfix { };

  slimrat = callPackage ../tools/networking/slimrat {
    inherit (perlPackages) WWWMechanize LWP;
  };

  slsnif = callPackage ../tools/misc/slsnif { };

  smartmontools = callPackage ../tools/system/smartmontools { };

  fusesmb = callPackage ../tools/filesystems/fusesmb { };

  socat = callPackage ../tools/networking/socat { };

  sourceHighlight = callPackage ../tools/text/source-highlight { };

  socat2pre = builderDefsPackage ../tools/networking/socat/2.0.0-b3.nix {
    inherit fetchurl stdenv openssl;
  };

  squashfsTools = callPackage ../tools/filesystems/squashfs { };

  sshfsFuse = callPackage ../tools/filesystems/sshfs-fuse { };

  sudo = callPackage ../tools/security/sudo { };

  suidChroot = builderDefsPackage (import ../tools/system/suid-chroot) {
  };

  ssmtp = callPackage ../tools/networking/ssmtp {
    tlsSupport = true;
  };

  ssss = callPackage ../tools/security/ssss { };

  stun = callPackage ../tools/networking/stun { };

  stunnel = callPackage ../tools/networking/stunnel { };

  su = shadow;

  swec = callPackage ../tools/networking/swec {
    inherit (perlPackages) LWP URI HTMLParser HTTPServerSimple Parent;
  };

  svnfs = callPackage ../tools/filesystems/svnfs { };

  system_config_printer = callPackage ../tools/misc/system-config-printer { };

  sitecopy = callPackage ../tools/networking/sitecopy { };

  privoxy = callPackage ../tools/networking/privoxy {
    autoconf = autoconf213;
  };

  tcpdump = callPackage ../tools/networking/tcpdump { };

  tcng = callPackage ../tools/networking/tcng {
    kernel = linux_2_6_28;
  };

  telnet = callPackage ../tools/networking/telnet { };

  texmacs = callPackage ../applications/office/texmacs { };

  tor = callPackage ../tools/security/tor { };

  ttf2pt1 = callPackage ../tools/misc/ttf2pt1 { };

  ucl = callPackage ../development/libraries/ucl { };

  ufraw = callPackage ../applications/graphics/ufraw {
    inherit (gnome) gtk;
  };

  unetbootin = callPackage ../tools/cd-dvd/unetbootin { };

  upx = callPackage ../tools/compression/upx { };

  vbetool = builderDefsPackage ../tools/system/vbetool {
    inherit pciutils libx86 zlib;
  };

  viking = callPackage ../applications/misc/viking { };

  vncrec = builderDefsPackage ../tools/video/vncrec {
    inherit (xlibs) imake libX11 xproto gccmakedep libXt
      libXmu libXaw libXext xextproto libSM libICE libXpm
      libXp;
  };

  vpnc = callPackage ../tools/networking/vpnc { };

  vtun = callPackage ../tools/networking/vtun { };

  testdisk = callPackage ../tools/misc/testdisk { };

  htmlTidy = callPackage ../tools/text/html-tidy { };

  tigervnc = callPackage ../tools/admin/tigervnc {
    fontDirectories = [ xorg.fontadobe75dpi xorg.fontmiscmisc xorg.fontcursormisc
      xorg.fontbhlucidatypewriter75dpi ];
  };

  tightvnc = callPackage ../tools/admin/tightvnc {
    fontDirectories = [ xorg.fontadobe75dpi xorg.fontmiscmisc xorg.fontcursormisc
      xorg.fontbhlucidatypewriter75dpi ];
  };

  time = callPackage ../tools/misc/time { };

  tm = callPackage ../tools/system/tm { };

  trang = callPackage ../tools/text/xml/trang { };

  tre = callPackage ../development/libraries/tre { };

  ts = callPackage ../tools/system/ts { };

  transfig = callPackage ../tools/graphics/transfig { };

  truecrypt = callPackage ../applications/misc/truecrypt {
    wxGUI = getConfig [ "truecrypt" "wxGUI" ] true;
  };

  ttmkfdir = callPackage ../tools/misc/ttmkfdir {
    flex = flex2534;
  };

  unbound = callPackage ../tools/networking/unbound { };

  units = callPackage ../tools/misc/units { };

  unrar = callPackage ../tools/archivers/unrar { };

  unshield = callPackage ../tools/archivers/unshield { };

  unzip = unzip552;

  # TODO: remove in the next stdenv update.
  unzip552 = callPackage ../tools/archivers/unzip/5.52.nix { };

  unzip60 = callPackage ../tools/archivers/unzip/6.0.nix { };

  uptimed = callPackage ../tools/system/uptimed { };

  w3cCSSValidator = callPackage ../tools/misc/w3c-css-validator {
    tomcat = tomcat6;
  };

  wdfs = callPackage ../tools/filesystems/wdfs { };

  wdiff = callPackage ../tools/text/wdiff { };

  webalizer = callPackage ../tools/networking/webalizer { };

  webdruid = builderDefsPackage ../tools/admin/webdruid {
    inherit zlib libpng freetype gd which
      libxml2 geoip;
  };

  wget = callPackage ../tools/networking/wget {
    inherit (perlPackages) LWP;
  };

  which = callPackage ../tools/system/which { };

  wicd = callPackage ../tools/networking/wicd { };

  wv = callPackage ../tools/misc/wv { };

  wv2 = callPackage ../tools/misc/wv2 { };

  x11_ssh_askpass = callPackage ../tools/networking/x11-ssh-askpass { };

  xbursttools = import ../tools/misc/xburst-tools {
    inherit stdenv fetchgit autoconf automake libusb confuse;
    # It needs a cross compiler for mipsel to build the firmware it will
    # load into the Ben Nanonote
    gccCross =
      let
        pkgsCross = (import ./all-packages.nix) {
          inherit system;
          inherit bootStdenv noSysDirs gccWithCC gccWithProfiling config;
          # Ben Nanonote system
          crossSystem = {
            config = "mipsel-unknown-linux";
            bigEndian = true;
            arch = "mips";
            float = "soft";
            withTLS = true;
            libc = "uclibc";
            platform = {
              name = "ben_nanonote";
              kernelMajor = "2.6";
              # It's not a bcm47xx processor, but for the headers this should work
              kernelHeadersBaseConfig = "bcm47xx_defconfig";
              kernelArch = "mips";
            };
            gcc = {
              arch = "mips32";
            };
          };
        };
      in
        pkgsCross.gccCrossStageStatic;
  };

  xclip = callPackage ../tools/misc/xclip { };

  xfsprogs = callPackage ../tools/filesystems/xfsprogs { };

  xmlroff = callPackage ../tools/typesetting/xmlroff {
    inherit (gtkLibs) glib pango gtk;
    inherit (gnome) libgnomeprint;
  };

  xmlstarlet = callPackage ../tools/text/xml/xmlstarlet { };

  xmlto = callPackage ../tools/typesetting/xmlto { };

  xmltv = callPackage ../tools/misc/xmltv { };

  xmpppy = builderDefsPackage (import ../development/python-modules/xmpppy) {
    inherit python setuptools;
  };

  xpf = callPackage ../tools/text/xml/xpf {
    libxml2 = libxml2Python;
  };

  xsel = callPackage ../tools/misc/xsel { };

  zdelta = callPackage ../tools/compression/zdelta { };

  zile = callPackage ../applications/editors/zile { };

  zip = callPackage ../tools/archivers/zip { };

  zsync = callPackage ../tools/compression/zsync { };

  ### SHELLS


  bash = lowPrio (callPackage ../shells/bash {
    texinfo = null;
  });

  bashInteractive = appendToName "interactive" (callPackage ../shells/bash {
    interactive = true;
  });

  dash = callPackage ../shells/dash { };

  tcsh = callPackage ../shells/tcsh { };

  rush = callPackage ../shells/rush { };

  zsh = callPackage ../shells/zsh { };


  ### DEVELOPMENT / COMPILERS


  abc =
    abcPatchable [];

  abcPatchable = patches :
    import ../development/compilers/abc/default.nix {
      inherit stdenv fetchurl patches jre apacheAnt;
      javaCup = callPackage ../development/libraries/java/cup { };
    };

  aspectj = callPackage ../development/compilers/aspectj { };

  bigloo = callPackage ../development/compilers/bigloo { };

  ccl = builderDefsPackage ../development/compilers/ccl {};

  clang = llvm.override {
    buildClang = true;
  };

  dylan = callPackage ../development/compilers/gwydion-dylan {
    dylan =
      import ../development/compilers/gwydion-dylan/binary.nix {
        inherit fetchurl stdenv;
  };
  };

  ecl = builderDefsPackage ../development/compilers/ecl {
    inherit gmp mpfr;
  };

  adobe_flex_sdk = callPackage ../development/compilers/adobe-flex-sdk { };

  fpc = callPackage ../development/compilers/fpc { };

  gambit = callPackage ../development/compilers/gambit { };

  gcc = gcc45;

  gcc295 = wrapGCC (import ../development/compilers/gcc-2.95 {
    inherit fetchurl stdenv noSysDirs;
  });

  gcc33 = wrapGCC (import ../development/compilers/gcc-3.3 {
    inherit fetchurl stdenv noSysDirs;
  });

  gcc34 = wrapGCC (import ../development/compilers/gcc-3.4 {
    inherit fetchurl stdenv noSysDirs;
  });

  # XXX: GCC 4.2 (and possibly others) misdetects `makeinfo' when
  # using Texinfo >= 4.10, just because it uses a stupid regexp that
  # expects a single digit after the dot.  As a workaround, we feed
  # GCC with Texinfo 4.9.  Stupid bug, hackish workaround.

  gcc40 = wrapGCC (makeOverridable (import ../development/compilers/gcc-4.0) {
    inherit fetchurl stdenv noSysDirs;
    texinfo = texinfo49;
    profiledCompiler = true;
  });

  gcc41 = wrapGCC (makeOverridable (import ../development/compilers/gcc-4.1) {
    inherit fetchurl stdenv noSysDirs;
    texinfo = texinfo49;
    profiledCompiler = false;
  });

  gcc42 = wrapGCC (makeOverridable (import ../development/compilers/gcc-4.2) {
    inherit fetchurl stdenv noSysDirs;
    profiledCompiler = false;
  });

  gcc43 = lowPrio (wrapGCC (makeOverridable (import ../development/compilers/gcc-4.3) {
    inherit stdenv fetchurl texinfo gmp mpfr noSysDirs;
    profiledCompiler = true;
  }));

  gcc43_realCross = makeOverridable (import ../development/compilers/gcc-4.3) {
    inherit stdenv fetchurl texinfo gmp mpfr noSysDirs;
    binutilsCross = binutilsCross;
    libcCross = libcCross;
    profiledCompiler = false;
    enableMultilib = true;
    crossStageStatic = false;
    cross = assert crossSystem != null; crossSystem;
  };

  gcc44_realCross = lib.addMetaAttrs { platforms = []; }
    (makeOverridable (import ../development/compilers/gcc-4.4) {
      inherit stdenv fetchurl texinfo gmp mpfr /* ppl cloogppl */ noSysDirs
          gettext which;
      binutilsCross = binutilsCross;
      libcCross = libcCross;
      profiledCompiler = false;
      enableMultilib = false;
      crossStageStatic = false;
      cross = assert crossSystem != null; crossSystem;
    });

  gcc45 = gcc45_real;

  gcc45_realCross = lib.addMetaAttrs { platforms = []; }
    (makeOverridable (import ../development/compilers/gcc-4.5) {
      inherit fetchurl stdenv texinfo gmp mpfr mpc libelf zlib
        ppl cloogppl gettext which noSysDirs;
      binutilsCross = binutilsCross;
      libcCross = libcCross;
      profiledCompiler = false;
      enableMultilib = false;
      crossStageStatic = false;
      cross = assert crossSystem != null; crossSystem;
    });

  gcc_realCross = gcc45_realCross;

  gccCrossStageStatic = let
      isMingw = (stdenv.cross.libc == "msvcrt");
      libcCross1 = if isMingw then windows.mingw_headers1 else null;
    in
      wrapGCCCross {
      gcc = forceBuildDrv (lib.addMetaAttrs { platforms = []; } (
        gcc_realCross.override {
          crossStageStatic = true;
          langCC = false;
          libcCross = libcCross1;
          enableShared = false;
        }));
      libc = libcCross1;
      binutils = binutilsCross;
      cross = assert crossSystem != null; crossSystem;
  };

  # Only needed for mingw builds
  gccCrossMingw2 = wrapGCCCross {
    gcc = gccCrossStageStatic.gcc;
    libc = windows.mingw_headers2;
    binutils = binutilsCross;
    cross = assert crossSystem != null; crossSystem;
  };

  gccCrossStageFinal = wrapGCCCross {
    gcc = forceBuildDrv (gcc_realCross.override {
      libpthreadCross =
        # FIXME: Don't explicitly refer to `i586-pc-gnu'.
        if crossSystem != null && crossSystem.config == "i586-pc-gnu"
        then hurdLibpthreadCross
        else null;
     });
    libc = libcCross;
    binutils = binutilsCross;
    cross = assert crossSystem != null; crossSystem;
  };

  gcc43_multi = lowPrio (wrapGCCWith (import ../build-support/gcc-wrapper) glibc_multi (gcc43.gcc.override {
    stdenv = overrideGCC stdenv (wrapGCCWith (import ../build-support/gcc-wrapper) glibc_multi gcc);
    profiledCompiler = false;
    enableMultilib = true;
  }));

  gcc44 = lowPrio (wrapGCC (makeOverridable (import ../development/compilers/gcc-4.4) {
    inherit fetchurl stdenv texinfo gmp mpfr /* ppl cloogppl */
      gettext which noSysDirs;
    profiledCompiler = true;
  }));

  gcc45_real = lowPrio (wrapGCC (makeOverridable (import ../development/compilers/gcc-4.5) {
    inherit fetchurl stdenv texinfo gmp mpfr mpc libelf zlib perl
      ppl cloogppl
      gettext which noSysDirs;
    # bootstrapping a profiled compiler does not work in the sheevaplug:
    # http://gcc.gnu.org/bugzilla/show_bug.cgi?id=43944
    profiledCompiler = if stdenv.system == "armv5tel-linux" then false else true;
  }));

  gccApple =
    wrapGCC ( (if stdenv.system == "i686-darwin" then import ../development/compilers/gcc-apple else import ../development/compilers/gcc-apple64) {
      inherit fetchurl stdenv noSysDirs;
      profiledCompiler = true;
    }) ;

  gccupc40 = wrapGCCUPC (import ../development/compilers/gcc-upc-4.0 {
    inherit fetchurl stdenv bison autoconf gnum4 noSysDirs;
    texinfo = texinfo49;
  });

  gfortran = gfortran45;

  gfortran40 = wrapGCC (gcc40.gcc.override {
    langFortran = true;
    langCC = false;
    inherit gmp mpfr;
  });

  gfortran41 = wrapGCC (gcc41.gcc.override {
    name = "gfortran";
    langFortran = true;
    langCC = false;
    langC = false;
    inherit gmp mpfr;
  });

  gfortran42 = wrapGCC (gcc42.gcc.override {
    name = "gfortran";
    langFortran = true;
    langCC = false;
    langC = false;
    inherit gmp mpfr;
  });

  gfortran43 = wrapGCC (gcc43.gcc.override {
    name = "gfortran";
    langFortran = true;
    langCC = false;
    langC = false;
    profiledCompiler = false;
  });

  gfortran44 = wrapGCC (gcc44.gcc.override {
    name = "gfortran";
    langFortran = true;
    langCC = false;
    langC = false;
    profiledCompiler = false;
  });

  gfortran45 = wrapGCC (gcc45_real.gcc.override {
    name = "gfortran";
    langFortran = true;
    langCC = false;
    langC = false;
    profiledCompiler = false;
  });

  gcj = gcj45;

  gcj44 = wrapGCC (gcc44.gcc.override {
    name = "gcj";
    langJava = true;
    langFortran = false;
    langCC = true;
    langC = false;
    profiledCompiler = false;
    inherit zip unzip zlib boehmgc gettext pkgconfig;
    inherit (gtkLibs) gtk;
    inherit (gnome) libart_lgpl;
    inherit (xlibs) libX11 libXt libSM libICE libXtst libXi libXrender
      libXrandr xproto renderproto xextproto inputproto randrproto;
  });

  gcj45 = wrapGCC (gcc45.gcc.override {
    name = "gcj";
    langJava = true;
    langFortran = false;
    langCC = true;
    langC = false;
    profiledCompiler = false;
    inherit zip unzip zlib boehmgc gettext pkgconfig perl;
    inherit (gtkLibs) gtk;
    inherit (gnome) libart_lgpl;
    inherit (xlibs) libX11 libXt libSM libICE libXtst libXi libXrender
      libXrandr xproto renderproto xextproto inputproto randrproto;
  });

  gnat = gnat45;

  gnat44 = wrapGCC (gcc44.gcc.override {
    name = "gnat";
    langCC = false;
    langC = true;
    langAda = true;
    profiledCompiler = false;
    inherit gnatboot;
    # We can't use the ppl stuff, because we would have
    # libstdc++ problems.
    cloogppl = null;
    ppl = null;
  });

  gnat45 = wrapGCC (gcc45_real.gcc.override {
    name = "gnat";
    langCC = false;
    langC = true;
    langAda = true;
    profiledCompiler = false;
    inherit gnatboot;
    # We can't use the ppl stuff, because we would have
    # libstdc++ problems.
    cloogppl = null;
    ppl = null;
  });

  gnatboot = wrapGCC (import ../development/compilers/gnatboot {
    inherit fetchurl stdenv;
  });

  ghdl = wrapGCC (import ../development/compilers/gcc-4.3 {
    inherit stdenv fetchurl texinfo gmp mpfr noSysDirs gnat;
    name = "ghdl";
    langVhdl = true;
    langCC = false;
    langC = false;
    profiledCompiler = false;
    enableMultilib = false;
  });

  # Not officially supported version for ghdl
  ghdl_gcc44 = lowPrio (wrapGCC (import ../development/compilers/gcc-4.4 {
    inherit stdenv fetchurl texinfo gmp mpfr noSysDirs gnat gettext which
      ppl cloogppl;
    name = "ghdl";
    langVhdl = true;
    langCC = false;
    langC = false;
    profiledCompiler = false;
    enableMultilib = false;
  }));

  gcl = builderDefsPackage ../development/compilers/gcl {
    inherit mpfr m4 binutils fetchcvs emacs zlib which
      gmp texinfo;
    inherit (xlibs) libX11 xproto inputproto libXi
      libXext xextproto libXt libXaw libXmu;
    inherit stdenv;
    texLive = texLiveAggregationFun {
      paths = [
        texLive texLiveExtra
      ];
    };
  };

  # GHC

  # GHC binaries are around for bootstrapping purposes

  # If we'd want to reactivate the 6.6 and 6.8 series of ghc, we'd
  # need to reenable an old binary such as this.
  /*
  ghc642Binary = lowPrio (import ../development/compilers/ghc/6.4.2-binary.nix {
    inherit fetchurl stdenv ncurses gmp;
    readline = if stdenv.system == "i686-linux" then readline4 else readline5;
    perl = perl58;
  });
  */

  ghc6101Binary = lowPrio (import ../development/compilers/ghc/6.10.1-binary.nix {
    inherit fetchurl stdenv perl ncurses gmp libedit;
  });

  ghc6102Binary = lowPrio (import ../development/compilers/ghc/6.10.2-binary.nix {
    inherit fetchurl stdenv perl ncurses gmp libedit;
  });

  # For several compiler versions, we export a large set of Haskell-related
  # packages.

  # This should point to the current default version.
  haskellPackages = haskellPackages_ghc6123;

  # Old versions of ghc that currently don't build because the binary
  # is broken.
  /*
  haskellPackages_ghc642 = callPackage ./haskell-packages.nix {
    ghc = import ../development/compilers/ghc/6.4.2.nix {
      inherit fetchurl stdenv perl ncurses readline m4 gmp;
      ghc = ghc642Binary;  };
  };

  haskellPackages_ghc661 = callPackage ./haskell-packages.nix {
    ghc = import ../development/compilers/ghc/6.6.1.nix {
      inherit fetchurl stdenv readline perl58 gmp ncurses m4;
      ghc = ghc642Binary;
  };
  };

  haskellPackages_ghc682 = callPackage ./haskell-packages.nix {
    ghc = import ../development/compilers/ghc/6.8.2.nix {
      inherit fetchurl stdenv perl gmp ncurses m4;
      readline = readline5;
      ghc = ghc642Binary;
  };
  };

  haskellPackages_ghc683 = recurseIntoAttrs (import ./haskell-packages.nix {
    inherit pkgs;
    ghc = callPackage ../development/compilers/ghc/6.8.3.nix {
      ghc = ghc642Binary;
      haddock = import ../development/tools/documentation/haddock/boot.nix {
        inherit gmp;
        cabal = import ../development/libraries/haskell/cabal/cabal.nix {
          inherit stdenv fetchurl lib;
          ghc = ghc642Binary;    };
      };
    };
  });
  */

  # NOTE: After discussion, we decided to enable recurseIntoAttrs for all
  # currently available ghc versions. (Before, it used to be enabled only
  # for a selected few versions.) If someone complains about nix-env -qa
  # output being spammed by lots of Haskell packages, we can talk about
  # reducing the number or "enabled" versions again.

  # Helper functions to abstract away from repetitive instantiations.
  haskellPackagesFun610 = ghcPath : profDefault : recurseIntoAttrs (import ./haskell-packages.nix {
    inherit pkgs newScope;
    enableLibraryProfiling = getConfig [ "cabal" "libraryProfiling" ] profDefault;
    ghc = callPackage ghcPath {
      ghc = ghc6101Binary;    };
  });

  haskellPackagesFun612 = ghcPath : profDefault : recurseIntoAttrs (import ./haskell-packages.nix {
    inherit pkgs newScope;
    enableLibraryProfiling = getConfig [ "cabal" "libraryProfiling" ] profDefault;
    ghc = callPackage ghcPath {
      ghc = ghc6101Binary;    };
  });

  # Currently active GHC versions.
  haskellPackages_ghc6101 =
    haskellPackagesFun610 ../development/compilers/ghc/6.10.1.nix false;

  haskellPackages_ghc6102 =
    haskellPackagesFun610 ../development/compilers/ghc/6.10.2.nix false;

  haskellPackages_ghc6103 =
    haskellPackagesFun610 ../development/compilers/ghc/6.10.3.nix false;

  # Current default version.
  haskellPackages_ghc6104 =
    haskellPackagesFun610 ../development/compilers/ghc/6.10.4.nix false;

  haskellPackages_ghc6121 =
    haskellPackagesFun612 ../development/compilers/ghc/6.12.1.nix false;

  haskellPackages_ghc6122 =
    haskellPackagesFun612 ../development/compilers/ghc/6.12.2.nix false;

  haskellPackages_ghc6123 =
    haskellPackagesFun612 ../development/compilers/ghc/6.12.3.nix false;

  # Currently not pointing to the actual HEAD, therefore disabled
  /*
  haskellPackages_ghcHEAD = lowPrio (import ./haskell-packages.nix {
    inherit pkgs;
    ghc = callPackage ../development/compilers/ghc/6.11.nix {
      inherit (haskellPackages) happy alex; # hope these aren't required for the final version
      ghc = ghc6101Binary;    };
  });
  */

  haxeDist = import ../development/compilers/haxe {
    inherit fetchurl sourceFromHead stdenv lib ocaml zlib makeWrapper neko;
  };
  haxe = haxeDist.haxe;
  haxelib = haxeDist.haxelib;

  falcon = builderDefsPackage (import ../development/interpreters/falcon) {
    inherit cmake;
  };

  go = callPackage ../development/compilers/go { };

  gprolog = callPackage ../development/compilers/gprolog { };

  gwt = callPackage ../development/compilers/gwt {
    inherit (gtkLibs) glib gtk pango atk;
    libstdcpp5 = gcc33.gcc;
  };

  ikarus = callPackage ../development/compilers/ikarus { };

  #TODO add packages http://cvs.haskell.org/Hugs/downloads/2006-09/packages/ and test
  # commented out because it's using the new configuration style proposal which is unstable
  hugs = callPackage ../development/compilers/hugs { };

  path64 = callPackage ../development/compilers/path64 { };

  openjdkDarwin = callPackage ../development/compilers/openjdk-darwin { };

  j2sdk14x = (
    assert system == "i686-linux";
    import ../development/compilers/jdk/default-1.4.nix {
      inherit fetchurl stdenv;
    });

  jdk5 = (
    assert system == "i686-linux" || system == "x86_64-linux";
    import ../development/compilers/jdk/default-5.nix {
      inherit fetchurl stdenv unzip;
    });

  jdk       = if stdenv.isDarwin then openjdkDarwin else jdkdistro true  false;
  jre       = jdkdistro false false;

  jdkPlugin = jdkdistro true true;
  jrePlugin = jdkdistro false true;

  supportsJDK =
    system == "i686-linux" ||
    system == "x86_64-linux" ||
    system == "i686-cygwin" ||
    system == "powerpc-linux";

  jdkdistro = installjdk: pluginSupport:
       (assert supportsJDK;
    (if pluginSupport then appendToName "plugin" else x: x) (import ../development/compilers/jdk {
      inherit fetchurl stdenv unzip installjdk xlibs pluginSupport makeWrapper cabextract;
    }));

  jikes = callPackage ../development/compilers/jikes { };

  lazarus = builderDefsPackage (import ../development/compilers/fpc/lazarus.nix) {
    inherit fpc makeWrapper;
    inherit (gtkLibs) gtk glib pango atk;
    inherit (xlibs) libXi inputproto libX11 xproto libXext xextproto;
  };

  llvm = callPackage ../development/compilers/llvm { };

  mitscheme = callPackage ../development/compilers/mit-scheme { };

  mlton = callPackage ../development/compilers/mlton { };

  mono = callPackage ../development/compilers/mono { };

  monoDLLFixer = callPackage ../build-support/mono-dll-fixer { };

  mozart = callPackage ../development/compilers/mozart { };

  neko = callPackage ../development/compilers/neko { };

  nasm = callPackage ../development/compilers/nasm { };

  ocaml = ocaml_3_11_1;

  ocaml_3_08_0 = callPackage ../development/compilers/ocaml/3.08.0.nix { };

  ocaml_3_10_0 = callPackage ../development/compilers/ocaml/3.10.0.nix { };

  ocaml_3_11_1 = callPackage ../development/compilers/ocaml/3.11.1.nix { };

  opencxx = callPackage ../development/compilers/opencxx {
    gcc = gcc33;
  };

  qcmm = callPackage ../development/compilers/qcmm {
    lua   = lua4;
    ocaml = ocaml_3_08_0;
  };

  roadsend = callPackage ../development/compilers/roadsend { };

  sbcl = builderDefsPackage (import ../development/compilers/sbcl) {
    inherit makeWrapper clisp;
  };

  scala = callPackage ../development/compilers/scala { };

  stalin = callPackage ../development/compilers/stalin { };

  strategoPackages = strategoPackages017;

  strategoPackages016 = callPackage ../development/compilers/strategoxt/0.16.nix {
    stdenv = overrideInStdenv stdenv [gnumake380];
  };

  strategoPackages017 = callPackage ../development/compilers/strategoxt/0.17.nix {
    readline = readline5;
  };

  strategoPackages018 = callPackage ../development/compilers/strategoxt/0.18.nix {
    readline = readline5;
  };

  metaBuildEnv = callPackage ../development/compilers/meta-environment/meta-build-env { };

  swiProlog = callPackage ../development/compilers/swi-prolog { };

  tinycc = callPackage ../development/compilers/tinycc { };

  urweb = callPackage ../development/compilers/urweb { };

  vala = callPackage ../development/compilers/vala { };

  visualcpp = callPackage ../development/compilers/visual-c++ { };

  vs90wrapper = callPackage ../development/compilers/vs90wrapper { };

  webdsl = callPackage ../development/compilers/webdsl { };

  win32hello = callPackage ../development/compilers/visual-c++/test { };

  wrapGCCWith = gccWrapper: glibc: baseGCC: gccWrapper {
    nativeTools = stdenv ? gcc && stdenv.gcc.nativeTools;
    nativeLibc = stdenv ? gcc && stdenv.gcc.nativeLibc;
    nativePrefix = if stdenv ? gcc then stdenv.gcc.nativePrefix else "";
    gcc = baseGCC;
    libc = glibc;
    inherit stdenv binutils coreutils zlib;
  };

  wrapGCC = wrapGCCWith (import ../build-support/gcc-wrapper) glibc;

  wrapGCCCross =
    {gcc, libc, binutils, cross, shell ? "", name ? "gcc-cross-wrapper"}:

    forceBuildDrv (import ../build-support/gcc-cross-wrapper {
      nativeTools = false;
      nativeLibc = false;
      noLibc = (libc == null);
      inherit stdenv gcc binutils libc shell name cross;
    });

  # FIXME: This is a specific hack for GCC-UPC.  Eventually, we may
  # want to merge `gcc-upc-wrapper' and `gcc-wrapper'.
  wrapGCCUPC = baseGCC: import ../build-support/gcc-upc-wrapper {
    nativeTools = stdenv ? gcc && stdenv.gcc.nativeTools;
    nativeLibc = stdenv ? gcc && stdenv.gcc.nativeLibc;
    gcc = baseGCC;
    libc = glibc;
    inherit stdenv binutils;
  };

  # prolog
  yap = callPackage ../development/compilers/yap { };

  yasm = callPackage ../development/compilers/yasm { };

  ### DEVELOPMENT / INTERPRETERS

  acl2 = builderDefsPackage ../development/interpreters/acl2 {
    inherit sbcl;
  };

  clisp = callPackage ../development/interpreters/clisp { };

  # compatibility issues in 2.47 - at list 2.44.1 is known good
  # for sbcl bootstrap
  clisp_2_44_1 = callPackage ../development/interpreters/clisp/2.44.1.nix {
    libsigsegv = libsigsegv_25;  };

  erlang = callPackage ../development/interpreters/erlang { };

  erlangR13B = callPackage ../development/interpreters/erlang/R13B.nix { };

  groovy = callPackage ../development/interpreters/groovy { };

  guile = callPackage ../development/interpreters/guile { };

  guile_1_9 = callPackage ../development/interpreters/guile/1.9.nix { };

  io = builderDefsPackage (import ../development/interpreters/io) {
    inherit sqlite zlib gmp libffi cairo ncurses freetype mesa
      libpng libtiff libjpeg readline libsndfile libxml2
      freeglut e2fsprogs libsamplerate pcre libevent libedit;
  };

  kaffe = callPackage ../development/interpreters/kaffe { };

  lua4 = callPackage ../development/interpreters/lua-4 { };

  lua5 = callPackage ../development/interpreters/lua-5 { };

  maude = callPackage ../development/interpreters/maude { };

  octave = callPackage ../development/interpreters/octave {
    # Needed because later gm versions require an initialization the actual octave is not
    # doing.
    # http://www-old.cae.wisc.edu/pipermail/octave-maintainers/2010-February/015295.html
    graphicsmagick = graphicsmagick137;
  };

  # mercurial (hg) bleeding edge version
  octaveHG = callPackage ../development/interpreters/octave/hg.nix { };

  perl58 = callPackage ../development/interpreters/perl-5.8 {
    impureLibcPath = if stdenv.isLinux then null else "/usr";
  };

  perl510 = callPackage ../development/interpreters/perl-5.10 {
    fetchurl = fetchurlBoot;
  };

  perl = if system != "i686-cygwin" then perl510 else sysPerl;

  php = makeOverridable (import ../development/interpreters/php) {
    inherit
      stdenv fetchurl lib composableDerivation autoconf automake
      flex bison apacheHttpd mysql libxml2
      zlib curl gd postgresql openssl pkgconfig sqlite getConfig libiconv libjpeg libpng;
  };

  phpXdebug = callPackage ../development/interpreters/php-xdebug { };

  pltScheme = builderDefsPackage (import ../development/interpreters/plt-scheme) {
    inherit cairo fontconfig freetype libjpeg libpng openssl
      perl mesa zlib which;
    inherit (xorg) libX11 libXaw libXft libXrender libICE xproto
      renderproto pixman libSM libxcb libXext xextproto libXmu
      libXt;
  };

  polyml = callPackage ../development/compilers/polyml { };

  python = if getConfig ["python" "full"] false then pythonFull else pythonBase;
  python26 = if getConfig ["python" "full"] false then python26Full else python26Base;
  python27 = if getConfig ["python" "full"] false then python27Full else python27Base;
  pythonBase = python26Base;
  pythonFull = python26Full;

  pythonWrapper = callPackage ../development/interpreters/python/wrapper.nix { };

  python24 = lowPrio (callPackage ../development/interpreters/python/2.4 { });

  python26Base = lowPrio (makeOverridable (import ../development/interpreters/python/2.6) {
    inherit (pkgs) fetchurl stdenv zlib bzip2 gdbm;
    arch = if stdenv.isDarwin then darwinArchUtility else null;
    sw_vers = if stdenv.isDarwin then darwinSwVersUtility else null;
  });

  python26Full = lowPrio (python26Base.override {
    # FIXME: We lack ncurses support, needed, e.g., for `gpsd'.
    db4 = if getConfig ["python" "db4Support"] true then db4 else null;
    sqlite = if getConfig ["python" "sqliteSupport"] true then sqlite else null;
    readline = if getConfig ["python" "readlineSupport"] true then readline else null;
    openssl = if getConfig ["python" "opensslSupport"] true then openssl else null;
    tk = if getConfig ["python" "tkSupport"] true then tk else null;
    tcl = if getConfig ["python" "tkSupport"] true then tcl else null;
    libX11 = if getConfig ["python" "tkSupport"] true then xlibs.libX11 else null;
    xproto = if getConfig ["python" "tkSupport"] true then xlibs.xproto else null;
    ncurses = if getConfig ["python" "curses"] true then ncurses else null;
  });

  python27Base = lowPrio (makeOverridable (import ../development/interpreters/python/2.7) {
    inherit (pkgs) fetchurl stdenv zlib bzip2 gdbm;
    arch = if stdenv.isDarwin then darwinArchUtility else null;
    sw_vers = if stdenv.isDarwin then darwinSwVersUtility else null;
  });

  python27Full = lowPrio (python27Base.override {
    inherit (pkgs) db4 sqlite readline openssl tcl tk ncurses;
    inherit (pkgs.xlibs) libX11 xproto;
  });

  python31Base = lowPrio (makeOverridable (import ../development/interpreters/python/3.1) {
    inherit (pkgs) fetchurl stdenv zlib bzip2 gdbm;
    arch = if stdenv.isDarwin then darwinArchUtility else null;
    sw_vers = if stdenv.isDarwin then darwinSwVersUtility else null;
  });

  pyrex = pyrex095;

  pyrex095 = callPackage ../development/interpreters/pyrex/0.9.5.nix { };

  pyrex096 = callPackage ../development/interpreters/pyrex/0.9.6.nix { };

  qi = callPackage ../development/compilers/qi { };

  ruby18 = callPackage ../development/interpreters/ruby { };
  #ruby19 = import ../development/interpreters/ruby/ruby-19.nix { inherit ruby18 fetchurl; };
  ruby = ruby18;

  rubyLibs = recurseIntoAttrs (import ../development/interpreters/ruby/libs.nix {
    inherit pkgs stdenv;
  });

  rake = callPackage ../development/ruby-modules/rake { };

  rubySqlite3 = callPackage ../development/ruby-modules/sqlite3 { };

  rLang = callPackage ../development/interpreters/r-lang {
    withBioconductor = getConfig ["rLang" "withBioconductor"] false;
  };

  rubygemsFun = ruby: builderDefsPackage (import ../development/interpreters/ruby/gems.nix) {
    inherit ruby makeWrapper;
  };
  rubygems = rubygemsFun ruby;

  rq = callPackage ../applications/networking/cluster/rq { };

  scsh = callPackage ../development/interpreters/scsh { };

  spidermonkey = callPackage ../development/interpreters/spidermonkey { };
  spidermonkey_1_8_0rc1 = callPackage ../development/interpreters/spidermonkey/1.8.0-rc1.nix { };

  sysPerl = callPackage ../development/interpreters/sys-perl { };

  tcl = callPackage ../development/interpreters/tcl { };

  xulrunnerWrapper = {application, launcher}:
    import ../development/interpreters/xulrunner/wrapper {
      inherit stdenv application launcher;
      xulrunner = firefox36Pkgs.xulrunner;
    };


  ### DEVELOPMENT / MISC

  avrgcclibc = callPackage ../development/misc/avr-gcc-with-avr-libc {
    gcc = gcc40;
  };

  avr8burnomat = callPackage ../development/misc/avr8-burn-omat { };

  /*
  toolbus = callPackage ../development/interpreters/toolbus { };
  */

  sourceFromHead = import ../build-support/source-from-head-fun.nix {
    inherit getConfig;
  };

  ecj = callPackage ../development/eclipse/ecj { };

  ecjDarwin = ecj.override { gcj = openjdkDarwin; ant = antDarwin; };

  jdtsdk = callPackage ../development/eclipse/jdt-sdk { };

  jruby116 = callPackage ../development/interpreters/jruby { };

  guileCairo = callPackage ../development/guile-modules/guile-cairo { };

  guileGnome = callPackage ../development/guile-modules/guile-gnome {
    gconf = gnome.GConf;
    inherit (gnome) glib gnomevfs gtk libglade libgnome libgnomecanvas
      libgnomeui pango;
  };

  guile_lib = callPackage ../development/guile-modules/guile-lib { };

  windowssdk = (
    import ../development/misc/windows-sdk {
      inherit fetchurl stdenv cabextract;
    });


  ### DEVELOPMENT / TOOLS


  antlr = callPackage ../development/tools/parsing/antlr/2.7.7.nix { };

  antlr3 = callPackage ../development/tools/parsing/antlr { };

  antDarwin = apacheAnt.override rec { jdk = openjdkDarwin ; name = "ant-" + jdk.name ; } ;

  ant = apacheAnt;
  apacheAnt = callPackage ../development/tools/build-managers/apache-ant {
    name = "ant-" + jdk.name;  };

  apacheAnt14 = callPackage ../development/tools/build-managers/apache-ant {
    jdk = j2sdk14x;
    name = "ant-" + j2sdk14x.name;
  };

  apacheAntGcj = callPackage ../development/tools/build-managers/apache-ant/from-source.nix {  # must be either pre-built or built with GCJ *alone*
    gcj = gcj.gcc; # use the raw GCJ, which has ${gcj}/lib/jvm
  };

  autobuild = callPackage ../development/tools/misc/autobuild { };

  autoconf = callPackage ../development/tools/misc/autoconf { };

  autoconf213 = callPackage ../development/tools/misc/autoconf/2.13.nix { };

  automake = automake110x;

  automake17x = callPackage ../development/tools/misc/automake/automake-1.7.x.nix { };

  automake19x = callPackage ../development/tools/misc/automake/automake-1.9.x.nix { };

  automake110x = callPackage ../development/tools/misc/automake/automake-1.10.x.nix { };

  automake111x = callPackage ../development/tools/misc/automake/automake-1.11.x.nix {
    doCheck = if stdenv.isArm then false else true;
  };

  avrdude = callPackage ../development/tools/misc/avrdude { };

  binutils_release = callPackage ../development/tools/misc/binutils {
    inherit noSysDirs;
  };

  binutils_snapshot = callPackage ../development/tools/misc/binutils/snapshot.nix {
    inherit noSysDirs;
  };

  # We are waiting for a release. Meanwhile, sysvinit and the loongson2f need it.
  binutils = binutils_snapshot;

  binutilsCross = forceBuildDrv (import ../development/tools/misc/binutils {
      inherit stdenv fetchurl;
      noSysDirs = true;
      cross = assert crossSystem != null; crossSystem;
  });

  bison = bison23;

  bison1875 = callPackage ../development/tools/parsing/bison/bison-1.875.nix { };

  bison23 = callPackage ../development/tools/parsing/bison/bison-2.3.nix { };

  bison24 = callPackage ../development/tools/parsing/bison/bison-2.4.nix { };

  buildbot = callPackage ../development/tools/build-managers/buildbot {
    inherit (pythonPackages) twisted;
  };

  byacc = callPackage ../development/tools/parsing/byacc { };

  camlp5_strict = callPackage ../development/tools/ocaml/camlp5 { };

  camlp5_transitional = callPackage ../development/tools/ocaml/camlp5 {
    transitional = true;
  };

  ccache = callPackage ../development/tools/misc/ccache { };

  ctags = callPackage ../development/tools/misc/ctags { };

  ctagsWrapped = import ../development/tools/misc/ctags/wrapped.nix {
    inherit pkgs ctags writeScriptBin;
  };

  cmake = callPackage ../development/tools/build-managers/cmake { };

  cmakeCurses = cmake.override { useNcurses = true; };

  cmakeWithGui = cmakeCurses.override { useQt4 = true; };

  coccinelle = callPackage ../development/tools/misc/coccinelle { };

  cppi = callPackage ../development/tools/misc/cppi { };

  cproto = callPackage ../development/tools/misc/cproto { };

  cflow = callPackage ../development/tools/misc/cflow { };

  cscope = callPackage ../development/tools/misc/cscope { };

  dejagnu = callPackage ../development/tools/misc/dejagnu { };

  ddd = callPackage ../development/tools/misc/ddd { };

  distcc = callPackage ../development/tools/misc/distcc {
    static = false;
  };

  docutils = builderDefsPackage (import ../development/tools/documentation/docutils) {
    inherit python pil makeWrapper;
  };

  doxygen = callPackage ../development/tools/documentation/doxygen {
    qt = qt4;
  };

  eggdbus = callPackage ../development/tools/misc/eggdbus { };

  elfutils = callPackage ../development/tools/misc/elfutils { };

  epm = callPackage ../development/tools/misc/epm { };

  emma = callPackage ../development/tools/analysis/emma { };

  findbugs = callPackage ../development/tools/analysis/findbugs { };

  pmd = callPackage ../development/tools/analysis/pmd { };

  jdepend = callPackage ../development/tools/analysis/jdepend { };

  checkstyle = callPackage ../development/tools/analysis/checkstyle { };

  flex = flex254a;

  flex2535 = callPackage ../development/tools/parsing/flex/flex-2.5.35.nix { };

  flex2534 = callPackage ../development/tools/parsing/flex/flex-2.5.34.nix { };

  flex2533 = callPackage ../development/tools/parsing/flex/flex-2.5.33.nix { };

  # Note: 2.5.4a is much older than 2.5.35 but happens first when sorting
  # alphabetically, hence the low priority.
  flex254a = lowPrio (import ../development/tools/parsing/flex/flex-2.5.4a.nix {
    inherit fetchurl stdenv yacc;
  });

  m4 = gnum4;

  global = callPackage ../development/tools/misc/global { };

  gnum4 = callPackage ../development/tools/misc/gnum4 { };

  gnumake = callPackage ../development/tools/build-managers/gnumake { };

  gnumake380 = callPackage ../development/tools/build-managers/gnumake-3.80 { };

  gradle = callPackage ../development/tools/build-managers/gradle { };

  gperf = callPackage ../development/tools/misc/gperf { };

  gtkdialog = callPackage ../development/tools/misc/gtkdialog { };

  guileLint = callPackage ../development/tools/guile/guile-lint { };

  gwrap = callPackage ../development/tools/guile/g-wrap { };

  help2man = callPackage ../development/tools/misc/help2man {
    inherit (perlPackages) LocaleGettext;
  };

  iconnamingutils = callPackage ../development/tools/misc/icon-naming-utils {
    inherit (perlPackages) XMLSimple;
  };

  indent = callPackage ../development/tools/misc/indent { };

  inotifyTools = callPackage ../development/tools/misc/inotify-tools { };

  ired = callPackage ../development/tools/analysis/radare/ired.nix { };

  jikespg = callPackage ../development/tools/parsing/jikespg { };

  lcov = callPackage ../development/tools/analysis/lcov { };

  libtool = libtool_2;

  libtool_1_5 = callPackage ../development/tools/misc/libtool { };

  libtool_2 = callPackage ../development/tools/misc/libtool/libtool2.nix { };

  lsof = callPackage ../development/tools/misc/lsof { };

  ltrace = callPackage ../development/tools/misc/ltrace { };

  mig = callPackage ../os-specific/gnu/mig { };

  mk = callPackage ../development/tools/build-managers/mk { };

  noweb = callPackage ../development/tools/literate-programming/noweb { };

  omake = callPackage ../development/tools/ocaml/omake { };


  openocd = callPackage ../development/tools/misc/openocd { };

  oprofile = import ../development/tools/profiling/oprofile {
    inherit fetchurl stdenv binutils popt makeWrapper gawk which gnugrep;

    # Optional build inputs for the (useless) GUI.
    /*
    qt = qt3;
    inherit (xlibs) libX11 libXext;
    inherit libpng;
     */
  };

  patchelf = callPackage ../development/tools/misc/patchelf { };

  patchelf06 = callPackage ../development/tools/misc/patchelf/0.6.nix { };

  pmccabe = callPackage ../development/tools/misc/pmccabe { };

  /* Make pkgconfig always return a buildDrv, never a proper hostDrv,
     because most usage of pkgconfig as buildInput (inheritance of
     pre-cross nixpkgs) means using it using as buildNativeInput
     cross_renaming: we should make all programs use pkgconfig as
     buildNativeInput after the renaming.
     */
  pkgconfig = forceBuildDrv (callPackage ../development/tools/misc/pkgconfig { });

  radare = callPackage ../development/tools/analysis/radare {
    inherit (gnome) vte;
    lua = lua5;
    useX11 = getConfig ["radare" "useX11"] false;
    pythonBindings = getConfig ["radare" "pythonBindings"] false;
    rubyBindings = getConfig ["radare" "rubyBindings"] false;
    luaBindings = getConfig ["radare" "luaBindings"] false;
  };

  ragel = callPackage ../development/tools/parsing/ragel { };

  remake = callPackage ../development/tools/build-managers/remake { };

  # couldn't find the source yet
  seleniumRCBin = callPackage ../development/tools/selenium/remote-control {
    jre = jdk;  };

  scons = callPackage ../development/tools/build-managers/scons { };

  simpleBuildTool = callPackage ../development/tools/build-managers/simple-build-tool { };

  sloccount = callPackage ../development/tools/misc/sloccount { };

  sparse = callPackage ../development/tools/analysis/sparse { };

  spin = callPackage ../development/tools/analysis/spin { };

  splint = callPackage ../development/tools/analysis/splint { };

  strace = callPackage ../development/tools/misc/strace { };

  swig = callPackage ../development/tools/misc/swig { };

  swigWithJava = swig;

  swftools = callPackage ../tools/video/swftools { };

  texinfo49 = callPackage ../development/tools/misc/texinfo/4.9.nix { };

  texinfo = callPackage ../development/tools/misc/texinfo { };

  texi2html = callPackage ../development/tools/misc/texi2html { };

  uisp = callPackage ../development/tools/misc/uisp { };

  gdb = callPackage ../development/tools/misc/gdb {
    readline = readline5;
  };

  gdbCross = callPackage ../development/tools/misc/gdb {
    readline = readline5;
    target = crossSystem;
  };

  valgrind = callPackage ../development/tools/analysis/valgrind { };

  xxdiff = builderDefsPackage (import ../development/tools/misc/xxdiff/3.2.nix) {
    flex = flex2535;
    qt = qt3;
    inherit pkgconfig makeWrapper bison python;
    inherit (xlibs) libXext libX11;
  };

  yacc = bison;

  yodl = callPackage ../development/tools/misc/yodl { };


  ### DEVELOPMENT / LIBRARIES


  a52dec = callPackage ../development/libraries/a52dec { };

  aalib = callPackage ../development/libraries/aalib { };

  acl = callPackage ../development/libraries/acl { };

  adns = import ../development/libraries/adns/1.4.nix {
    inherit stdenv fetchurl;
    static = getPkgConfig "adns" "static" (stdenv ? isStatic || stdenv ? isDietLibC);
  };

  agg = callPackage ../development/libraries/agg { };

  amrnb = callPackage ../development/libraries/amrnb { };

  amrwb = callPackage ../development/libraries/amrwb { };

  apr = callPackage ../development/libraries/apr { };

  aprutil = callPackage ../development/libraries/apr-util {
    bdbSupport = true;
  };

  aspell = callPackage ../development/libraries/aspell { };

  aspellDicts = recurseIntoAttrs (import ../development/libraries/aspell/dictionaries.nix {
    inherit fetchurl stdenv aspell which;
  });

  aterm = aterm25;

  aterm242fixes = lowPrio (import ../development/libraries/aterm/2.4.2-fixes.nix {
    inherit fetchurl stdenv;
  });

  aterm25 = callPackage ../development/libraries/aterm/2.5.nix { };

  aterm28 = lowPrio (callPackage ../development/libraries/aterm/2.8.nix { });

  attr = callPackage ../development/libraries/attr { };

  aubio = callPackage ../development/libraries/aubio { };

  axis = callPackage ../development/libraries/axis { };

  babl = callPackage ../development/libraries/babl { };

  beecrypt = callPackage ../development/libraries/beecrypt { };

  boehmgc = callPackage ../development/libraries/boehm-gc { };

  boolstuff = callPackage ../development/libraries/boolstuff { };

  boost = callPackage ../development/libraries/boost { };

  # A Boost build with all library variants enabled.  Very large (about 250 MB).
  boostFull = appendToName "full" (boost.override {
    enableDebug = true;
    enableSingleThreaded = true;
    enableStatic = true;
  });

  botan = builderDefsPackage (import ../development/libraries/botan) {
    inherit perl;
  };

  buddy = callPackage ../development/libraries/buddy { };

  cairo = callPackage ../development/libraries/cairo { };

  cairomm = callPackage ../development/libraries/cairomm { };

  scmccid = callPackage ../development/libraries/scmccid { };

  ccrtp = callPackage ../development/libraries/ccrtp { };

  chipmunk = builderDefsPackage (import ../development/libraries/chipmunk) {
    inherit cmake freeglut mesa;
    inherit (xlibs) libX11 xproto inputproto libXi libXmu;
  };

  chmlib = callPackage ../development/libraries/chmlib { };

  cil = callPackage ../development/libraries/cil { };

  cilaterm = callPackage ../development/libraries/cil-aterm {
    stdenv = overrideInStdenv stdenv [gnumake380];
  };

  clanlib = callPackage ../development/libraries/clanlib { };

  clapack = callPackage ../development/libraries/clapack {
  };

  classads = callPackage ../development/libraries/classads { };

  classpath = callPackage ../development/libraries/java/classpath {
    javac = gcj;
    jvm = gcj;
    gconf = gnome.GConf;
  };

  clearsilver = callPackage ../development/libraries/clearsilver { };

  cln = callPackage ../development/libraries/cln { };

  clppcre = builderDefsPackage (import ../development/libraries/cl-ppcre) {
  };

  cluceneCore = callPackage ../development/libraries/clucene-core { };

  clutter = callPackage ../development/libraries/clutter {
    inherit (gnome) glib pango gtk;
  };

  clutter_gtk = callPackage ../development/libraries/clutter-gtk {
    inherit (gnome) gtk;
  };

  commoncpp2 = callPackage ../development/libraries/commoncpp2 { };

  confuse = callPackage ../development/libraries/confuse { };

  consolekit = callPackage ../development/libraries/consolekit { };

  coredumper = callPackage ../development/libraries/coredumper { };

  ctl = callPackage ../development/libraries/ctl { };

  cppunit = callPackage ../development/libraries/cppunit { };

  cracklib = callPackage ../development/libraries/cracklib { };

  cryptopp = callPackage ../development/libraries/crypto++ { };

  cyrus_sasl = callPackage ../development/libraries/cyrus-sasl { };

  db4 = db45;

  db44 = callPackage ../development/libraries/db4/db4-4.4.nix { };

  db45 = callPackage ../development/libraries/db4/db4-4.5.nix { };

  dbus = callPackage ../development/libraries/dbus {
    useX11 = true; # !!! `false' doesn't build
  };

  dbus_glib = makeOverridable (import ../development/libraries/dbus-glib) {
    inherit fetchurl stdenv pkgconfig gettext dbus expat glib;
    libiconv = if (stdenv.system == "i686-freebsd") then libiconv else null;
  };

  dbus_java = callPackage ../development/libraries/java/dbus-java { };

  dclib = callPackage ../development/libraries/dclib { };

  directfb = callPackage ../development/libraries/directfb { };

  dragonegg = callPackage ../development/compilers/llvm/dragonegg.nix {
    stdenv = overrideGCC stdenv gcc45;
  };

  enchant = callPackage ../development/libraries/enchant {
    inherit (gnome) glib;
  };

  enet = callPackage ../development/libraries/enet { };

  enginepkcs11 = callPackage ../development/libraries/enginepkcs11 { };

  esdl = callPackage ../development/libraries/esdl { };

  exiv2 = callPackage ../development/libraries/exiv2 { };

  expat = callPackage ../development/libraries/expat { };

  extremetuxracer = builderDefsPackage (import ../games/extremetuxracer) {
    inherit mesa tcl freeglut SDL SDL_mixer pkgconfig
      libpng gettext intltool;
    inherit (xlibs) libX11 xproto libXi inputproto
      libXmu libXext xextproto libXt libSM libICE;
  };

  eventlog = callPackage ../development/libraries/eventlog { };

  facile = callPackage ../development/libraries/facile {
    # Actually, we don't need this version but we need native-code compilation
    ocaml = ocaml_3_10_0;
  };

  faac = callPackage ../development/libraries/faac { };

  faad2 = callPackage ../development/libraries/faad2 { };

  farsight2 = callPackage ../development/libraries/farsight2 {
    inherit (gnome) glib;
    inherit (gst_all) gstreamer gstPluginsBase;
  };

  fcgi = callPackage ../development/libraries/fcgi { };

  ffmpeg = callPackage ../development/libraries/ffmpeg {
    vpxSupport = if !stdenv.isMips then true else false;
  };

  fftw = callPackage ../development/libraries/fftw {
    singlePrecision = false;
  };

  fftwSinglePrec = callPackage ../development/libraries/fftw {
    singlePrecision = true;
  };

  fltk11 = callPackage ../development/libraries/fltk/fltk11.nix { };

  fltk20 = callPackage ../development/libraries/fltk { };

  fmod = callPackage ../development/libraries/fmod { };

  freeimage = callPackage ../development/libraries/freeimage { };

  freetts = callPackage ../development/libraries/freetts { };

  cfitsio = callPackage ../development/libraries/cfitsio { };

  fontconfig = callPackage ../development/libraries/fontconfig { };

  makeFontsConf = let fontconfig_ = fontconfig; in {fontconfig ? fontconfig_, fontDirectories}:
    import ../development/libraries/fontconfig/make-fonts-conf.nix {
      inherit runCommand libxslt fontconfig fontDirectories;
    };

  freealut = callPackage ../development/libraries/freealut { };

  freeglut = callPackage ../development/libraries/freeglut { };

  freetype = callPackage ../development/libraries/freetype { };

  fribidi = callPackage ../development/libraries/fribidi { };

  fam = gamin;

  gamin = callPackage ../development/libraries/gamin { };

  gav = callPackage ../games/gav {
    stdenv = overrideGCC stdenv gcc41;
  };

  gdbm = callPackage ../development/libraries/gdbm { };

  gdk_pixbuf = callPackage ../development/libraries/gdk-pixbuf {
    inherit (gtkLibs1x) gtk;
  };

  gegl = callPackage ../development/libraries/gegl {
    #  avocodec avformat librsvg
    inherit (gtkLibs) pango glib gtk;
  };

  geoip = builderDefsPackage ../development/libraries/geoip {
    inherit zlib;
  };

  geoipjava = callPackage ../development/libraries/java/geoipjava { };

  geos = callPackage ../development/libraries/geos { };

  gettext = callPackage ../development/libraries/gettext { };

  gd = callPackage ../development/libraries/gd { };

  gdal = callPackage ../development/libraries/gdal { };

  giblib = callPackage ../development/libraries/giblib { };

  glew = callPackage ../development/libraries/glew { };

  glfw = callPackage ../development/libraries/glfw { };

  glibc = glibc212;

  glibc25 = callPackage ../development/libraries/glibc-2.5 {
    kernelHeaders = linuxHeaders;
    installLocales = false;
  };

  glibc27 = callPackage ../development/libraries/glibc-2.7 {
    kernelHeaders = linuxHeaders;
    #installLocales = false;
  };

  glibc29 = callPackage ../development/libraries/glibc-2.9 {
    kernelHeaders = linuxHeaders;
    installLocales = getPkgConfig "glibc" "locales" false;
  };

  glibc29Cross = forceBuildDrv (makeOverridable (import ../development/libraries/glibc-2.9) {
    inherit stdenv fetchurl;
    gccCross = gccCrossStageStatic;
    kernelHeaders = linuxHeadersCross;
    installLocales = getPkgConfig "glibc" "locales" false;
  });

  glibc212 = callPackage ../development/libraries/glibc-2.12 {
    kernelHeaders = linuxHeaders;
    installLocales = getPkgConfig "glibc" "locales" false;
    machHeaders = null;
    hurdHeaders = null;
    gccCross = null;
  };

  glibc212Cross = forceBuildDrv (makeOverridable (import ../development/libraries/glibc-2.12)
    (let crossGNU = (crossSystem != null && crossSystem.config == "i586-pc-gnu");
     in ({
       inherit stdenv fetchurl;
       gccCross = gccCrossStageStatic;
       kernelHeaders = if crossGNU then hurdHeaders else linuxHeadersCross;
       installLocales = getPkgConfig "glibc" "locales" false;
     }

     //

     (if crossGNU
      then { inherit machHeaders hurdHeaders mig fetchgit; }
      else { }))));

  glibcCross = glibc212Cross;

  # We can choose:
  libcCrossChooser = name : if (name == "glibc") then glibcCross
    else if (name == "uclibc") then uclibcCross
    else if (name == "msvcrt") then windows.mingw_headers3
    else throw "Unknown libc";

  libcCross = assert crossSystem != null; libcCrossChooser crossSystem.libc;

  libdbusmenu_qt = callPackage ../development/libraries/libdbusmenu-qt { };

  libdwg = callPackage ../development/libraries/libdwg { };

  eglibc = callPackage ../development/libraries/eglibc {
    kernelHeaders = linuxHeaders;
    installLocales = getPkgConfig "glibc" "locales" false;
  };

  glibcLocales = callPackage ../development/libraries/glibc-2.12/locales.nix { };

  glibcInfo = callPackage ../development/libraries/glibc-2.12/info.nix { };

  glibc_multi =
      runCommand "${glibc.name}-multi"
        { glibc64 = glibc;
          glibc32 = (import ./all-packages.nix {system = "i686-linux";}).glibc;
        }
        ''
          ensureDir $out
          ln -s $glibc64/* $out/

          rm $out/lib $out/lib64
          ensureDir $out/lib
          ln -s $glibc64/lib/* $out/lib
          ln -s $glibc32/lib $out/lib/32
          ln -s lib $out/lib64

          rm $out/include
          cp -rs $glibc32/include $out
          chmod -R u+w $out/include
          cp -rsf $glibc64/include $out
        '' # */
        ;

  glpk = callPackage ../development/libraries/glpk { };

  gmime = callPackage ../development/libraries/gmime { };

  gmime_2_2 = callPackage ../development/libraries/gmime/2.2.x.nix { };

  gmm = callPackage ../development/libraries/gmm { };

  gmp =
    if false then # XXX: stdenv.system == "i686-darwin" then
      # GMP 4.3.2 is broken on Darwin, so use 4.3.1.
      makeOverridable (import ../development/libraries/gmp/4.3.1.nix) {
        inherit stdenv fetchurl m4;
        cxx = false;
      }
    else
      # We temporarily leave gmp 4 here, waiting for a new ppl/cloog-ppl that
      # would build well with gmp 5.
      makeOverridable (import ../development/libraries/gmp/4.nix) {
        inherit stdenv fetchurl m4;
        cxx = false;
      };

  gmpxx = gmp.override { cxx = true; };

  gobjectIntrospection = callPackage ../development/libraries/gobject-introspection { };

  goffice = callPackage ../development/libraries/goffice {
    inherit (gnome) glib gtk libglade libgnomeui pango;
    gconf = gnome.GConf;
    libart = gnome.libart_lgpl;
  };

  goocanvas = callPackage ../development/libraries/goocanvas {
    inherit (gnome) gtk glib;
  };

  #GMP ex-satellite, so better keep it near gmp
  mpfr = callPackage ../development/libraries/mpfr { };

  gst_all = recurseIntoAttrs (import ../development/libraries/gstreamer {
    inherit lib stdenv fetchurl perl bison pkgconfig libxml2
      python alsaLib cdparanoia libogg libvorbis libtheora freetype liboil
      libjpeg zlib speex libpng libdv aalib cairo libcaca flac hal libiec61883
      dbus libavc1394 ladspaH taglib pulseaudio gdbm bzip2 which makeOverridable
      libcap libtasn1;
    flex = flex2535;
    inherit (xorg) libX11 libXv libXext;
    inherit (gtkLibs) glib pango gtk;
    inherit (gnome) gnomevfs /* <- only passed for the no longer used older versions
             it is deprecated and didn't build on amd64 due to samba dependency */ gtkdoc
      libsoup;
  });

  gnet = callPackage ../development/libraries/gnet { };

  gnutls = callPackage ../development/libraries/gnutls {
    guileBindings = getConfig ["gnutls" "guile"] true;
  };

  gpgme = callPackage ../development/libraries/gpgme { };

  grantlee = callPackage ../development/libraries/grantlee { };

  gsasl = callPackage ../development/libraries/gsasl { };

  gsl = callPackage ../development/libraries/gsl { };

  gsoap = callPackage ../development/libraries/gsoap { };

  gss = callPackage ../development/libraries/gss { };

  gtkimageview = callPackage ../development/libraries/gtkimageview {
    inherit (gnome) gtk;
  };

  gtkLibs = gtkLibs220;

  glib = gtkLibs.glib;
  gtk = gtkLibs.gtk;

  gtkLibs1x = recurseIntoAttrs (let callPackage = newScope pkgs.gtkLibs1x; in rec {

    glib = callPackage ../development/libraries/glib/1.2.x.nix { };

    gtk = callPackage ../development/libraries/gtk+/1.2.x.nix { };

  });

  gtkLibs216 = recurseIntoAttrs (let callPackage = newScope pkgs.gtkLibs216; in rec {

    glib = callPackage ../development/libraries/glib/2.20.x.nix { };

    glibmm = callPackage ../development/libraries/glibmm/2.18.x.nix { };

    atk = callPackage ../development/libraries/atk/1.24.x.nix { };

    pango = callPackage ../development/libraries/pango/1.24.x.nix { };

    pangomm = callPackage ../development/libraries/pangomm/2.14.x.nix { };

    gtk = callPackage ../development/libraries/gtk+/2.16.x.nix { };

    gtkmm = callPackage ../development/libraries/gtkmm/2.14.x.nix { };

  });

  gtkLibs218 = recurseIntoAttrs (let callPackage = newScope pkgs.gtkLibs218; in rec {

    glib = callPackage ../development/libraries/glib/2.22.x.nix {
      libiconv = if stdenv.system == "i686-freebsd" then libiconv else null;
    };

    glibmm = callPackage ../development/libraries/glibmm/2.22.x.nix { };

    atk = callPackage ../development/libraries/atk/1.28.x.nix { };

    pango = callPackage ../development/libraries/pango/1.26.x.nix { };

    pangomm = callPackage ../development/libraries/pangomm/2.26.x.nix { };

    gtk = callPackage ../development/libraries/gtk+/2.18.x.nix { };

    gtkmm = callPackage ../development/libraries/gtkmm/2.18.x.nix { };

  });

  gtkLibs220 = recurseIntoAttrs (let callPackage = newScope pkgs.gtkLibs220; in rec {

    glib = callPackage ../development/libraries/glib/2.24.x.nix {
      libiconv = if stdenv.system == "i686-freebsd" then libiconv else null;
    };

    glibmm = callPackage ../development/libraries/glibmm/2.22.x.nix { };

    atk = callPackage ../development/libraries/atk/1.30.x.nix { };

    pango = callPackage ../development/libraries/pango/1.28.x.nix { };

    pangomm = callPackage ../development/libraries/pangomm/2.26.x.nix { };

    gtk = callPackage ../development/libraries/gtk+/2.20.x.nix { };

    gtkmm = callPackage ../development/libraries/gtkmm/2.18.x.nix { };

  });

  gtkmozembedsharp = callPackage ../development/libraries/gtkmozembed-sharp {
    inherit (gnome) gtk;
    gtksharp = gtksharp2;
  };

  gtksharp1 = callPackage ../development/libraries/gtk-sharp-1 {
    inherit (gnome) gtk glib pango libglade libgtkhtml gtkhtml
              libgnomecanvas libgnomeui libgnomeprint
              libgnomeprintui GConf;
  };

  gtksharp2 = callPackage ../development/libraries/gtk-sharp-2 {
    inherit (gnome) gtk glib pango libglade libgtkhtml gtkhtml
              libgnomecanvas libgnomeui libgnomeprint
              libgnomeprintui GConf gnomepanel;
  };

  gtksourceviewsharp = callPackage ../development/libraries/gtksourceview-sharp {
    inherit (gnome) gtksourceview;
    gtksharp = gtksharp2;
  };

  gtkspell = callPackage ../development/libraries/gtkspell { };

  # TODO : Add MIT Kerberos and let admin choose.
  kerberos = heimdal;

  heimdal = callPackage ../development/libraries/kerberos/heimdal.nix { };

  hsqldb = callPackage ../development/libraries/java/hsqldb { };

  hunspell = callPackage ../development/libraries/hunspell { };

  hwloc = callPackage ../development/libraries/hwloc { };

  hydraAntLogger = callPackage ../development/libraries/java/hydra-ant-logger { };

  icu = callPackage ../development/libraries/icu { };

  id3lib = callPackage ../development/libraries/id3lib { };

  ilbc = callPackage ../development/libraries/ilbc { };

  ilmbase = callPackage ../development/libraries/ilmbase { };

  imlib = callPackage ../development/libraries/imlib { };

  imlib2 = callPackage ../development/libraries/imlib2 { };

  indilib = callPackage ../development/libraries/indilib { };

  iniparser = callPackage ../development/libraries/iniparser { };

  intltool = gnome.intltool;

  isocodes = callPackage ../development/libraries/iso-codes { };

  itk = callPackage ../development/libraries/itk { };

  jamp = builderDefsPackage ../games/jamp {
    inherit mesa SDL SDL_image SDL_mixer;
  };

  jasper = callPackage ../development/libraries/jasper { };

  jbig2dec = callPackage ../development/libraries/jbig2dec { };

  jetty_gwt = callPackage ../development/libraries/java/jetty-gwt { };

  jetty_util = callPackage ../development/libraries/java/jetty-util { };

  judy = callPackage ../development/libraries/judy { };

  krb5 = callPackage ../development/libraries/kerberos/krb5.nix { };

  lablgtk = callPackage ../development/libraries/lablgtk {
    inherit (gnome) libgnomecanvas;
  };

  lcms = lcms1;

  lcms1 = callPackage ../development/libraries/lcms { };

  lcms2 = callPackage ../development/libraries/lcms2 { };

  lensfun = callPackage ../development/libraries/lensfun {
    inherit (gnome) glib;
  };

  lesstif = callPackage ../development/libraries/lesstif { };

  lesstif93 = callPackage ../development/libraries/lesstif-0.93 { };

  levmar = callPackage ../development/libraries/levmar { };

  lib3ds = callPackage ../development/libraries/lib3ds { };

  libaal = callPackage ../development/libraries/libaal { };

  libao = callPackage ../development/libraries/libao {
    usePulseAudio = getConfig [ "pulseaudio" ] true;
  };

  libarchive = callPackage ../development/libraries/libarchive { };

  libassuan1 = callPackage ../development/libraries/libassuan1 { };

  libassuan = callPackage ../development/libraries/libassuan { };

  libavc1394 = callPackage ../development/libraries/libavc1394 { };

  libcaca = callPackage ../development/libraries/libcaca { };

  libcanberra = callPackage ../development/libraries/libcanberra {
    gstreamer = gst_all.gstreamer;
  };

  libcdaudio = callPackage ../development/libraries/libcdaudio { };

  libcddb = callPackage ../development/libraries/libcddb { };

  libcdio = callPackage ../development/libraries/libcdio { };

  libchamplain = callPackage ../development/libraries/libchamplain {
    inherit (gnome) gtk glib libsoup;
  };

  libcm = callPackage ../development/libraries/libcm { };

  libcue = callPackage ../development/libraries/libcue { };

  libcv = builderDefsPackage (import ../development/libraries/libcv) {
    inherit libtiff libjpeg libpng pkgconfig;
    inherit (gtkLibs) gtk glib;
  };

  libdaemon = callPackage ../development/libraries/libdaemon { };

  libdbi = callPackage ../development/libraries/libdbi { };

  libdbiDriversBase = callPackage ../development/libraries/libdbi-drivers {
    mysql = null;
    sqlite = null;
  };

  libdbiDrivers = libdbiDriversBase.override {
    inherit sqlite mysql;
  };

  libdiscid = callPackage ../development/libraries/libdiscid { };

  libdv = callPackage ../development/libraries/libdv { };

  libdrm = if stdenv.isDarwin then null else (import ../development/libraries/libdrm {
    inherit fetchurl stdenv pkgconfig;
    inherit (xorg) libpthreadstubs;
  });

  libdvdcss = callPackage ../development/libraries/libdvdcss { };

  libdvdnav = callPackage ../development/libraries/libdvdnav { };

  libdvdread = callPackage ../development/libraries/libdvdread { };

  libedit = callPackage ../development/libraries/libedit { };

  libelf = callPackage ../development/libraries/libelf { };

  liblo = callPackage ../development/libraries/liblo { };

  libev = builderDefsPackage ../development/libraries/libev {
  };

  libevent = callPackage ../development/libraries/libevent { };

  libewf = callPackage ../development/libraries/libewf { };

  libexif = callPackage ../development/libraries/libexif { };

  libextractor = callPackage ../development/libraries/libextractor {
    inherit (gnome) gtk;
    libmpeg2 = mpeg2dec;
  };

  libffcall = builderDefsPackage (import ../development/libraries/libffcall) {
    inherit fetchcvs;
  };

  libffi = callPackage ../development/libraries/libffi { };

  libftdi = callPackage ../development/libraries/libftdi { };

  libgcrypt = callPackage ../development/libraries/libgcrypt { };

  libgpgerror = callPackage ../development/libraries/libgpg-error { };

  libgphoto2 = callPackage ../development/libraries/libgphoto2 { };

  libgpod = callPackage ../development/libraries/libgpod { };

  libharu = callPackage ../development/libraries/libharu { };

  libical = callPackage ../development/libraries/libical { };

  libiodbc = callPackage ../development/libraries/libiodbc {
    useGTK = getPkgConfig "libiodbc" "gtk" false;
  };

  libktorrent = newScope pkgs.kde4 ../development/libraries/libktorrent { };

  liblqr1 = callPackage ../development/libraries/liblqr-1 {
    inherit (gnome) glib;
  };

  libmhash = callPackage ../development/libraries/libmhash {};

  libnice = callPackage ../development/libraries/libnice {
    inherit (gnome) glib;
  };

  libQGLViewer = callPackage ../development/libraries/libqglviewer { };

  libsamplerate = callPackage ../development/libraries/libsamplerate { };

  libspectre = callPackage ../development/libraries/libspectre {
    ghostscript = ghostscriptX;
  };

  libgsf = callPackage ../development/libraries/libgsf {
    inherit (gnome) glib gnomevfs libbonobo;
  };

  libiconv = callPackage ../development/libraries/libiconv { };

  libid3tag = callPackage ../development/libraries/libid3tag { };

  libidn = callPackage ../development/libraries/libidn { };

  libiec61883 = callPackage ../development/libraries/libiec61883 { };

  libinfinity = callPackage ../development/libraries/libinfinity {
    inherit (gnome) gtkdoc;
  };

  libiptcdata = callPackage ../development/libraries/libiptcdata { };

  libjingle = callPackage ../development/libraries/libjingle/0.3.11.nix { };

  libjpeg = callPackage ../development/libraries/libjpeg { };

  libjpeg_turbo = callPackage ../development/libraries/libjpeg-turbo { };

  libjpeg62 = callPackage ../development/libraries/libjpeg/62.nix {
    libtool = libtool_1_5;
  };

  libksba = callPackage ../development/libraries/libksba { };

  libmad = callPackage ../development/libraries/libmad { };

  libmatchbox = callPackage ../development/libraries/libmatchbox {
    inherit (gtkLibs) pango;
  };

  libmatthew_java = callPackage ../development/libraries/java/libmatthew-java { };

  libmcs = callPackage ../development/libraries/libmcs { };

  libmicrohttpd = callPackage ../development/libraries/libmicrohttpd { };

  libmikmod = callPackage ../development/libraries/libmikmod { };

  libmilter = callPackage ../development/libraries/libmilter { };

  libmowgli = callPackage ../development/libraries/libmowgli { };

  libmng = callPackage ../development/libraries/libmng { };

  libmpcdec = callPackage ../development/libraries/libmpcdec { };

  libmsn = callPackage ../development/libraries/libmsn { };

  libmspack = callPackage ../development/libraries/libmspack { };

  libmusclecard = callPackage ../development/libraries/libmusclecard { };

  libmusicbrainz2 = callPackage ../development/libraries/libmusicbrainz/2.x.nix { };

  libmusicbrainz3 = callPackage ../development/libraries/libmusicbrainz { };

  libmusicbrainz = libmusicbrainz3;

  libnih = callPackage ../development/libraries/libnih { };

  libnova = callPackage ../development/libraries/libnova { };

  libofa = callPackage ../development/libraries/libofa { };

  libofx = callPackage ../development/libraries/libofx { };

  libogg = callPackage ../development/libraries/libogg { };

  liboil = callPackage ../development/libraries/liboil { };

  liboop = callPackage ../development/libraries/liboop { };

  libosip = callPackage ../development/libraries/osip {};

  libotr = callPackage ../development/libraries/libotr { };

  libp11 = callPackage ../development/libraries/libp11 { };

  libpcap = callPackage ../development/libraries/libpcap { };

  libpng = callPackage ../development/libraries/libpng { };

  libproxy = callPackage ../development/libraries/libproxy { };

  libpseudo = callPackage ../development/libraries/libpseudo { };

  libqalculate = callPackage ../development/libraries/libqalculate { };

  librsync = callPackage ../development/libraries/librsync { };

  libsigcxx = callPackage ../development/libraries/libsigcxx { };

  libsigcxx12 = callPackage ../development/libraries/libsigcxx/1.2.nix { };

  libsigsegv = callPackage ../development/libraries/libsigsegv { };

  # To bootstrap SBCL, I need CLisp 2.44.1; it needs libsigsegv 2.5
  libsigsegv_25 = callPackage ../development/libraries/libsigsegv/2.5.nix { };

  libsndfile = callPackage ../development/libraries/libsndfile { };

  libssh = callPackage ../development/libraries/libssh { };

  libssh2 = callPackage ../development/libraries/libssh2 { };

  libstartup_notification = callPackage ../development/libraries/startup-notification { };

  libtasn1 = callPackage ../development/libraries/libtasn1 { };

  libtheora = callPackage ../development/libraries/libtheora { };

  libtiff = callPackage ../development/libraries/libtiff { };

  libtommath = callPackage ../development/libraries/libtommath { };

  libtunepimp = callPackage ../development/libraries/libtunepimp { };

  libgeotiff = callPackage ../development/libraries/libgeotiff { };

  libunistring = callPackage ../development/libraries/libunistring { };

  libupnp = callPackage ../development/libraries/pupnp { };

  giflib = callPackage ../development/libraries/giflib { };

  libungif = callPackage ../development/libraries/giflib/libungif.nix { };

  libusb = callPackage ../development/libraries/libusb { };

  libunwind = callPackage ../development/libraries/libunwind { };

  libv4l = callPackage ../development/libraries/libv4l { };

  libvirt = callPackage ../development/libraries/libvirt { };

  libvncserver = builderDefsPackage (import ../development/libraries/libvncserver) {
    inherit libtool libjpeg openssl zlib;
    inherit (xlibs) xproto libX11 damageproto libXdamage
      libXext xextproto fixesproto libXfixes xineramaproto
      libXinerama libXrandr randrproto libXtst;
  };

  libviper = callPackage ../development/libraries/libviper { };

  libvpx = callPackage ../development/libraries/libvpx { };

  libvterm = callPackage ../development/libraries/libvterm { };

  libvorbis = callPackage ../development/libraries/libvorbis { };

  libwmf = callPackage ../development/libraries/libwmf { };

  libwpd = callPackage ../development/libraries/libwpd {
    inherit (gnome) glib;
  };

  libx86 = builderDefsPackage ../development/libraries/libx86 {};

  libxcrypt = callPackage ../development/libraries/libxcrypt { };

  libxdg_basedir = callPackage ../development/libraries/libxdg-basedir { };

  libxklavier = callPackage ../development/libraries/libxklavier { };

  libxmi = callPackage ../development/libraries/libxmi { };

  libxml2 = callPackage ../development/libraries/libxml2 {
    pythonSupport = false;
  };

  libxml2Python = libxml2.override {
    pythonSupport = true;
  };

  libxmlxx = callPackage ../development/libraries/libxmlxx {
    inherit (gtkLibs) glibmm;
  };

  libxslt = callPackage ../development/libraries/libxslt { };

  libixp_for_wmii = lowPrio (import ../development/libraries/libixp_for_wmii {
    inherit fetchurl stdenv;
  });

  libyaml = callPackage ../development/libraries/libyaml { };

  libzip = callPackage ../development/libraries/libzip { };

  libzrtpcpp = callPackage ../development/libraries/libzrtpcpp { };

  lightning = callPackage ../development/libraries/lightning { };

  liquidwar = builderDefsPackage ../games/liquidwar {
    inherit (xlibs) xproto libX11 libXrender;
    inherit gmp guile mesa libjpeg libpng
      expat gettext perl
      SDL SDL_image SDL_mixer SDL_ttf
      curl sqlite
      libogg libvorbis
      ;
  };

  log4cxx = callPackage ../development/libraries/log4cxx { };

  loudmouth = callPackage ../development/libraries/loudmouth { };

  lzo = callPackage ../development/libraries/lzo { };

  # failed to build
  mediastreamer = callPackage ../development/libraries/mediastreamer { };

  mesaSupported =
    system == "i686-linux" ||
    system == "x86_64-linux" ||
    system == "x86_64-darwin" ||
    system == "i686-darwin";

  mesa = callPackage ../development/libraries/mesa {
    lipo = if stdenv.isDarwin then darwinLipoUtility else null;
  };

  metaEnvironment = recurseIntoAttrs (let callPackage = newScope pkgs.metaEnvironment; in rec {
    sdfLibrary    = callPackage ../development/libraries/sdf-library { aterm = aterm28; };
    toolbuslib    = callPackage ../development/libraries/toolbuslib { aterm = aterm28; inherit (windows) w32api; };
    cLibrary      = callPackage ../development/libraries/c-library { aterm = aterm28; };
    errorSupport  = callPackage ../development/libraries/error-support { aterm = aterm28; };
    ptSupport     = callPackage ../development/libraries/pt-support { aterm = aterm28; };
    ptableSupport = callPackage ../development/libraries/ptable-support { aterm = aterm28; };
    configSupport = callPackage ../development/libraries/config-support { aterm = aterm28; };
    asfSupport    = callPackage ../development/libraries/asf-support { aterm = aterm28; };
    tideSupport   = callPackage ../development/libraries/tide-support { aterm = aterm28; };
    rstoreSupport = callPackage ../development/libraries/rstore-support { aterm = aterm28; };
    sdfSupport    = callPackage ../development/libraries/sdf-support { aterm = aterm28; };
    sglr          = callPackage ../development/libraries/sglr { aterm = aterm28; };
    ascSupport    = callPackage ../development/libraries/asc-support { aterm = aterm28; };
    pgen          = callPackage ../development/libraries/pgen { aterm = aterm28; };
  });

  ming = callPackage ../development/libraries/ming { };

  mlt = callPackage ../development/libraries/mlt {
    qt = qt4;
  };

  mpeg2dec = callPackage ../development/libraries/mpeg2dec { };

  msilbc = callPackage ../development/libraries/msilbc { };

  mp4v2 = callPackage ../development/libraries/mp4v2 { };

  mpc = callPackage ../development/libraries/mpc { };

  mpich2 = callPackage ../development/libraries/mpich2 { };

  muparser = callPackage ../development/libraries/muparser { };

  ncurses = makeOverridable (import ../development/libraries/ncurses) {
    inherit fetchurl stdenv;
    # The "! (stdenv ? cross)" is for the cross-built arm ncurses, which
    # don't build for me in unicode.
    unicode = (system != "i686-cygwin" && crossSystem == null);
  };

  neon = neon029;

  neon026 = callPackage ../development/libraries/neon/0.26.nix {
    compressionSupport = true;
    sslSupport = true;
  };

  neon028 = callPackage ../development/libraries/neon/0.28.nix {
    compressionSupport = true;
    sslSupport = true;
  };

  neon029 = callPackage ../development/libraries/neon/0.29.nix {
    compressionSupport = true;
    sslSupport = true;
  };

  nethack = builderDefsPackage (import ../games/nethack) {
    inherit ncurses flex bison;
  };

  nettle = callPackage ../development/libraries/nettle { };

  nspr = callPackage ../development/libraries/nspr { };

  nss = callPackage ../development/libraries/nss { };

  nssTools = callPackage ../development/libraries/nss {
    includeTools = true;
  };

  ode = builderDefsPackage (import ../development/libraries/ode) {
  };

  openal = callPackage ../development/libraries/openal { };

  # added because I hope that it has been easier to compile on x86 (for blender)
  openalSoft = callPackage ../development/libraries/openal-soft { };

  openbabel = callPackage ../development/libraries/openbabel { };

  opencascade = callPackage ../development/libraries/opencascade { };

  openct = callPackage ../development/libraries/openct { };

  opencv = callPackage ../development/libraries/opencv {
<<<<<<< HEAD
      inherit (gtkLibs) gtk glib;
      inherit (gst_all) gstreamer;
=======
    inherit (gst_all) gstreamer;
    stdenv = stdenv2;
>>>>>>> 83bfd425
  };

  # this ctl version is needed by openexr_viewers
  openexr_ctl = callPackage ../development/libraries/openexr_ctl { };

  openexr = callPackage ../development/libraries/openexr { };

  openldap = callPackage ../development/libraries/openldap { };

  openlierox = builderDefsPackage ../games/openlierox {
    inherit (xlibs) libX11 xproto;
    inherit gd SDL SDL_image SDL_mixer zlib libxml2
      pkgconfig;
  };

  libopensc_dnie = callPackage ../development/libraries/libopensc-dnie {
    opensc = opensc_0_11_7;
  };

  opal = callPackage ../development/libraries/opal {};

  openjpeg = callPackage ../development/libraries/openjpeg { };

  openssl = callPackage ../development/libraries/openssl {
    fetchurl = fetchurlBoot;
  };

  ortp = callPackage ../development/libraries/ortp { };

  pangoxsl = callPackage ../development/libraries/pangoxsl {
    inherit (gtkLibs) glib pango;
  };

  pcre = callPackage ../development/libraries/pcre {
    unicodeSupport = getConfig ["pcre" "unicode"] false;
    cplusplusSupport = !stdenv ? isDietLibC;
  };

  pdf2xml = callPackage ../development/libraries/pdf2xml {} ;

  phonon_backend_vlc = newScope pkgs.kde4 ../development/libraries/phonon-backend-vlc { };

  physfs = callPackage ../development/libraries/physfs { };

  plib = callPackage ../development/libraries/plib { };

  podofo = callPackage ../development/libraries/podofo {
    stdenv = stdenv2;
  };

  polkit = callPackage ../development/libraries/polkit { };

  policykit = callPackage ../development/libraries/policykit { };

  poppler = callPackage ../development/libraries/poppler {
    qt4Support = false;
  };

  popplerQt4 = poppler.override {
    inherit qt4;
    qt4Support = true;
  };

  popt = callPackage ../development/libraries/popt { };

  portaudio = callPackage ../development/libraries/portaudio { };

  proj = callPackage ../development/libraries/proj { };

  postgis = callPackage ../development/libraries/postgis { };

  pth = callPackage ../development/libraries/pth { };

  ptlib = callPackage ../development/libraries/ptlib {};

  qjson = callPackage ../development/libraries/qjson { };

  qt3 = callPackage ../development/libraries/qt-3 {
    openglSupport = mesaSupported;
    mysqlSupport = getConfig ["qt" "mysql"] false;
  };

  qt3mysql = qt3.override {
    mysqlSupport = true;
  };

  qt4 = qt46;

  qt45 = callPackage ../development/libraries/qt-4.x/4.5 {
    inherit (gnome) glib;
  };

  qt46 = callPackage ../development/libraries/qt-4.x/4.6 {
    inherit (gnome) glib;
  };

  qt47 = callPackage ../development/libraries/qt-4.x/4.7 {
    inherit (pkgs.gst_all) gstreamer gstPluginsBase;
    inherit (pkgs.gnome) glib;
  };

  qtscriptgenerator = callPackage ../development/libraries/qtscriptgenerator { };

  quassel = newScope pkgs.kde4 ../applications/networking/irc/quassel { };

  quesoglc = callPackage ../development/libraries/quesoglc { };

  readline = readline6;

  readline4 = callPackage ../development/libraries/readline/readline4.nix { };

  readline5 = callPackage ../development/libraries/readline/readline5.nix { };

  readline6 = callPackage ../development/libraries/readline/readline6.nix { };

  librdf_raptor = callPackage ../development/libraries/librdf/raptor.nix { };

  librdf_rasqal = callPackage ../development/libraries/librdf/rasqal.nix { };

  librdf = callPackage ../development/libraries/librdf { };

  qrupdate = callPackage ../development/libraries/qrupdate { };

  redland = callPackage ../development/libraries/redland/1.0.10.nix {
    bdb = db4;
    postgresql = null;
  };

  rhino = callPackage ../development/libraries/java/rhino {
    ant = apacheAntGcj;
    javac = gcj;
    jvm = gcj;
  };

  rte = callPackage ../development/libraries/rte { };

  rubberband = callPackage ../development/libraries/rubberband {
    fftw = fftwSinglePrec;
    inherit (vamp) vampSDK;
  };

  schroedinger = callPackage ../development/libraries/schroedinger { };

  SDL = callPackage ../development/libraries/SDL {
    openglSupport = false; #mesaSupported;
    alsaSupport = true;
    x11Support = false;
    pulseaudioSupport = false; # better go through ALSA
  };

  SDL_gfx = callPackage ../development/libraries/SDL_gfx { };

  SDL_image = callPackage ../development/libraries/SDL_image { };

  SDL_mixer = callPackage ../development/libraries/SDL_mixer { };

  SDL_net = callPackage ../development/libraries/SDL_net { };

  SDL_sound = callPackage ../development/libraries/SDL_sound { };

  SDL_ttf = callPackage ../development/libraries/SDL_ttf { };

  slang = callPackage ../development/libraries/slang { };

  slibGuile = callPackage ../development/libraries/slib {
    scheme = guile;
  };

  snack = callPackage ../development/libraries/snack {
        # optional
  };

  speex = callPackage ../development/libraries/speex { };

  srtp = callPackage ../development/libraries/srtp {};

  sqlite = callPackage ../development/libraries/sqlite {
    readline = null;
    ncurses = null;
  };

  sqlite36 = callPackage ../development/libraries/sqlite/3.6.x.nix {
    readline = null;
    ncurses = null;
  };

  sqliteInteractive = appendToName "interactive" (sqlite.override {
    inherit readline ncurses;
  });

  stlport = callPackage ../development/libraries/stlport { };

  suitesparse = callPackage ../development/libraries/suitesparse { };

  t1lib = callPackage ../development/libraries/t1lib { };

  taglib = callPackage ../development/libraries/taglib { };

  taglib_extras = callPackage ../development/libraries/taglib-extras { };

  talloc = callPackage ../development/libraries/talloc { };

##  tapioca_qt = import ../development/libraries/tapioca-qt {
##    inherit stdenv fetchurl cmake qt4 telepathy_qt;
##  };

  tdb = callPackage ../development/libraries/tdb { };

  tecla = callPackage ../development/libraries/tecla { };

  telepathy_gabble = callPackage ../development/libraries/telepathy-gabble { };

  telepathy_glib = callPackage ../development/libraries/telepathy-glib { };

  telepathy_qt = callPackage ../development/libraries/telepathy-qt { };

  tk = callPackage ../development/libraries/tk { };

  unixODBC = callPackage ../development/libraries/unixODBC { };

  unixODBCDrivers = recurseIntoAttrs (import ../development/libraries/unixODBCDrivers {
    inherit fetchurl stdenv unixODBC glibc libtool openssl zlib;
    inherit postgresql mysql sqlite;
  });

  vamp = callPackage ../development/libraries/audio/vamp { };

  vigra = callPackage ../development/libraries/vigra { };

  vtk = callPackage ../development/libraries/vtk { };

  vxl = callPackage ../development/libraries/vxl { };

  webkit = ((builderDefsPackage ../development/libraries/webkit {
    inherit (gnome28) gtkdoc libsoup;
    inherit (gtkLibs) gtk atk pango glib;
    inherit freetype fontconfig gettext gperf curl
      libjpeg libtiff libpng libxml2 libxslt sqlite
      icu cairo perl intltool automake libtool
      pkgconfig autoconf bison libproxy enchant
      python ruby;
    inherit (gst_all) gstreamer gstPluginsBase gstFfmpeg
      gstPluginsGood;
    flex = flex2535;
    inherit (xlibs) libXt;
  }).deepOverride {libsoup = gnome28.libsoup_2_31;});

  wvstreams = callPackage ../development/libraries/wvstreams { };

  wxGTK = wxGTK28;

  wxGTK26 = callPackage ../development/libraries/wxGTK-2.6 {
    inherit (gtkLibs216) gtk;
  };

  wxGTK28 = callPackage ../development/libraries/wxGTK-2.8 {
    inherit (gtkLibs216) gtk;
  };

  wtk = callPackage ../development/libraries/wtk { };

  x264 = callPackage ../development/libraries/x264 { };

  xapian = callPackage ../development/libraries/xapian { };

  xapianBindings = callPackage ../development/libraries/xapian/bindings {  # TODO perl php Java, tcl, C#, python
  };

  Xaw3d = callPackage ../development/libraries/Xaw3d {
    flex = flex2533;
  };

  xineLib = callPackage ../development/libraries/xine-lib { };

  xautolock = callPackage ../misc/screensavers/xautolock { };

  xercesJava = callPackage ../development/libraries/java/xerces {
    ant   = apacheAntGcj;  # for bootstrap purposes
    javac = gcj;
    jvm   = gcj;
  };

  xlibsWrapper = callPackage ../development/libraries/xlibs-wrapper {
    packages = [
      freetype fontconfig xlibs.xproto xlibs.libX11 xlibs.libXt
      xlibs.libXft xlibs.libXext xlibs.libSM xlibs.libICE
      xlibs.xextproto
    ];
  };

  xvidcore = callPackage ../development/libraries/xvidcore { };

  zangband = builderDefsPackage (import ../games/zangband) {
    inherit ncurses flex bison autoconf automake m4 coreutils;
  };

  zlib = callPackage ../development/libraries/zlib {
    fetchurl = fetchurlBoot;
  };

  zlibStatic = lowPrio (appendToName "static" (import ../development/libraries/zlib {
    inherit fetchurl stdenv;
    static = true;
  }));

  zvbi = callPackage ../development/libraries/zvbi {
    pngSupport = true;
  };


  ### DEVELOPMENT / LIBRARIES / JAVA


  atermjava = callPackage ../development/libraries/java/aterm {
    stdenv = overrideInStdenv stdenv [gnumake380];

  };

  commonsFileUpload = callPackage ../development/libraries/java/jakarta-commons/file-upload { };

  fastjar = callPackage ../development/tools/java/fastjar { };

  httpunit = callPackage ../development/libraries/java/httpunit { };

  gwtdragdrop = callPackage ../development/libraries/java/gwt-dragdrop { };

  gwtwidgets = callPackage ../development/libraries/java/gwt-widgets { };

  jakartabcel = callPackage ../development/libraries/java/jakarta-bcel {
    regexp = jakartaregexp;
  };

  jakartaregexp = callPackage ../development/libraries/java/jakarta-regexp { };

  javaCup = callPackage ../development/libraries/java/cup { };

  javasvn = callPackage ../development/libraries/java/javasvn { };

  jclasslib = callPackage ../development/tools/java/jclasslib {
    ant = apacheAnt14;
  };

  jdom = callPackage ../development/libraries/java/jdom { };

  jflex = callPackage ../development/libraries/java/jflex { };

  jjtraveler = callPackage ../development/libraries/java/jjtraveler {
    stdenv = overrideInStdenv stdenv [gnumake380];
  };

  junit = callPackage ../development/libraries/java/junit { };

  lucene = callPackage ../development/libraries/java/lucene { };

  mockobjects = callPackage ../development/libraries/java/mockobjects { };

  saxon = callPackage ../development/libraries/java/saxon { };

  saxonb = callPackage ../development/libraries/java/saxon/default8.nix { };

  sharedobjects = callPackage ../development/libraries/java/shared-objects {
    stdenv = overrideInStdenv stdenv [gnumake380];
  };

  smack = callPackage ../development/libraries/java/smack { };

  swt = callPackage ../development/libraries/java/swt { };

  xalanj = xalanJava;
  xalanJava = callPackage ../development/libraries/java/xalanj {
    ant    = apacheAntGcj;  # for bootstrap purposes
    javac  = gcj;
    jvm    = gcj;
    xerces = xercesJava;  };

  zziplib = callPackage ../development/libraries/zziplib { };


  ### DEVELOPMENT / PERL MODULES

  buildPerlPackage = import ../development/perl-modules/generic perl;

  perlPackages = recurseIntoAttrs (import ./perl-packages.nix {
    inherit pkgs;
  });

  perlXMLParser = perlPackages.XMLParser;

  ack = perlPackages.ack;

  perlcritic = perlPackages.PerlCritic;


  ### DEVELOPMENT / PYTHON MODULES

  buildPythonPackage = import ../development/python-modules/generic {
    inherit python setuptools makeWrapper lib;
  };

  buildPython26Package = import ../development/python-modules/generic {
    inherit makeWrapper lib;
    python = python26;
    setuptools = setuptools.override { python = python26; };
  };

  buildPython27Package = import ../development/python-modules/generic {
    inherit makeWrapper lib;
    python = python27;
    setuptools = setuptools.override { python = python27; doCheck = false; };
  };

  pythonPackages = python26Packages;

  python26Packages = recurseIntoAttrs (import ./python-packages.nix {
    inherit pkgs;
    python = python26;
    buildPythonPackage = buildPython26Package;
  });

  python27Packages = recurseIntoAttrs (import ./python-packages.nix {
    inherit pkgs;
    python = python27;
    buildPythonPackage = buildPython27Package;
  });

  foursuite = callPackage ../development/python-modules/4suite { };

  bsddb3 = callPackage ../development/python-modules/bsddb3 { };

  flup = builderDefsPackage ../development/python-modules/flup {
    inherit fetchurl stdenv python setuptools;
  };

  numeric = callPackage ../development/python-modules/numeric { };

  pil = callPackage ../development/python-modules/pil { };

  psyco = callPackage ../development/python-modules/psyco { };

  pycairo = callPackage ../development/python-modules/pycairo { };

  pycrypto = callPackage ../development/python-modules/pycrypto { };

  pycups = callPackage ../development/python-modules/pycups { };

  pygame = callPackage ../development/python-modules/pygame { };

  pygobject = callPackage ../development/python-modules/pygobject { };

  pygtk = callPackage ../development/python-modules/pygtk { };

  pyGtkGlade = callPackage ../development/python-modules/pygtk {
    inherit (gnome) libglade;
  };

  pyopenssl = builderDefsPackage (import ../development/python-modules/pyopenssl) {
    inherit python openssl;
  };

  rhpl = callPackage ../development/python-modules/rhpl { };

  sip = callPackage ../development/python-modules/python-sip { };

  pyqt4 = callPackage ../development/python-modules/pyqt { };

  pyx = callPackage ../development/python-modules/pyx { };

  pyxml = callPackage ../development/python-modules/pyxml { };

  setuptools = builderDefsPackage (import ../development/python-modules/setuptools) {
    inherit python makeWrapper;
  };

  wxPython = wxPython26;

  wxPython26 = callPackage ../development/python-modules/wxPython/2.6.nix {
    wxGTK = wxGTK26;
  };

  wxPython28 = callPackage ../development/python-modules/wxPython/2.8.nix { };

  twisted = pythonPackages.twisted;

  ZopeInterface = pythonPackages.zopeInterface;

  zope = callPackage ../development/python-modules/zope {
    python = python24;
  };

  ### SERVERS

  rdf4store = callPackage ../servers/http/4store { };

  apacheHttpd = callPackage ../servers/http/apache-httpd {
    sslSupport = true;
  };

  sabnzbd = callPackage ../servers/sabnzbd { };

  bind = builderDefsPackage (import ../servers/dns/bind/9.5.0.nix) {
    inherit openssl libtool;
  };

  dico = callPackage ../servers/dico { };

  dict = callPackage ../servers/dict { };

  dictdDBs = recurseIntoAttrs (import ../servers/dict/dictd-db.nix {
    inherit builderDefs;
  });

  dictDBCollector = import ../servers/dict/dictd-db-collector.nix {
    inherit stdenv lib dict;
  };

  dovecot = callPackage ../servers/mail/dovecot { };
  dovecot_1_1_1 = callPackage ../servers/mail/dovecot/1.1.1.nix { };

  ejabberd = callPackage ../servers/xmpp/ejabberd {
    erlang = erlangR13B ;
  };

  couchdb = callPackage ../servers/http/couchdb { };

  felix = callPackage ../servers/felix { };

  felix_remoteshell = callPackage ../servers/felix/remoteshell.nix { };

  fingerd_bsd = callPackage ../servers/fingerd/bsd-fingerd { };

  firebird = callPackage ../servers/firebird { };

  ircdHybrid = callPackage ../servers/irc/ircd-hybrid { };

  jboss = callPackage ../servers/http/jboss { };

  jboss_mysql_jdbc = callPackage ../servers/http/jboss/jdbc/mysql { };

  jetty = callPackage ../servers/http/jetty { };

  jetty61 = callPackage ../servers/http/jetty/6.1 { };

  lighttpd = callPackage ../servers/http/lighttpd { };

  mod_python = callPackage ../servers/http/apache-modules/mod_python { };

  mpd = callPackage ../servers/mpd { };

  myserver = callPackage ../servers/http/myserver { };

  nginx = builderDefsPackage (import ../servers/http/nginx) {
    inherit openssl pcre zlib libxml2 libxslt;
  };

  postfix = callPackage ../servers/mail/postfix { };

  pulseaudio = callPackage ../servers/pulseaudio {
    gconf = gnome.GConf;
  };

  tomcat_connectors = callPackage ../servers/http/apache-modules/tomcat-connectors { };

  portmap = callPackage ../servers/portmap { };

  monetdb = callPackage ../servers/sql/monetdb { };

  mysql4 = import ../servers/sql/mysql {
    inherit fetchurl stdenv ncurses zlib perl;
    ps = procps; /* !!! Linux only */
  };

  mysql5 = import ../servers/sql/mysql5 {
    inherit fetchurl stdenv ncurses zlib perl openssl;
    ps = procps; /* !!! Linux only */
  };

  mysql51 = import ../servers/sql/mysql51 {
    inherit fetchurl ncurses zlib perl openssl stdenv;
    ps = procps; /* !!! Linux only */
  };

  mysql = mysql51;

  mysql_jdbc = callPackage ../servers/sql/mysql/jdbc { };

  nagios = callPackage ../servers/monitoring/nagios {
    gdSupport = true;
  };

  nagiosPluginsOfficial = callPackage ../servers/monitoring/nagios/plugins/official { };

  openfire = callPackage ../servers/xmpp/openfire { };

  postgresql = postgresql83;

  postgresql83 = callPackage ../servers/sql/postgresql/8.3.x.nix { };

  postgresql84 = callPackage ../servers/sql/postgresql/8.4.x.nix { };

  postgresql_jdbc = callPackage ../servers/sql/postgresql/jdbc { };

  pyIRCt = builderDefsPackage (import ../servers/xmpp/pyIRCt) {
    inherit xmpppy pythonIRClib python makeWrapper;
  };

  pyMAILt = builderDefsPackage (import ../servers/xmpp/pyMAILt) {
    inherit xmpppy python makeWrapper fetchcvs;
  };

  radius = callPackage ../servers/radius { };

  redstore = callPackage ../servers/http/redstore { };

  samba = callPackage ../servers/samba { };

  shishi = callPackage ../servers/shishi { };

  squids = recurseIntoAttrs( import ../servers/squid/squids.nix {
    inherit fetchurl stdenv perl lib composableDerivation;
  });
  squid = squids.squid3Beta; # has ipv6 support

  tomcat5 = callPackage ../servers/http/tomcat { };

  tomcat6 = callPackage ../servers/http/tomcat/6.0.nix { };

  tomcat_mysql_jdbc = callPackage ../servers/http/tomcat/jdbc/mysql { };

  axis2 = callPackage ../servers/http/tomcat/axis2 { };

  virtuoso = callPackage ../servers/sql/virtuoso { };

  vsftpd = callPackage ../servers/ftp/vsftpd { };

  xinetd = callPackage ../servers/xinetd { };

  xorg = recurseIntoAttrs (import ../servers/x11/xorg/default.nix {
    inherit fetchurl fetchsvn stdenv pkgconfig freetype fontconfig
      libxslt expat libdrm libpng zlib perl mesa
      xkeyboard_config dbus hal libuuid openssl gperf m4
      automake autoconf libtool xmlto asciidoc udev;

    # !!! pythonBase is used instead of python because this causes an
    # infinite recursion when the flag python.full is set to true.
    # Packages contained in the loop are python, tk, xlibs-wrapper,
    # libX11, libxcd (and xcb-proto).
    python = pythonBase;
  });

  xorgReplacements = callPackage ../servers/x11/xorg/replacements.nix { };

  xorgVideoUnichrome = callPackage ../servers/x11/xorg/unichrome/default.nix { };

  zabbix = recurseIntoAttrs (import ../servers/monitoring/zabbix {
    inherit fetchurl stdenv pkgconfig postgresql curl openssl zlib;
  });


  ### OS-SPECIFIC

  afuse = callPackage ../os-specific/linux/afuse { };

  autofs5 = callPackage ../os-specific/linux/autofs/autofs-v5.nix { };

  _915resolution = callPackage ../os-specific/linux/915resolution { };

  nfsUtils = callPackage ../os-specific/linux/nfs-utils { };

  acpi = callPackage ../os-specific/linux/acpi { };

  acpid = callPackage ../os-specific/linux/acpid { };

  acpitool = callPackage ../os-specific/linux/acpitool { };

  alsaLib = callPackage ../os-specific/linux/alsa-lib { };

  alsaPlugins = callPackage ../os-specific/linux/alsa-plugins { };
  alsaPluginWrapper = callPackage ../os-specific/linux/alsa-plugins/wrapper.nix { };

  alsaUtils = callPackage ../os-specific/linux/alsa-utils { };

  bluez = callPackage ../os-specific/linux/bluez { };

  bridge_utils = callPackage ../os-specific/linux/bridge-utils { };

  cifs_utils = callPackage ../os-specific/linux/cifs-utils { };

  conky = callPackage ../os-specific/linux/conky { };

  cpufrequtils = (
    import ../os-specific/linux/cpufrequtils {
    inherit fetchurl stdenv libtool gettext;
    glibc = stdenv.gcc.libc;
    linuxHeaders = stdenv.gcc.libc.kernelHeaders;
  });

  cryopid = callPackage ../os-specific/linux/cryopid { };

  cryptsetup = callPackage ../os-specific/linux/cryptsetup { };

  cramfsswap = callPackage ../os-specific/linux/cramfsswap { };

  darwinArchUtility = callPackage ../os-specific/darwin/arch { };

  darwinSwVersUtility = callPackage ../os-specific/darwin/sw_vers { };

  darwinLipoUtility = callPackage ../os-specific/darwin/lipo { };

  devicemapper = lvm2;

  dmidecode = callPackage ../os-specific/linux/dmidecode { };

  dmtcp = callPackage ../os-specific/linux/dmtcp { };

  dietlibc = callPackage ../os-specific/linux/dietlibc {
    # Dietlibc 0.30 doesn't compile on PPC with GCC 4.1, bus GCC 3.4 works.
    stdenv = if stdenv.system == "powerpc-linux" then overrideGCC stdenv gcc34 else stdenv;
  };

  directvnc = builderDefsPackage ../os-specific/linux/directvnc {
    inherit libjpeg pkgconfig zlib directfb;
    inherit (xlibs) xproto;
  };

  dmraid = builderDefsPackage ../os-specific/linux/dmraid {
    inherit devicemapper;
  };

  libuuid =
    if crossSystem != null && crossSystem.config == "i586-pc-gnu"
    then (utillinuxng // {
      hostDrv = lib.overrideDerivation utillinuxng.hostDrv (args: {
        # `libblkid' fails to build on GNU/Hurd.
        configureFlags = args.configureFlags
          + " --disable-libblkid --disable-mount --disable-fsck"
          + " --enable-static";
        doCheck = false;
        CPPFLAGS =                    # ugly hack for ugly software!
          lib.concatStringsSep " "
            (map (v: "-D${v}=4096")
                 [ "PATH_MAX" "MAXPATHLEN" "MAXHOSTNAMELEN" ]);
      });
    })
    else if stdenv.isLinux
    then utillinuxng
    else null;

  e3cfsprogs = callPackage ../os-specific/linux/e3cfsprogs { };

  eject = callPackage ../os-specific/linux/eject { };

  fbterm = builderDefsPackage (import ../os-specific/linux/fbterm) {
    inherit fontconfig gpm freetype pkgconfig ncurses;
  };

  fuse = callPackage ../os-specific/linux/fuse { };

  fxload = callPackage ../os-specific/linux/fxload { };

  gpm = callPackage ../servers/gpm {
    flex = flex2535;
  };

  hal = callPackage ../os-specific/linux/hal { };

  halevt = callPackage ../os-specific/linux/hal/hal-evt.nix { };

  hal_info = callPackage ../os-specific/linux/hal/info.nix { };

  hal_info_synaptics = callPackage ../os-specific/linux/hal/synaptics.nix { };

  hdparm = callPackage ../os-specific/linux/hdparm { };

  hibernate = callPackage ../os-specific/linux/hibernate { };

  htop = callPackage ../os-specific/linux/htop { };

  hurdCross = forceBuildDrv(import ../os-specific/gnu/hurd {
    inherit fetchgit stdenv autoconf libtool texinfo machHeaders
      mig glibcCross;
    automake = automake111x;
    headersOnly = false;
    cross = assert crossSystem != null; crossSystem;
    gccCross = gccCrossStageFinal;
  });

  hurdCrossIntermediate = forceBuildDrv(import ../os-specific/gnu/hurd {
    inherit fetchgit stdenv autoconf libtool texinfo machHeaders
      mig glibcCross;
    automake = automake111x;
    headersOnly = false;
    cross = assert crossSystem != null; crossSystem;

    # The "final" GCC needs glibc and the Hurd libraries (libpthread in
    # particular) so we first need an intermediate Hurd built with the
    # intermediate GCC.
    gccCross = gccCrossStageStatic;

    # This intermediate Hurd is only needed to build libpthread, which really
    # only needs libihash.
    buildTarget = "libihash";
    installTarget = "libihash-install";
  });

  hurdHeaders = callPackage ../os-specific/gnu/hurd {
    automake = automake111x;
    headersOnly = true;
    gccCross = null;
    glibcCross = null;
  };

  hurdLibpthreadCross = forceBuildDrv(import ../os-specific/gnu/libpthread {
    inherit fetchgit stdenv autoconf automake libtool
      machHeaders hurdHeaders glibcCross;
    hurd = hurdCrossIntermediate;
    gccCross = gccCrossStageStatic;
    cross = assert crossSystem != null; crossSystem;
  });

  hwdata = callPackage ../os-specific/linux/hwdata { };

  ifplugd = callPackage ../os-specific/linux/ifplugd { };

  iproute = callPackage ../os-specific/linux/iproute { };

  iputils = (
    import ../os-specific/linux/iputils {
    inherit fetchurl stdenv;
    glibc = stdenv.gcc.libc;
    linuxHeaders = stdenv.gcc.libc.kernelHeaders;
  });

  iptables = callPackage ../os-specific/linux/iptables { };

  ipw2200fw = callPackage ../os-specific/linux/firmware/ipw2200 { };

  iwlwifi1000ucode = callPackage ../os-specific/linux/firmware/iwlwifi-1000-ucode { };

  iwlwifi3945ucode = callPackage ../os-specific/linux/firmware/iwlwifi-3945-ucode { };

  iwlwifi4965ucodeV1 = callPackage ../os-specific/linux/firmware/iwlwifi-4965-ucode { };

  iwlwifi4965ucodeV2 = callPackage ../os-specific/linux/firmware/iwlwifi-4965-ucode/version-2.nix { };

  iwlwifi5000ucode = callPackage ../os-specific/linux/firmware/iwlwifi-5000-ucode { };

  kbd = callPackage ../os-specific/linux/kbd { };

  libcroup = callPackage ../os-specific/linux/libcg { };

  linuxHeaders = linuxHeaders_2_6_32;

  linuxHeaders26Cross = forceBuildDrv (import ../os-specific/linux/kernel-headers/2.6.32.nix {
    inherit stdenv fetchurl perl;
    cross = assert crossSystem != null; crossSystem;
  });

  linuxHeaders24Cross = forceBuildDrv (import ../os-specific/linux/kernel-headers/2.4.nix {
    inherit stdenv fetchurl perl;
    cross = assert crossSystem != null; crossSystem;
  });

  # We can choose:
  linuxHeadersCrossChooser = ver : if (ver == "2.4") then linuxHeaders24Cross
    else if (ver == "2.6") then linuxHeaders26Cross
    else throw "Unknown linux kernel version";

  linuxHeadersCross = assert crossSystem != null;
    linuxHeadersCrossChooser crossSystem.platform.kernelMajor;

  linuxHeaders_2_6_18 = callPackage ../os-specific/linux/kernel-headers/2.6.18.5.nix { };

  linuxHeaders_2_6_28 = callPackage ../os-specific/linux/kernel-headers/2.6.28.nix { };

  linuxHeaders_2_6_32 = callPackage ../os-specific/linux/kernel-headers/2.6.32.nix { };

  kernelPatches = callPackage ../os-specific/linux/kernel/patches.nix { };

  linux_2_6_25 = makeOverridable (import ../os-specific/linux/kernel/linux-2.6.25.nix) {
    inherit fetchurl stdenv perl mktemp module_init_tools;
    kernelPatches =
      [ kernelPatches.fbcondecor_2_6_25
        kernelPatches.sec_perm_2_6_24
      ];
  };

  linux_2_6_27 = makeOverridable (import ../os-specific/linux/kernel/linux-2.6.27.nix) {
    inherit fetchurl stdenv perl mktemp module_init_tools;
    kernelPatches =
      [ kernelPatches.fbcondecor_2_6_27
        kernelPatches.sec_perm_2_6_24
      ];
  };

  linux_2_6_28 = makeOverridable (import ../os-specific/linux/kernel/linux-2.6.28.nix) {
    inherit fetchurl stdenv perl mktemp module_init_tools;
    kernelPatches =
      [ kernelPatches.fbcondecor_2_6_28
        kernelPatches.sec_perm_2_6_24
        kernelPatches.ext4_softlockups_2_6_28
      ];
  };

  linux_2_6_29 = makeOverridable (import ../os-specific/linux/kernel/linux-2.6.29.nix) {
    inherit fetchurl stdenv perl mktemp module_init_tools;
    kernelPatches =
      [ kernelPatches.fbcondecor_2_6_29
        kernelPatches.sec_perm_2_6_24
      ];
  };

  linux_2_6_31 = makeOverridable (import ../os-specific/linux/kernel/linux-2.6.31.nix) {
    inherit fetchurl stdenv perl mktemp module_init_tools platform;
    kernelPatches = [];
  };

  linux_2_6_32 = makeOverridable (import ../os-specific/linux/kernel/linux-2.6.32.nix) {
    inherit fetchurl stdenv perl mktemp module_init_tools ubootChooser;
    kernelPatches =
      [ kernelPatches.fbcondecor_2_6_31
        kernelPatches.sec_perm_2_6_24
        kernelPatches.aufs2_2_6_32
        kernelPatches.cifs_timeout
        kernelPatches.no_xsave
        kernelPatches.dell_rfkill
      ];
  };

  linux_2_6_32_xen = makeOverridable (import ../os-specific/linux/kernel/linux-2.6.32-xen.nix) {
    inherit fetchurl stdenv perl mktemp module_init_tools ubootChooser;
    kernelPatches =
      [ kernelPatches.fbcondecor_2_6_31
        kernelPatches.sec_perm_2_6_24
        kernelPatches.aufs2_2_6_32
        kernelPatches.cifs_timeout
        kernelPatches.no_xsave
        kernelPatches.dell_rfkill
      ];
  };

  linux_2_6_32_systemtap = makeOverridable (import ../os-specific/linux/kernel/linux-2.6.32.nix) {
    inherit fetchurl stdenv perl mktemp module_init_tools ubootChooser;
    extraConfig =
      ''
        DEBUG_KERNEL y
        KPROBES y # kernel probes (needs `utrace' for process probes)
        DEBUG_INFO y
        RELAY y
        DEBUG_FS y
      '';
    dontStrip = true;
    kernelPatches =
      [ kernelPatches.fbcondecor_2_6_31
        kernelPatches.sec_perm_2_6_24
        kernelPatches.tracehook_2_6_32
        kernelPatches.utrace_2_6_32
      ];
  };

  linux_2_6_32_zen4 = makeOverridable (import ../os-specific/linux/zen-kernel/2.6.32-zen4.nix) {
    inherit fetchurl stdenv perl mktemp module_init_tools runCommand xz;
  };

  linux_2_6_32_zen4_oldi686 = linux_2_6_32_zen4.override {
    features = {
      oldI686 = true;
    };
  };

  linux_2_6_32_zen4_bfs = linux_2_6_32_zen4.override {
    features = {
      ckSched = true;
    };
  };

  linux_2_6_33 = makeOverridable (import ../os-specific/linux/kernel/linux-2.6.33.nix) {
    inherit fetchurl stdenv perl mktemp module_init_tools ubootChooser;
    kernelPatches =
      [ kernelPatches.fbcondecor_2_6_33
        kernelPatches.sec_perm_2_6_24
      ];
  };

  linux_2_6_33_zen1 = makeOverridable (import ../os-specific/linux/zen-kernel/2.6.33-zen1.nix) {
    inherit fetchurl stdenv perl mktemp module_init_tools runCommand xz;
  };

  linux_2_6_33_zen1_oldi686 = linux_2_6_33_zen1.override {
    features = {
      oldI686 = true;
    };
  };

  linux_2_6_33_zen1_bfs = linux_2_6_33_zen1.override {
    features = {
      ckSched = true;
    };
  };

  linux_2_6_34 = makeOverridable (import ../os-specific/linux/kernel/linux-2.6.34.nix) {
    inherit fetchurl stdenv perl mktemp module_init_tools ubootChooser;
    kernelPatches =
      [ /*kernelPatches.fbcondecor_2_6_33*/
        kernelPatches.sec_perm_2_6_24
        kernelPatches.aufs2_2_6_34
      ];
  };

  linux_2_6_35 = makeOverridable (import ../os-specific/linux/kernel/linux-2.6.35.nix) {
    inherit fetchurl stdenv perl mktemp module_init_tools ubootChooser;
    kernelPatches =
      [ #kernelPatches.fbcondecor_2_6_35
        kernelPatches.sec_perm_2_6_24
        kernelPatches.aufs2_2_6_35
      ];
  };

  linux_nanonote_jz_2_6_34 = makeOverridable
    (import ../os-specific/linux/kernel/linux-nanonote-jz-2.6.34.nix) {
      inherit fetchurl fetchsvn stdenv perl mktemp module_init_tools ubootChooser;
    };

  linux_nanonote_jz_2_6_35 = makeOverridable
    (import ../os-specific/linux/kernel/linux-nanonote-jz-2.6.35.nix) {
      inherit fetchurl fetchsvn stdenv perl mktemp module_init_tools ubootChooser;
    };

  linux_2_6_35_oldI686 = linux_2_6_35.override {
      extraConfig = ''
          HIGHMEM64G? n
          XEN? n
      '';
      extraMeta = {
        platforms = ["i686-linux"];
	maintainers = [lib.maintainers.raskin];
      };
  };

  /* Linux kernel modules are inherently tied to a specific kernel.  So
     rather than provide specific instances of those packages for a
     specific kernel, we have a function that builds those packages
     for a specific kernel.  This function can then be called for
     whatever kernel you're using. */

  linuxPackagesFor = kernel: self: let callPackage = newScope self; in rec {

    inherit kernel;

    ati_drivers_x11 = callPackage ../os-specific/linux/ati-drivers { };

    aufs = callPackage ../os-specific/linux/aufs { };

    aufs2 = callPackage ../os-specific/linux/aufs2 { };

    aufs2_util = callPackage ../os-specific/linux/aufs2-util { };

    blcr = callPackage ../os-specific/linux/blcr {
      #libtool = libtool_1_5; # libtool 2 causes a fork bomb
    };

    exmap = callPackage ../os-specific/linux/exmap {
      inherit (gtkLibs) gtkmm;
    };

    iscsitarget = callPackage ../os-specific/linux/iscsitarget { };

    iwlwifi = callPackage ../os-specific/linux/iwlwifi { };

    iwlwifi4965ucode =
      (if (builtins.compareVersions kernel.version "2.6.27" == 0)
          || (builtins.compareVersions kernel.version "2.6.27" == 1)
       then iwlwifi4965ucodeV2
       else iwlwifi4965ucodeV1);

    atheros = callPackage ../os-specific/linux/atheros/0.9.4.nix { };

    nvidia_x11 = callPackage ../os-specific/linux/nvidia-x11 { };

    nvidia_x11_legacy96 = callPackage ../os-specific/linux/nvidia-x11/legacy96.nix { };
    nvidia_x11_legacy173 = callPackage ../os-specific/linux/nvidia-x11/legacy173.nix { };

    openafsClient = callPackage ../servers/openafs-client { };

    openiscsi = callPackage ../os-specific/linux/open-iscsi { };

    wis_go7007 = callPackage ../os-specific/linux/wis-go7007 { };

    kqemu = builderDefsPackage ../os-specific/linux/kqemu/1.4.0pre1.nix {
      inherit kernel perl;
    };

    splashutils =
      if kernel.features ? fbConDecor then pkgs.splashutils else null;

    ext3cowtools = callPackage ../os-specific/linux/ext3cow-tools {
      kernel_ext3cowpatched = kernel;
    };

    /* compiles but has to be integrated into the kernel somehow
      Let's have it uncommented and finish it..
    */
    ndiswrapper = callPackage ../os-specific/linux/ndiswrapper { };

    ov511 = callPackage ../os-specific/linux/ov511 {
      stdenv = overrideGCC stdenv gcc34;
    };

    # State Nix
    snix = callPackage ../tools/package-management/snix {

      aterm = aterm25;
      db4 = db45;

      flex = flex2533;
      ext3cow_kernel = kernel;    };

    sysprof = callPackage ../development/tools/profiling/sysprof {
      inherit (gnome) gtk glib pango libglade;
    };

    systemtap = callPackage ../development/tools/profiling/systemtap {
      linux = kernel;
      inherit (gnome) gtkmm libglademm;
    };

    virtualbox = callPackage ../applications/virtualization/virtualbox {
      stdenv = stdenv_32bit;
      inherit (gnome) libIDL;
    };

    virtualboxGuestAdditions = callPackage ../applications/virtualization/virtualbox/guest-additions { };
  };

  # Build the kernel modules for the some of the kernels.
  linuxPackages_2_6_25 = recurseIntoAttrs (linuxPackagesFor linux_2_6_25 pkgs.linuxPackages_2_6_25);
  linuxPackages_2_6_27 = recurseIntoAttrs (linuxPackagesFor linux_2_6_27 pkgs.linuxPackages_2_6_27);
  linuxPackages_2_6_28 = recurseIntoAttrs (linuxPackagesFor linux_2_6_28 pkgs.linuxPackages_2_6_28);
  linuxPackages_2_6_29 = recurseIntoAttrs (linuxPackagesFor linux_2_6_29 pkgs.linuxPackages_2_6_29);
  linuxPackages_2_6_31 = recurseIntoAttrs (linuxPackagesFor linux_2_6_31 pkgs.linuxPackages_2_6_31);
  linuxPackages_2_6_32 = recurseIntoAttrs (linuxPackagesFor linux_2_6_32 pkgs.linuxPackages_2_6_32);
  linuxPackages_2_6_32_systemtap =
    recurseIntoAttrs (linuxPackagesFor linux_2_6_32_systemtap pkgs.linuxPackages_2_6_32_systemtap);
  linuxPackages_2_6_32_xen =
    recurseIntoAttrs (linuxPackagesFor linux_2_6_32_xen pkgs.linuxPackages_2_6_32_xen);
  linuxPackages_2_6_33 = recurseIntoAttrs (linuxPackagesFor linux_2_6_33 pkgs.linuxPackages_2_6_33);
  linuxPackages_2_6_34 = recurseIntoAttrs (linuxPackagesFor linux_2_6_34 pkgs.linuxPackages_2_6_34);
  linuxPackages_2_6_35 = recurseIntoAttrs (linuxPackagesFor linux_2_6_35 pkgs.linuxPackages_2_6_35);
  linuxPackages_nanonote_jz_2_6_34 = recurseIntoAttrs (linuxPackagesFor linux_nanonote_jz_2_6_34 pkgs.linuxPackages_nanonote_jz_2_6_34); 
  linuxPackages_nanonote_jz_2_6_35 = recurseIntoAttrs (linuxPackagesFor linux_nanonote_jz_2_6_35 pkgs.linuxPackages_nanonote_jz_2_6_35); 

  # The current default kernel / kernel modules.
  linux = linux_2_6_32;
  linuxPackages = linuxPackages_2_6_32;

  keyutils = callPackage ../os-specific/linux/keyutils { };

  libselinux = callPackage ../os-specific/linux/libselinux { };

  libraw1394 = callPackage ../development/libraries/libraw1394 { };

  libsexy = callPackage ../development/libraries/libsexy {
    inherit (gtkLibs) glib gtk pango;
  };

  librsvg = gnome.librsvg;

  libsepol = callPackage ../os-specific/linux/libsepol { };

  libsmbios = callPackage ../os-specific/linux/libsmbios { };

  lm_sensors = callPackage ../os-specific/linux/lm_sensors { };

  lsiutil = callPackage ../os-specific/linux/lsiutil { };

  klibc = callPackage ../os-specific/linux/klibc {
    linuxHeaders = glibc.kernelHeaders;
  };

  klibcShrunk = callPackage ../os-specific/linux/klibc/shrunk.nix { };

  kvm = qemu_kvm;

  libcap = callPackage ../os-specific/linux/libcap { };

  libnscd = callPackage ../os-specific/linux/libnscd { };

  libnotify = callPackage ../development/libraries/libnotify { };

  libvolume_id = callPackage ../os-specific/linux/libvolume_id { };

  lvm2 = callPackage ../os-specific/linux/lvm2 { };

  # In theory GNU Mach doesn't have to be cross-compiled.  However, since it
  # has to be built for i586 (it doesn't work on x86_64), one needs a cross
  # compiler for that host.
  mach = callPackage ../os-specific/gnu/mach {
    automake = automake111x;  };

  machHeaders = callPackage ../os-specific/gnu/mach {
    automake = automake111x;
    headersOnly = true;
    mig = null;
  };

  mdadm = callPackage ../os-specific/linux/mdadm { };

  mingetty = callPackage ../os-specific/linux/mingetty { };

  module_init_tools = callPackage ../os-specific/linux/module-init-tools { };

  mountall = callPackage ../os-specific/linux/mountall {
    automake = automake111x;
  };

  aggregateModules = modules:
    import ../os-specific/linux/module-init-tools/aggregator.nix {
      inherit stdenv module_init_tools modules buildEnv;
    };

  modutils = callPackage ../os-specific/linux/modutils {
    stdenv = overrideGCC stdenv gcc34;
  };

  nettools = callPackage ../os-specific/linux/net-tools { };

  neverball = callPackage ../games/neverball { };

  numactl = callPackage ../os-specific/linux/numactl { };

  gw6c = builderDefsPackage (import ../os-specific/linux/gw6c) {
    inherit fetchurl stdenv nettools openssl procps iproute;
  };

  nss_ldap = callPackage ../os-specific/linux/nss_ldap { };

  pam = callPackage ../os-specific/linux/pam { };

  # pam_bioapi ( see http://www.thinkwiki.org/wiki/How_to_enable_the_fingerprint_reader )

  pam_ccreds = callPackage ../os-specific/linux/pam_ccreds {
    db = db4;
  };

  pam_console = callPackage ../os-specific/linux/pam_console {
    libtool = libtool_1_5;
    flex = if stdenv.system == "i686-linux" then flex else flex2533;
  };

  pam_devperm = callPackage ../os-specific/linux/pam_devperm { };

  pam_krb5 = callPackage ../os-specific/linux/pam_krb5 { };

  pam_ldap = callPackage ../os-specific/linux/pam_ldap { };

  pam_login = callPackage ../os-specific/linux/pam_login { };

  pam_unix2 = callPackage ../os-specific/linux/pam_unix2 { };

  pam_usb = callPackage ../os-specific/linux/pam_usb { };

  pcmciaUtils = callPackage ../os-specific/linux/pcmciautils {
    firmware = getConfig ["pcmciaUtils" "firmware"] [];
    config = getConfig ["pcmciaUtils" "config"] null;
  };

  pmount = callPackage ../os-specific/linux/pmount { };

  pmutils = callPackage ../os-specific/linux/pm-utils { };

  powertop = callPackage ../os-specific/linux/powertop { };

  procps = callPackage ../os-specific/linux/procps { };

  pwdutils = callPackage ../os-specific/linux/pwdutils { };

  qemu_kvm = callPackage ../os-specific/linux/qemu-kvm { };

  radeontools = callPackage ../os-specific/linux/radeontools { };

  rfkill = callPackage ../os-specific/linux/rfkill { };

  rt2870fw = callPackage ../os-specific/linux/firmware/rt2870 { };

  rt73fw = callPackage ../os-specific/linux/firmware/rt73 { };

  sdparm = callPackage ../os-specific/linux/sdparm { };

  shadow = callPackage ../os-specific/linux/shadow { };

  splashutils = callPackage ../os-specific/linux/splashutils/default.nix { };

  statifier = builderDefsPackage (import ../os-specific/linux/statifier) { };

  sysfsutils = callPackage ../os-specific/linux/sysfsutils { };

  # Provided with sysfsutils.
  libsysfs = sysfsutils;
  systool = sysfsutils;

  sysklogd = callPackage ../os-specific/linux/sysklogd { };

  syslinux = callPackage ../os-specific/linux/syslinux { };

  sysstat = callPackage ../os-specific/linux/sysstat { };

  sysvinit = callPackage ../os-specific/linux/sysvinit { };

  sysvtools = callPackage ../os-specific/linux/sysvinit {
    withoutInitTools = true;
  };

  # FIXME: `tcp-wrapper' is actually not OS-specific.
  tcpWrapper = callPackage ../os-specific/linux/tcp-wrapper { };

  trackballs = callPackage ../games/trackballs {
    debug = false;
  };

  tunctl = callPackage ../os-specific/linux/tunctl { };

  /*tuxracer = builderDefsPackage (import ../games/tuxracer) {
    inherit mesa tcl freeglut;
    inherit (xlibs) libX11 xproto;
  };*/

  ubootChooser = name : if (name == "upstream") then ubootUpstream
    else if (name == "sheevaplug") then ubootSheevaplug
    else if (name == "nanonote") then ubootNanonote
    else throw "Unknown uboot";

  ubootUpstream = callPackage ../misc/uboot { };

  ubootSheevaplug = callPackage ../misc/uboot/sheevaplug.nix { };

  ubootNanonote = callPackage ../misc/uboot/nanonote.nix { };

  uclibc = callPackage ../os-specific/linux/uclibc { };

  uclibcCross = import ../os-specific/linux/uclibc {
    inherit fetchurl stdenv libiconv;
    linuxHeaders = linuxHeadersCross;
    gccCross = gccCrossStageStatic;
    cross = assert crossSystem != null; crossSystem;
  };

  udev = callPackage ../os-specific/linux/udev { };

  uml = import ../os-specific/linux/kernel/linux-2.6.29.nix {
    inherit fetchurl stdenv perl mktemp module_init_tools;
    userModeLinux = true;
  };

  umlutilities = callPackage ../os-specific/linux/uml-utilities {
    tunctl = true; mconsole = true;
  };

  upstart = callPackage ../os-specific/linux/upstart { };

  usbutils = callPackage ../os-specific/linux/usbutils { };

  utillinux = utillinuxng;

  utillinuxCurses = utillinuxngCurses;

  utillinuxng = callPackage ../os-specific/linux/util-linux-ng {
    ncurses = null;
  };

  utillinuxngCurses = utillinuxng.override {
    inherit ncurses;
  };

  windows = rec {
    w32api = callPackage ../os-specific/windows/w32api {
      gccCross = gccCrossStageStatic;
      binutilsCross = binutilsCross;
    };

    w32api_headers = w32api.override {
      onlyHeaders = true;
    };

    mingw_runtime = callPackage ../os-specific/windows/mingwrt {
      gccCross = gccCrossMingw2;
      binutilsCross = binutilsCross;
    };

    mingw_runtime_headers = mingw_runtime.override {
      onlyHeaders = true;
    };

    mingw_headers1 = buildEnv {
      name = "mingw-headers-1";
      paths = [ w32api_headers mingw_runtime_headers ];
    };

    mingw_headers2 = buildEnv {
      name = "mingw-headers-2";
      paths = [ w32api mingw_runtime_headers ];
    };

    mingw_headers3 = buildEnv {
      name = "mingw-headers-3";
      paths = [ w32api mingw_runtime ];
    };

    wxMSW = callPackage ../os-specific/windows/wxMSW-2.8 { };
  };

  wesnoth = callPackage ../games/wesnoth {
    inherit (gtkLibs) pango;
  };

  wirelesstools = callPackage ../os-specific/linux/wireless-tools { };

  wpa_supplicant = callPackage ../os-specific/linux/wpa_supplicant {
    guiSupport = false;
  };
  # prebuild binaries:
  wpa_supplicant_gui = wpa_supplicant.override { guiSupport = true; };

  # deprecated, but contains icon ? Does no longer build
  /* didn't build Sun Apr 25 20:34:18 CEST 2010
  wpa_supplicant_gui_qt4_old = callPackage ../os-specific/linux/wpa_supplicant/gui-qt4.nix { };
  */

  xf86_input_wacom = callPackage ../os-specific/linux/xf86-input-wacom { };

  xmoto = builderDefsPackage (import ../games/xmoto) {
    inherit chipmunk sqlite curl zlib bzip2 libjpeg libpng
      freeglut mesa SDL SDL_mixer SDL_image SDL_net SDL_ttf
      lua5 ode libxdg_basedir;
  };

  xorg_sys_opengl = callPackage ../os-specific/linux/opengl/xorg-sys { };

  zd1211fw = callPackage ../os-specific/linux/firmware/zd1211 { };

  ### DATA

  arkpandora_ttf = builderDefsPackage (import ../data/fonts/arkpandora) {
  };

  bakoma_ttf = callPackage ../data/fonts/bakoma-ttf { };

  cacert = callPackage ../data/misc/cacert { };

  corefonts = callPackage ../data/fonts/corefonts { };

  wrapFonts = paths : ((import ../data/fonts/fontWrap) {
    inherit fetchurl stdenv builderDefs paths ttmkfdir;
    inherit (xorg) mkfontdir mkfontscale;
  });

  clearlyU = callPackage ../data/fonts/clearlyU { };

  dejavu_fonts = callPackage ../data/fonts/dejavu-fonts {
    inherit (perlPackages) FontTTF;
  };

  docbook5 = callPackage ../data/sgml+xml/schemas/docbook-5.0 { };

  docbook_xml_dtd_412 = callPackage ../data/sgml+xml/schemas/xml-dtd/docbook/4.1.2.nix { };

  docbook_xml_dtd_42 = callPackage ../data/sgml+xml/schemas/xml-dtd/docbook/4.2.nix { };

  docbook_xml_dtd_43 = callPackage ../data/sgml+xml/schemas/xml-dtd/docbook/4.3.nix { };

  docbook_xml_dtd_45 = callPackage ../data/sgml+xml/schemas/xml-dtd/docbook/4.5.nix { };

  docbook_xml_ebnf_dtd = callPackage ../data/sgml+xml/schemas/xml-dtd/docbook-ebnf { };

  docbook_xml_xslt = docbook_xsl;

  docbook_xsl = callPackage ../data/sgml+xml/stylesheets/xslt/docbook-xsl { };

  docbook5_xsl = docbook_xsl_ns;

  docbook_xsl_ns = callPackage ../data/sgml+xml/stylesheets/xslt/docbook-xsl-ns { };

  freefont_ttf = callPackage ../data/fonts/freefont-ttf { };

  hicolor_icon_theme = callPackage ../data/misc/hicolor-icon-theme { };

  junicode = callPackage ../data/fonts/junicode { };

  liberation_ttf = callPackage ../data/fonts/redhat-liberation-fonts { };

  libertine = builderDefsPackage (import ../data/fonts/libertine/2.7.nix) {
    inherit fontforge;
  };
  libertineBin = builderDefsPackage (import ../data/fonts/libertine/2.7.bin.nix) {
  };

  lmodern = callPackage ../data/fonts/lmodern { };

  manpages = callPackage ../data/documentation/man-pages { };

  miscfiles = callPackage ../data/misc/miscfiles { };

  mph_2b_damase = callPackage ../data/fonts/mph-2b-damase { };

  pthreadmanpages = callPackage ../data/documentation/pthread-man-pages { };

  shared_mime_info = callPackage ../data/misc/shared-mime-info { };

  shared_desktop_ontologies = callPackage ../data/misc/shared-desktop-ontologies { };

  stdmanpages = callPackage ../data/documentation/std-man-pages { };

  iana_etc = callPackage ../data/misc/iana-etc { };

  popplerData = callPackage ../data/misc/poppler-data { };

  r3rs = callPackage ../data/documentation/rnrs/r3rs.nix { };

  r4rs = callPackage ../data/documentation/rnrs/r4rs.nix { };

  r5rs = callPackage ../data/documentation/rnrs/r5rs.nix { };

  themes = name: import (../data/misc/themes + ("/" + name + ".nix")) {
    inherit fetchurl;
  };

  terminus_font = callPackage ../data/fonts/terminus-font { };

  ttf_bitstream_vera = callPackage ../data/fonts/ttf-bitstream-vera { };

  ucsFonts = callPackage ../data/fonts/ucs-fonts { };

  unifont = callPackage ../data/fonts/unifont { };

  vistafonts = callPackage ../data/fonts/vista-fonts { };

  wqy_zenhei = callPackage ../data/fonts/wqy-zenhei { };

  xhtml1 = callPackage ../data/sgml+xml/schemas/xml-dtd/xhtml1 { };

  xkeyboard_config = callPackage ../data/misc/xkeyboard-config { };


  ### APPLICATIONS


  aangifte2005 = callPackage_i686 ../applications/taxes/aangifte-2005 { };

  aangifte2006 = callPackage_i686 ../applications/taxes/aangifte-2006 { };

  aangifte2007 = callPackage_i686 ../applications/taxes/aangifte-2007 { };

  aangifte2008 = callPackage_i686 ../applications/taxes/aangifte-2008 { };

  aangifte2009 = callPackage_i686 ../applications/taxes/aangifte-2009 { };

  abcde = callPackage ../applications/audio/abcde { };

  abiword = callPackage ../applications/office/abiword {
    inherit (gnome) libglade libgnomecanvas;
  };

  adobeReader = callPackage_i686 ../applications/misc/adobe-reader {
    inherit (pkgsi686Linux.gtkLibs) glib pango atk gtk;
  };

  amsn = callPackage ../applications/networking/instant-messengers/amsn {
    libstdcpp = gcc33.gcc;
  };

  ardour = callPackage ../applications/audio/ardour {
    inherit (gtkLibs) glib pango gtk glibmm gtkmm;
    inherit (gnome) libgnomecanvas;
  };

  audacious = callPackage ../applications/audio/audacious { };

  audacity = callPackage ../applications/audio/audacity { };

  aumix = callPackage ../applications/audio/aumix {
    gtkGUI = false;
  };

  autopanosiftc = callPackage ../applications/graphics/autopanosiftc { };

  avidemux = callPackage ../applications/video/avidemux {
<<<<<<< HEAD
    inherit (gtkLibs) gtk;
=======
    stdenv = stdenv2;
>>>>>>> 83bfd425
  };

  awesome = callPackage ../applications/window-managers/awesome {
    inherit (gtkLibs) glib pango;
    lua = lua5;
    cairo = cairo.override { xcbSupport = true; };
  };

  bangarang = newScope pkgs.kde4 ../applications/video/bangarang { };

  batik = callPackage ../applications/graphics/batik { };

  bazaar = callPackage ../applications/version-management/bazaar {
    python = pythonFull;
  };

  bazaarTools = builderDefsPackage (import ../applications/version-management/bazaar/tools.nix) {
    inherit bazaar;
  };

  beast = callPackage ../applications/audio/beast {
    inherit (gnome) libgnomecanvas libart_lgpl;
  };

  bitlbee = callPackage ../applications/networking/instant-messengers/bitlbee { };

  bitlbeeOtr = callPackage ../applications/networking/instant-messengers/bitlbee-otr { };

  # commented out because it's using the new configuration style proposal which is unstable
  #biew = import ../applications/misc/biew {
  #  inherit lib stdenv fetchurl ncurses;
  #};

  # only to be able to compile blender - I couldn't compile the default openal software
  # Perhaps this can be removed - don't know which one openal{,soft} is better
  freealut_soft = callPackage ../development/libraries/freealut {
    openal = openalSoft;  };

  blender = callPackage ../applications/misc/blender/2.49.nix {
    python = python26Base;
  };

  blender_2_50 = lowPrio (import ../applications/misc/blender {
    inherit stdenv fetchurl cmake mesa gettext libjpeg libpng zlib openal SDL openexr
      libsamplerate libtiff ilmbase;
    inherit (xlibs) libXi;
    python = python31Base;
  });

  bmp = callPackage ../applications/audio/bmp {
    inherit (gnome) esound libglade;
  };

  bmp_plugin_musepack = callPackage ../applications/audio/bmp-plugins/musepack { };

  bmp_plugin_wma = callPackage ../applications/audio/bmp-plugins/wma { };

  bvi = callPackage ../applications/editors/bvi { };

  calibre = callPackage ../applications/misc/calibre {
    python = python26Full;
    inherit (python26Packages) mechanize lxml dateutil cssutils beautifulsoap;
  };

  carrier = builderDefsPackage (import ../applications/networking/instant-messengers/carrier/2.5.0.nix) {
    inherit fetchurl stdenv pkgconfig perl perlXMLParser libxml2 openssl nss
      gtkspell aspell gettext ncurses avahi dbus dbus_glib python
      libtool automake autoconf;
    GStreamer = gst_all.gstreamer;
    inherit (gtkLibs) gtk glib;
    inherit (gnome) startupnotification GConf ;
    inherit (xlibs) libXScrnSaver scrnsaverproto libX11 xproto kbproto;
  };
  funpidgin = carrier;

  cddiscid = callPackage ../applications/audio/cd-discid { };

  cdparanoia = cdparanoiaIII;

  cdparanoiaIII = callPackage ../applications/audio/cdparanoia { };

  cdrtools = callPackage ../applications/misc/cdrtools { };

  chatzilla =
    xulrunnerWrapper {
      launcher = "chatzilla";
      application = callPackage ../applications/networking/irc/chatzilla { };
    };

  chrome = callPackage ../applications/networking/browsers/chromium {
    inherit (gtkLibs) gtk glib pango atk;
    inherit (gnome) GConf;
    patchelf = patchelf06;
    libjpeg = libjpeg62;
  };

  chromeWrapper = wrapFirefox chrome "chrome" "";

  cinelerra = callPackage ../applications/video/cinelerra {
    fftw = fftwSinglePrec;
    inherit (gnome) esound;
  };

  compizBase = (builderDefsPackage (import ../applications/window-managers/compiz/0.8.0.nix)) {
    inherit lib stringsWithDeps builderDefs;
    inherit fetchurl stdenv pkgconfig libpng mesa perl perlXMLParser libxslt gettext
      intltool binutils;
    inherit (xorg) libXcomposite libXfixes libXdamage libXrandr
      libXinerama libICE libSM libXrender xextproto compositeproto fixesproto
      damageproto randrproto xineramaproto renderproto kbproto xproto libX11
      libxcb;
    inherit (gnome) startupnotification libwnck GConf;
    inherit (gtkLibs) gtk;
    inherit (gnome) libgnome libgnomeui metacity
      glib pango libglade libgtkhtml gtkhtml
      libgnomecanvas libgnomeprint
      libgnomeprintui gnomepanel;
    gnomegtk = gnome.gtk;
    inherit librsvg fuse;
    inherit dbus dbus_glib;
  };

  compiz = compizBase.passthru.function (x : x // {
    extraConfigureFlags = getConfig ["compiz" "extraConfigureFlags"] [];
  });

  compizFusion = callPackage ../applications/window-managers/compiz-fusion {
    version = getConfig ["compizFusion" "version"] "0.7.8";
    inherit (gnome) startupnotification libwnck GConf;
    inherit (gnome) libgnome libgnomeui metacity
      glib pango libglade libgtkhtml gtkhtml
      libgnomecanvas libgnomeprint
      libgnomeprintui gnomepanel gnomedesktop;
    inherit pyrex;
    gnomegtk = gnome.gtk;
  };

  compizExtra = callPackage ../applications/window-managers/compiz/extra.nix {
    inherit (gnome) GConf;
  };

  cinepaint = callPackage ../applications/graphics/cinepaint {
    fltk = fltk11;
  };

  codeville = builderDefsPackage (import ../applications/version-management/codeville/0.8.0.nix) {
    inherit makeWrapper;
    python = pythonFull;
  };

  comical = callPackage ../applications/graphics/comical {
    wxGTK = wxGTK26;
  };

  conkeror = xulrunnerWrapper {
    launcher = "conkeror";
    application = callPackage ../applications/networking/browsers/conkeror { };
  };

  cuneiform = builderDefsPackage (import ../tools/graphics/cuneiform) {
    inherit cmake patchelf;
    imagemagick=imagemagick;
  };

  cvs = callPackage ../applications/version-management/cvs { };

  cvsps = callPackage ../applications/version-management/cvsps { };

  cvs2svn = callPackage ../applications/version-management/cvs2svn { };

  d4x = callPackage ../applications/misc/d4x { };

  darcs = haskellPackages.darcs;

  dia = callPackage ../applications/graphics/dia { };

  djvulibre = callPackage ../applications/misc/djvulibre { };

  djview4 = callPackage ../applications/graphics/djview { };

  dmenu = callPackage ../applications/misc/dmenu { };

  dmtx = builderDefsPackage (import ../tools/graphics/dmtx) {
    inherit libpng libtiff libjpeg imagemagick librsvg
      pkgconfig bzip2 zlib libtool freetype fontconfig
      ghostscript jasper;
    inherit (xlibs) libX11;
  };

  dvdauthor = callPackage ../applications/video/dvdauthor { };

  dwm = callPackage ../applications/window-managers/dwm {
    patches = getConfig [ "dwm" "patches" ] [];
  };

  eaglemode = callPackage ../applications/misc/eaglemode { };

  eclipse = callPackage ../applications/editors/eclipse {
    # GTK 2.18 gives glitches such as mouse clicks on buttons not
    # working correctly.
    inherit (gtkLibs216) glib gtk;
  };
  eclipseLatest = eclipse.override { version = "latest"; };

  ed = callPackage ../applications/editors/ed { };

  elinks = callPackage ../applications/networking/browsers/elinks { };

  elvis = callPackage ../applications/editors/elvis { };

  emacs = emacs23;

  emacs22 = callPackage ../applications/editors/emacs-22 {
    xaw3dSupport = getPkgConfig "emacs" "xaw3dSupport" false;
    gtkGUI = getPkgConfig "emacs" "gtkSupport" true;
  };

  emacs23 = callPackage ../applications/editors/emacs-23 {
    # use override to select the appropriate gui toolkit
    libXaw = if stdenv.isDarwin then xlibs.libXaw else null;
    Xaw3d = null;
    gtk = if stdenv.isDarwin then null else gtkLibs.gtk;
    # TODO: these packages don't build on Darwin.
    gconf = if stdenv.isDarwin then null else gnome.GConf;
    librsvg = if stdenv.isDarwin then null else librsvg;
  };

  emacsSnapshot = lowPrio (callPackage ../applications/editors/emacs-snapshot {
    xawSupport = getPkgConfig "emacs" "xawSupport" false;
    xaw3dSupport = getPkgConfig "emacs" "xaw3dSupport" false;
    gtkGUI = getPkgConfig "emacs" "gtkSupport" true;
    xftSupport = getPkgConfig "emacs" "xftSupport" true;
    dbusSupport = getPkgConfig "emacs" "dbusSupport" true;
  });

  emacsPackages = emacs: self: let callPackage = newScope self; in rec {
    inherit emacs;

    bbdb = callPackage ../applications/editors/emacs-modes/bbdb { };

    cedet = callPackage ../applications/editors/emacs-modes/cedet { };

    cua = callPackage ../applications/editors/emacs-modes/cua { };

    ecb = callPackage ../applications/editors/emacs-modes/ecb { };

    jabber = callPackage ../applications/editors/emacs-modes/jabber { };

    emacsSessionManagement = callPackage ../applications/editors/emacs-modes/session-management-for-emacs { };

    emacsw3m = callPackage ../applications/editors/emacs-modes/emacs-w3m { };

    emms = callPackage ../applications/editors/emacs-modes/emms { };

    jdee = callPackage ../applications/editors/emacs-modes/jdee {
      # Requires Emacs 23, for `avl-tree'.
    };

    stratego = callPackage ../applications/editors/emacs-modes/stratego { };

    haskellMode = callPackage ../applications/editors/emacs-modes/haskell { };

    hol_light_mode = callPackage ../applications/editors/emacs-modes/hol_light { };

    htmlize = callPackage ../applications/editors/emacs-modes/htmlize { };

    magit = callPackage ../applications/editors/emacs-modes/magit { };

    maudeMode = callPackage ../applications/editors/emacs-modes/maude { };

    nxml = callPackage ../applications/editors/emacs-modes/nxml { };

    # This is usually a newer version of Org-Mode than that found in GNU Emacs, so
    # we want it to have higher precedence.
    org = hiPrio (callPackage ../applications/editors/emacs-modes/org { });

    prologMode = callPackage ../applications/editors/emacs-modes/prolog { };

    proofgeneral = callPackage ../applications/editors/emacs-modes/proofgeneral { };

    quack = callPackage ../applications/editors/emacs-modes/quack { };

    remember = callPackage ../applications/editors/emacs-modes/remember { };

    rudel = callPackage ../applications/editors/emacs-modes/rudel { };

    scalaMode = callPackage ../applications/editors/emacs-modes/scala-mode { };
  };

  emacs22Packages = emacsPackages emacs22 pkgs.emacs22Packages;
  emacs23Packages = recurseIntoAttrs (emacsPackages emacs23 pkgs.emacs23Packages);

  epdfview = callPackage ../applications/misc/epdfview { };

  espeak = callPackage ../applications/audio/espeak { };

  evince = callPackage ../applications/misc/evince {
    inherit (gnome) gnomedocutils gnomeicontheme libgnome
      libgnomeui libglade glib gtk scrollkeeper gnome_keyring;
  };

  evolution_data_server = (newScope (gnome // gtkLibs))
  ../servers/evolution-data-server {
  };

  exrdisplay = callPackage ../applications/graphics/exrdisplay {
    fltk = fltk20;
  };

  fbpanel = callPackage ../applications/window-managers/fbpanel { };

  fetchmail = import ../applications/misc/fetchmail {
    inherit stdenv fetchurl openssl;
  };

  fossil = callPackage ../applications/version-management/fossil { };

  grass = import ../applications/misc/grass {
    inherit (xlibs) libXmu libXext libXp libX11 libXt libSM libICE libXpm
      libXaw libXrender;
    inherit getConfig composableDerivation stdenv fetchurl
      lib flex bison cairo fontconfig
      gdal zlib ncurses gdbm proj pkgconfig swig
      blas liblapack libjpeg libpng mysql unixODBC mesa postgresql python
      readline sqlite tcl tk libtiff freetype ffmpeg makeWrapper wxGTK;
    fftw = fftwSinglePrec;
    motif = lesstif;
    opendwg = libdwg;
    wxPython = wxPython28;
  };

  grip = callPackage ../applications/misc/grip {
    inherit (gnome) libgnome libgnomeui vte;
  };

  wavesurfer = callPackage ../applications/misc/audio/wavesurfer { };

  wireshark = callPackage ../applications/networking/sniffers/wireshark { };

  wvdial = callPackage ../os-specific/linux/wvdial { };

  fbida = builderDefsPackage ../applications/graphics/fbida {
    inherit libjpeg libexif giflib libtiff libpng
      imagemagick ghostscript which curl pkgconfig
      freetype fontconfig;
  };

  fdupes = callPackage ../tools/misc/fdupes { };

  feh = callPackage ../applications/graphics/feh { };

  firefox = firefox36Pkgs.firefox;
  firefoxWrapper = firefox36Wrapper;

  firefox35Pkgs = callPackage ../applications/networking/browsers/firefox/3.5.nix {
    inherit (gtkLibs) gtk pango;
    inherit (gnome) libIDL;
  };

  firefox35Wrapper = wrapFirefox firefox35Pkgs.firefox "firefox" "";

  firefox36Pkgs = callPackage ../applications/networking/browsers/firefox/3.6.nix {
    inherit (gtkLibs) gtk pango;
    inherit (gnome) libIDL;
  };

  firefox36Wrapper = wrapFirefox firefox36Pkgs.firefox "firefox" "";

  flac = callPackage ../applications/audio/flac { };

  flashplayer = flashplayer10;

  flashplayer9 = (
    import ../applications/networking/browsers/mozilla-plugins/flashplayer-9 {
      inherit fetchurl stdenv zlib alsaLib nss nspr fontconfig freetype expat;
      inherit (xlibs) libX11 libXext libXrender libXt;
      inherit (gtkLibs) gtk glib pango atk;
    });

  flashplayer10 = (
    import ../applications/networking/browsers/mozilla-plugins/flashplayer-10 {
      inherit fetchurl stdenv zlib alsaLib curl nss nspr fontconfig freetype expat;
      inherit (xlibs) libX11 libXext libXrender libXt ;
      inherit (gtkLibs) gtk glib pango atk;
      debug = getConfig ["flashplayer" "debug"] false;
    });

  flite = callPackage ../applications/misc/flite { };

  freemind = callPackage ../applications/misc/freemind {
    jdk = jdk;
    jre = jdk;
  };

  freepv = callPackage ../applications/graphics/freepv { };

  xfontsel = callPackage ../applications/misc/xfontsel { };
  xlsfonts = callPackage ../applications/misc/xlsfonts { };

  fspot = callPackage ../applications/graphics/f-spot {
    inherit (gnome) libgnome libgnomeui;
    gtksharp = gtksharp1;
  };

  gimp = callPackage ../applications/graphics/gimp {
    inherit (gnome) gtk libart_lgpl;
  };

  gimpPlugins = recurseIntoAttrs (import ../applications/graphics/gimp/plugins {
    inherit pkgs gimp;
  });

  gitAndTools = recurseIntoAttrs (import ../applications/version-management/git-and-tools {
    inherit pkgs;
  });
  git = gitAndTools.git;
  gitFull = gitAndTools.gitFull;

  gnucash = callPackage ../applications/office/gnucash {
    inherit (gnome) gtk glib libglade libgnomeui libgtkhtml gtkhtml
      libgnomeprint;
    gconf = gnome.GConf;
  };

  qcad = callPackage ../applications/misc/qcad { };

  qjackctl = callPackage ../applications/audio/qjackctl {
    qt4 = qt4;
  };

  gkrellm = callPackage ../applications/misc/gkrellm { };

  gnash = callPackage ../applications/video/gnash {
    inherit (gnome) gtkglext;
    inherit (gst_all) gstreamer gstPluginsBase gstPluginsGood gstFfmpeg;
  };

  gnome_mplayer = callPackage ../applications/video/gnome-mplayer {
    inherit (gnome) GConf;
  };

  gnunet = callPackage ../applications/networking/p2p/gnunet {
    inherit (gnome) gtk libglade;
    gtkSupport = getConfig [ "gnunet" "gtkSupport" ] true;
  };

  gocr = callPackage ../applications/graphics/gocr { };

  gphoto2 = callPackage ../applications/misc/gphoto2 { };

  gphoto2fs = builderDefsPackage ../applications/misc/gphoto2/gphotofs.nix {
    inherit libgphoto2 fuse pkgconfig glib;
  };

  graphicsmagick = callPackage ../applications/graphics/graphicsmagick { };

  graphicsmagick137 = callPackage ../applications/graphics/graphicsmagick/1.3.7.nix { };

  gtkpod = callPackage ../applications/audio/gtkpod {
    inherit (gnome) libglade;
  };

  qrdecode = builderDefsPackage (import ../tools/graphics/qrdecode) {
    inherit libpng libcv;
  };

  qrencode = builderDefsPackage (import ../tools/graphics/qrencode) {
    inherit libpng pkgconfig;
  };

  gecko_mediaplayer = callPackage ../applications/networking/browsers/mozilla-plugins/gecko-mediaplayer {
    inherit (gnome) GConf;
    browser = firefox;
  };

  geeqie = callPackage ../applications/graphics/geeqie { };

  gqview = callPackage ../applications/graphics/gqview { };

  googleearth = callPackage_i686 ../applications/misc/googleearth { };

  gosmore = builderDefsPackage ../applications/misc/gosmore {
    inherit fetchsvn curl pkgconfig libxml2;
    inherit (gtkLibs) gtk;
  };

  gpsbabel = callPackage ../applications/misc/gpsbabel { };

  gpscorrelate = callPackage ../applications/misc/gpscorrelate { };

  gpsd = callPackage ../servers/gpsd {
    # We need a Python with NCurses bindings.
    python = pythonFull;
  };

  gv = callPackage ../applications/misc/gv { };

  hello = callPackage ../applications/misc/hello/ex-2 { };

  homebank = callPackage ../applications/office/homebank { };

  htmldoc = callPackage ../applications/misc/htmldoc {
    fltk = fltk11;
  };

  hugin = callPackage ../applications/graphics/hugin {
  };

  i810switch = callPackage ../os-specific/linux/i810switch { };

  icecat3 = lowPrio (import ../applications/networking/browsers/icecat-3 {
    inherit fetchurl stdenv xz pkgconfig perl zip libjpeg libpng zlib cairo
      python dbus dbus_glib freetype fontconfig bzip2 xlibs alsaLib libnotify
      wirelesstools;
    inherit (gnome) libIDL libgnomeui gnomevfs gtk pango;
    inherit (xlibs) pixman;
    inherit (pythonPackages) ply;
  });

  icecatXulrunner3 = lowPrio (import ../applications/networking/browsers/icecat-3 {
    application = "xulrunner";
    inherit fetchurl stdenv xz pkgconfig perl zip libjpeg libpng zlib cairo
      python dbus dbus_glib freetype fontconfig bzip2 xlibs alsaLib libnotify
      wirelesstools;
    inherit (gnome) libIDL libgnomeui gnomevfs gtk pango;
    inherit (xlibs) pixman;
    inherit (pythonPackages) ply;
  });

  icecat3Xul =
    (symlinkJoin "icecat-with-xulrunner-${icecat3.version}"
       [ icecat3 icecatXulrunner3 ])
    // { inherit (icecat3) gtk isFirefox3Like meta; };

  icecatWrapper = wrapFirefox icecat3Xul "icecat" "";

  icewm = callPackage ../applications/window-managers/icewm {
    inherit (gtkLibs) gtk;
  };

  id3v2 = callPackage ../applications/audio/id3v2 { };

  ikiwiki = callPackage ../applications/misc/ikiwiki {
    inherit (perlPackages) TextMarkdown URI HTMLParser HTMLScrubber
      HTMLTemplate TimeDate CGISession DBFile CGIFormBuilder LocaleGettext
      RpcXML XMLSimple PerlMagick;
    gitSupport = getPkgConfig "ikiwiki" "git" false;
    monotoneSupport = getPkgConfig "ikiwiki" "monotone" false;
    extraUtils = [];
  };

  imagemagick = callPackage ../applications/graphics/ImageMagick {
    tetex = null;
    librsvg = null;
  };

  imagemagickBig = callPackage ../applications/graphics/ImageMagick { };

  # Impressive, formerly known as "KeyJNote".
  impressive = callPackage ../applications/office/impressive {

    # XXX These are the PyOpenGL dependencies, which we need here.

    inherit (pythonPackages) pyopengl;  };

  inkscape = callPackage ../applications/graphics/inkscape {
    inherit (pythonPackages) lxml;
    inherit (gtkLibs) gtk glib glibmm gtkmm;
  };

  ion3 = callPackage ../applications/window-managers/ion-3 {
    lua = lua5;
  };

  iptraf = callPackage ../applications/networking/iptraf { };

  irssi = callPackage ../applications/networking/irc/irssi { };

  jackmeter = callPackage ../applications/audio/jackmeter { };

  jedit = callPackage ../applications/editors/jedit { };

  jigdo = callPackage ../applications/misc/jigdo { };

  joe = callPackage ../applications/editors/joe { };

  jwm = callPackage ../applications/window-managers/jwm { };

  kermit = callPackage ../tools/misc/kermit { };

  kino = import ../applications/video/kino {
    inherit fetchurl stdenv pkgconfig libxml2 perl perlXMLParser
      libdv libraw1394 libavc1394 libiec61883 x11 gettext cairo; /* libavformat */
    inherit libsamplerate ffmpeg;
    inherit (gnome) libglade gtk glib;
    inherit (xlibs) libXv libX11;
  };

  konversation = newScope pkgs.kde4 ../applications/networking/irc/konversation { };

  krename = newScope pkgs.kde4 ../applications/misc/krename { };

  ktorrent = newScope pkgs.kde4 ../applications/networking/ktorrent { };

  lame = callPackage ../applications/audio/lame { };

  larswm = callPackage ../applications/window-managers/larswm { };

  ladspaH = callPackage ../applications/audio/ladspa-plugins/ladspah.nix { };

  ladspaPlugins = callPackage ../applications/audio/ladspa-plugins {
    fftw = fftwSinglePrec;
  };

  ldcpp = callPackage ../applications/networking/p2p/ldcpp {
    inherit (gnome) libglade;
  };

  links = callPackage ../applications/networking/browsers/links { };

  ledger = callPackage ../applications/office/ledger { };

  links2 = (builderDefsPackage ../applications/networking/browsers/links2) {
    inherit fetchurl stdenv bzip2 zlib libjpeg libpng libtiff
      gpm openssl SDL SDL_image SDL_net pkgconfig;
    inherit (xlibs) libX11 libXau xproto libXt;
  };

  lynx = callPackage ../applications/networking/browsers/lynx { };

  lyx = callPackage ../applications/misc/lyx {
   qt = qt4;
  };

  matchbox = callPackage ../applications/window-managers/matchbox { };

  meld = callPackage ../applications/version-management/meld {
    inherit (gnome) scrollkeeper;
    pygtk = pyGtkGlade;
  };

  mercurial = callPackage ../applications/version-management/mercurial {
    guiSupport = getConfig ["mercurial" "guiSupport"] false; # for hgk (gitk gui for hg)
    python = # allow cloning sources from https servers.
      if getConfig ["mercurial" "httpsSupport"] true
      then pythonFull
      else pythonBase;
  };

  merkaartor = callPackage ../applications/misc/merkaartor {
    qt = qt4;
  };

  meshlab = callPackage ../applications/graphics/meshlab {
    qt = qt4;
  };

  midori = builderDefsPackage (import ../applications/networking/browsers/midori) {
    inherit imagemagick intltool python pkgconfig webkit libxml2
      which gettext makeWrapper file libidn sqlite docutils libnotify
      vala dbus_glib;
    inherit (gtkLibs) gtk glib;
    inherit (gnome28) gtksourceview;
    inherit (webkit.passthru.args) libsoup;
    inherit (xlibs) kbproto xproto libXScrnSaver scrnsaverproto;
  };

  minicom = callPackage ../tools/misc/minicom { };

  mmex = callPackage ../applications/office/mmex { };

  monodevelop = callPackage ../applications/editors/monodevelop {
    inherit (gnome) gnomevfs libbonobo libglade libgnome GConf glib gtk;
    mozilla = firefox;
    gtksharp = gtksharp2;
  };

  monodoc = callPackage ../applications/editors/monodoc {
    gtksharp = gtksharp1;
  };

  monotone = callPackage ../applications/version-management/monotone {
    lua = lua5;
  };

  monotoneViz = builderDefsPackage (import ../applications/version-management/monotone-viz/mtn-head.nix) {
    inherit ocaml lablgtk graphviz pkgconfig autoconf automake libtool;
    inherit (gnome) gtk libgnomecanvas glib;
  };

  mozilla = callPackage ../applications/networking/browsers/mozilla {
    inherit (gnome) libIDL;
  };

  mozplugger = builderDefsPackage (import ../applications/networking/browsers/mozilla-plugins/mozplugger) {
    inherit firefox;
    inherit (xlibs) libX11 xproto;
  };

  mpc123 = callPackage ../applications/audio/mpc123 { };

  mpg123 = callPackage ../applications/audio/mpg123 { };

  mpg321 = callPackage ../applications/audio/mpg321 { };

  MPlayer = callPackage ../applications/video/MPlayer { };

  MPlayerPlugin = browser:
    import ../applications/networking/browsers/mozilla-plugins/mplayerplug-in {
      inherit browser;
      inherit fetchurl stdenv pkgconfig gettext;
      inherit (xlibs) libXpm;
      # !!! should depend on MPlayer
    };

  mrxvt = callPackage ../applications/misc/mrxvt { };

  multisync = callPackage ../applications/misc/multisync {
    inherit (gnome) gtk glib ORBit2 libbonobo libgnomeui GConf;
  };

  mutt = callPackage ../applications/networking/mailreaders/mutt { };

  msmtp = callPackage ../applications/networking/msmtp { };

  mupdf = callPackage ../applications/misc/mupdf {
  };

  mythtv = callPackage ../applications/video/mythtv {
    qt3 = qt3mysql;
  };

  nano = callPackage ../applications/editors/nano { };

  navipowm = callPackage ../applications/misc/navipowm {
  };

  navit = callPackage ../applications/misc/navit { };

  nedit = callPackage ../applications/editors/nedit {
      motif = lesstif;
  };

  netsurfBrowser = netsurf.browser;
  netsurf = recurseIntoAttrs (import ../applications/networking/browsers/netsurf { inherit pkgs; });

  nvi = callPackage ../applications/editors/nvi { };

  openjump = callPackage ../applications/misc/openjump { };

  openoffice = callPackage ../applications/office/openoffice {
    inherit (perlPackages) ArchiveZip CompressZlib;
    inherit (gnome) GConf ORBit2;
    neon = neon029;
  };

  go_oo = callPackage ../applications/office/openoffice/go-oo.nix {
    inherit (perlPackages) ArchiveZip CompressZlib;
    inherit (gnome) GConf ORBit2;
    neon = neon029;
  };

  opera = callPackage ../applications/networking/browsers/opera {
    qt = qt3;
  };

  pan = callPackage ../applications/networking/newsreaders/pan {
    gmime = gmime_2_2;
    spellChecking = false;
  };

  panotools = callPackage ../applications/graphics/panotools { };

  pavucontrol = callPackage ../applications/audio/pavucontrol {
    inherit (gtkLibs) gtkmm;
    inherit (gnome) libglademm;
  };

  paraview = callPackage ../applications/graphics/paraview {
  };

  partitionManager = newScope pkgs.kde4 ../tools/misc/partition-manager { };

  pdftk = callPackage ../tools/typesetting/pdftk { };

  pidgin = import ../applications/networking/instant-messengers/pidgin {
    inherit fetchurl stdenv pkgconfig perl perlXMLParser libxml2 nss nspr farsight2 python
      gtkspell aspell gettext ncurses avahi dbus dbus_glib lib intltool libidn;
    openssl = if (getConfig ["pidgin" "openssl"] true) then openssl else null;
    gnutls = if (getConfig ["pidgin" "gnutls"] false) then gnutls else null;
    GStreamer = gst_all.gstreamer;
    inherit (gtkLibs) gtk;
    inherit (gnome) startupnotification;
    inherit (xlibs) libXScrnSaver;
    inherit (gst_all) gstPluginsBase;
  };

  pidginlatex = callPackage ../applications/networking/instant-messengers/pidgin-plugins/pidgin-latex {
    imagemagick = imagemagickBig;
  };

  pidginlatexSF = builderDefsPackage
    (import ../applications/networking/instant-messengers/pidgin-plugins/pidgin-latex/pidgin-latex-sf.nix)
    {
      inherit pkgconfig pidgin texLive imagemagick which;
      inherit (gtkLibs) glib gtk;
    };

  pidginmsnpecan = callPackage ../applications/networking/instant-messengers/pidgin-plugins/msn-pecan { };

  pidginotr = callPackage ../applications/networking/instant-messengers/pidgin-plugins/otr { };

  pidginsipe = callPackage ../applications/networking/instant-messengers/pidgin-plugins/sipe { };

  pinfo = callPackage ../applications/misc/pinfo { };

  pinta = callPackage ../applications/graphics/pinta {
    gtksharp = gtksharp2;
  };

  pqiv = callPackage ../applications/graphics/pqiv { };

  # perhaps there are better apps for this task? It's how I had configured my preivous system.
  # And I don't want to rewrite all rules
  procmail = callPackage ../applications/misc/procmail { };

  pstree = callPackage ../applications/misc/pstree { };

  pythonmagick = callPackage ../applications/graphics/PythonMagick { };

  qemu = callPackage ../applications/virtualization/qemu/0.12.3.nix { };

  qemuSVN = callPackage ../applications/virtualization/qemu/svn-6642.nix { };

  qemuImage = callPackage ../applications/virtualization/qemu/linux-img { };

  qtpfsgui = callPackage ../applications/graphics/qtpfsgui { };

  rapidsvn = callPackage ../applications/version-management/rapidsvn { };

  ratpoison = callPackage ../applications/window-managers/ratpoison { };

  rawtherapee = callPackage ../applications/graphics/rawtherapee {
    inherit (gtkLibs) gtk gtkmm;
  };

  rcs = callPackage ../applications/version-management/rcs { };

  rdesktop = callPackage ../applications/networking/remote/rdesktop { };

  RealPlayer = callPackage ../applications/video/RealPlayer {
      inherit (gtkLibs) glib pango atk gtk;
      libstdcpp5 = gcc33.gcc;
  };

  rekonq = newScope pkgs.kde4 ../applications/networking/browsers/rekonq { };

  rsibreak = newScope pkgs.kde4 ../applications/misc/rsibreak { };

  rsync = callPackage ../applications/networking/sync/rsync {
    enableACLs = !(stdenv.isDarwin || stdenv.isSunOS);
  };

  rxvt = callPackage ../applications/misc/rxvt { };

  # = urxvt
  rxvt_unicode = callPackage ../applications/misc/rxvt_unicode {
    perlSupport = false;  };

  sakura = callPackage ../applications/misc/sakura {
    inherit (gnome) vte;
  };

  sbagen = callPackage ../applications/misc/sbagen { };

  scribus = callPackage ../applications/office/scribus {
    inherit (gnome) libart_lgpl;
    qt = qt3;
  };

  seeks = callPackage ../tools/networking/p2p/seeks { };

  seg3d = callPackage ../applications/graphics/seg3d {
    wxGTK = wxGTK28.override {
      unicode = false;
  };
  };

  semnotes = newScope pkgs.kde4 ../applications/misc/semnotes { };

  skype_linux = callPackage_i686 ../applications/networking/skype { };

  slim = callPackage ../applications/display-managers/slim { };

  sndBase = builderDefsPackage (import ../applications/audio/snd) {
    inherit fetchurl stdenv stringsWithDeps lib fftw;
    inherit pkgconfig gmp gettext;
    inherit (xlibs) libXpm libX11;
    inherit (gtkLibs) gtk glib;
  };

  snd = sndBase.passthru.function {
    inherit guile mesa libtool jackaudio alsaLib;
  };

  sonicVisualizer = callPackage ../applications/audio/sonic-visualizer {
    inherit (vamp) vampSDK;
    qt = qt4;
  };

  sox = callPackage ../applications/misc/audio/sox { };

  stumpwm = builderDefsPackage (import ../applications/window-managers/stumpwm) {
    inherit texinfo;
    clisp = clisp_2_44_1;
  };

  subversion = callPackage ../applications/version-management/subversion/default.nix {
    neon = neon029;
    bdbSupport = getConfig ["subversion" "bdbSupport"] true;
    httpServer = getConfig ["subversion" "httpServer"] false;
    httpSupport = getConfig ["subversion" "httpSupport"] true;
    sslSupport = getConfig ["subversion" "sslSupport"] true;
    pythonBindings = getConfig ["subversion" "pythonBindings"] false;
    perlBindings = getConfig ["subversion" "perlBindings"] false;
    javahlBindings = supportsJDK && getConfig ["subversion" "javahlBindings"] false;
    compressionSupport = getConfig ["subversion" "compressionSupport"] true;
    httpd = apacheHttpd;
  };

  svk = perlPackages.SVK;

  sylpheed = callPackage ../applications/networking/mailreaders/sylpheed {
    sslSupport = true;
    gpgSupport = true;
  };

  # linux only by now
  synergy = callPackage ../applications/misc/synergy { };

  tahoelafs = callPackage ../tools/networking/p2p/tahoe-lafs {
    inherit (pythonPackages) twisted foolscap simplejson nevow zfec
      pycryptopp pysqlite darcsver setuptoolsTrial setuptoolsDarcs
      numpy pyasn1;
    mock = pythonPackages.mock060;
  };

  tailor = builderDefsPackage (import ../applications/version-management/tailor) {
    inherit makeWrapper python;
  };

  tangogps = callPackage ../applications/misc/tangogps {
    gconf = gnome.GConf;
  };

  /* does'nt work yet i686-linux only (32bit version)
  teamspeak_client = callPackage ../applications/networking/instant-messengers/teamspeak/client.nix { };
  */

  taskJuggler = callPackage ../applications/misc/taskjuggler {
    qt = qt3;

    # KDE support is not working yet.
    inherit (kde3) kdelibs kdebase;
    withKde = getPkgConfig "taskJuggler" "kde" false;
  };

  thinkingRock = callPackage ../applications/misc/thinking-rock { };

  thunderbird = thunderbird3;

  thunderbird2 = callPackage ../applications/networking/mailreaders/thunderbird/2.x.nix {
    inherit (gnome) libIDL;
  };

  thunderbird3 = callPackage ../applications/networking/mailreaders/thunderbird/3.x.nix {
    inherit (gnome) libIDL;
  };

  timidity = callPackage ../tools/misc/timidity { };

  tkcvs = callPackage ../applications/version-management/tkcvs { };

  tla = callPackage ../applications/version-management/arch { };

  transmission = callPackage ../applications/networking/p2p/transmission { };

  twinkle = callPackage ../applications/networking/twinkle {
    qt = qt3;
    boost = boostFull;
  };

  unison = callPackage ../applications/networking/sync/unison { };

  uucp = callPackage ../tools/misc/uucp { };

  uzbl = builderDefsPackage (import ../applications/networking/browsers/uzbl) {
    inherit pkgconfig webkit makeWrapper;
    inherit (gtkLibs) gtk glib;
    inherit (xlibs) libX11;
    libsoup = gnome28.libsoup_2_31;
  };

  valknut = callPackage ../applications/networking/p2p/valknut {
    qt = qt3;
  };

  veracity = callPackage ../applications/version-management/veracity {};

  viewMtn = builderDefsPackage (import ../applications/version-management/viewmtn/0.10.nix)
  {
    inherit
      monotone flup cheetahTemplate highlight ctags
      makeWrapper graphviz which python;
  };

  vim = callPackage ../applications/editors/vim { };

  vimHugeX = vim_configurable;

  vim_configurable = import ../applications/editors/vim/configurable.nix {
    inherit (pkgs) fetchurl stdenv ncurses pkgconfig gettext composableDerivation lib;
    inherit (pkgs.xlibs) libX11 libXext libSM libXpm
        libXt libXaw libXau libXmu libICE;
    inherit (pkgs.gtkLibs) glib gtk;
    features = "huge"; # one of  tiny, small, normal, big or huge
    # optional features by passing
    # python
    # TODO mzschemeinterp perlinterp
    inherit (pkgs) python perl tcl ruby /*x11*/;

    lua = pkgs.lua5;

    # optional features by flags
    flags = [ "X11" ]; # only flag "X11" by now
  };

  virtualgl = callPackage ../tools/X11/virtualgl { };

  vlc = callPackage ../applications/video/vlc {
    dbus = dbus.libs;
    alsa = alsaLib;
    lua = lua5;
  };

  vnstat = callPackage ../applications/networking/vnstat { };

  vorbisTools = callPackage ../applications/audio/vorbis-tools { };

  vwm = callPackage ../applications/window-managers/vwm { };

  w3m = callPackage ../applications/networking/browsers/w3m {
    graphicsSupport = false;
  };

  weechat = callPackage ../applications/networking/irc/weechat { };

  wings = callPackage ../applications/graphics/wings { };

  # I'm keen on wmiimenu only  >wmii-3.5 no longer has it...
  wmiimenu = import ../applications/window-managers/wmii31 {
    libixp = libixp_for_wmii;
    inherit fetchurl /* fetchhg */ stdenv gawk;
    inherit (xlibs) libX11;
  };

  wmiiSnap = import ../applications/window-managers/wmii {
    libixp = libixp_for_wmii;
    inherit fetchurl /* fetchhg */ stdenv gawk;
    inherit (xlibs) libX11 xextproto libXt libXext;
    includeUnpack = getConfig ["stdenv" "includeUnpack"] false;
  };

  wordnet = callPackage ../applications/misc/wordnet { };

  wrapFirefox = browser: browserName: nameSuffix: import ../applications/networking/browsers/firefox/wrapper.nix {
    inherit stdenv nameSuffix makeWrapper makeDesktopItem browser browserName;
    plugins =
      let enableAdobeFlash = getConfig [ browserName "enableAdobeFlash" ] true;
      in
       ([]
        ++ lib.optional (!enableAdobeFlash) gnash
        ++ lib.optional enableAdobeFlash flashplayer
        # RealPlayer is disabled by default for legal reasons.
        ++ lib.optional (system != "i686-linux" && getConfig [browserName "enableRealPlayer"] false) RealPlayer
        ++ lib.optional (getConfig [browserName "enableMPlayer"] false) (MPlayerPlugin browser)
        ++ lib.optional (getConfig [browserName "enableGeckoMediaPlayer"] false) gecko_mediaplayer
        ++ lib.optional (supportsJDK && getConfig [browserName "jre"] false && jrePlugin ? mozillaPlugin) jrePlugin
       );
  };

  x11vnc = callPackage ../tools/X11/x11vnc { };

  x2vnc = callPackage ../tools/X11/x2vnc { };

  xaos = builderDefsPackage (import ../applications/graphics/xaos) {
    inherit (xlibs) libXt libX11 libXext xextproto xproto;
    inherit gsl aalib zlib libpng intltool gettext perl;
  };

  xara = callPackage ../applications/graphics/xara {
    wxGTK = wxGTK26;
  };

  xawtv = callPackage ../applications/video/xawtv { };

  xchat = callPackage ../applications/networking/irc/xchat { };

  xchm = callPackage ../applications/misc/xchm { };

  xcompmgr = callPackage ../applications/window-managers/xcompmgr { };

  xdg_utils = callPackage ../tools/X11/xdg-utils { };

  xen = callPackage ../applications/virtualization/xen {
    python = pythonFull;
  };

  xfig = callPackage ../applications/graphics/xfig {
    stdenv = overrideGCC stdenv gcc34;
  };

  xineUI = callPackage ../applications/video/xine-ui { };

  xmms = callPackage ../applications/audio/xmms {
    inherit (gnome) esound;
    inherit (gtkLibs1x) glib gtk;
    stdenv = overrideGCC stdenv gcc34; # due to problems with gcc 4.x
  };

  xneur = callPackage ../applications/misc/xneur {
    GStreamer=gst_all.gstreamer;
    inherit (gtkLibs) glib gtk pango atk;
  };

  xneur_0_8 = callPackage ../applications/misc/xneur/0.8.nix {
    GStreamer = gst_all.gstreamer;
  };

  xournal = callPackage ../applications/graphics/xournal {
    inherit (gtkLibs) gtk atk pango glib;
    inherit (gnome) libgnomeprint libgnomeprintui
      libgnomecanvas;
  };

  xpdf = callPackage ../applications/misc/xpdf {
    motif = lesstif;
    base14Fonts = "${ghostscript}/share/ghostscript/fonts";
  };

  libxpdf = callPackage ../applications/misc/xpdf/libxpdf.nix {
  };

  xpra = callPackage ../tools/X11/xpra {
    pyrex = pyrex095;
  };

  xscreensaver = callPackage ../applications/graphics/xscreensaver {
    inherit (gnome) libglade;
  };

  xterm = callPackage ../applications/misc/xterm { };

  xtrace = callPackage ../tools/X11/xtrace { };

  xlaunch = callPackage ../tools/X11/xlaunch { };

  xmacro = callPackage ../tools/X11/xmacro { };

  xmove = callPackage ../applications/misc/xmove { };

  xnee = builderDefsPackage (import ../tools/X11/xnee) {
    inherit (gtkLibs) gtk;
    inherit (xlibs) libX11 libXtst xextproto libXext
      inputproto libXi xproto recordproto;
    inherit pkgconfig;
  };

  xvidcap = callPackage ../applications/video/xvidcap {
    inherit (gnome) scrollkeeper libglade;
  };

  yate = callPackage ../applications/misc/yate {
    qt = qt4;
  };

  # doesn't compile yet - in case someone else want's to continue ..
  # use Trunk because qgisReleased segfaults no resize for now
  qgis = qgisTrunk;
  qgisReleased = (import ../applications/misc/qgis) {
    inherit composableDerivation fetchsvn stdenv flex lib
            ncurses fetchurl perl cmake gdal geos proj x11
            gsl libpng zlib bison
            sqlite glibc fontconfig freetype /* use libc from stdenv ? - to lazy now - Marc */
            python postgresql pyqt4;
    inherit (xlibs) libSM libXcursor libXinerama libXrandr libXrender;
    inherit (xorg) libICE;
    qt = qt4;

    # optional features
    # grass = "not yet supported" # cmake -D WITH_GRASS=TRUE  and GRASS_PREFX=..
  };

  qgisTrunk = callPackage ../applications/misc/qgis/trunk.nix {
    qgis = qgisReleased;
  };

  yakuake = newScope pkgs.kde4 ../applications/misc/yakuake { };

  zapping = callPackage ../applications/video/zapping {
    inherit (gnome) scrollkeeper libgnomeui libglade esound;
    teletextSupport = true;
    jpegSupport = true;
    pngSupport = true;
    recordingSupport = true;
  };

  zathura = callPackage ../applications/misc/zathura { };

  ### GAMES

  asc = callPackage ../games/asc {
    lua = lua5;
    libsigcxx = libsigcxx12;
  };

  ballAndPaddle = callPackage ../games/ball-and-paddle { };

  blackshades = callPackage ../games/blackshades { };

  blackshadeselite = callPackage ../games/blackshadeselite { };

  bsdgames = callPackage ../games/bsdgames { };

  castle_combat = callPackage ../games/castle-combat { };

  construoBase = callPackage ../games/construo {
    mesa = null;
    freeglut = null;
  };

  construo = construoBase.override {
    inherit mesa freeglut;
  };

  eduke32 = callPackage ../games/eduke32 { };

  egoboo = callPackage ../games/egoboo { };

  exult = callPackage ../games/exult {
    stdenv = overrideGCC stdenv gcc42;
  };

  /*
  exultSnapshot = lowPrio (import ../games/exult/snapshot.nix {
    inherit fetchurl stdenv SDL SDL_mixer zlib libpng unzip
      autoconf automake libtool flex bison;
  });
  */

  freedink = callPackage ../games/freedink { };

  fsg = callPackage ../games/fsg {
    wxGTK = wxGTK28.override { unicode = false; };
  };

  gemrb = callPackage ../games/gemrb { };

  gltron = callPackage ../games/gltron { };

  gnuchess = builderDefsPackage (import ../games/gnuchess) {
    flex = flex2535;
  };

  gnugo = callPackage ../games/gnugo { };

  gparted = callPackage ../tools/misc/gparted {
    inherit (gtkLibs) gtk glib gtkmm;
    inherit (gnome) gnomedocutils;
  };

  hexen = callPackage ../games/hexen { };

  kobodeluxe = callPackage ../games/kobodeluxe { };

  lincity = builderDefsPackage (import ../games/lincity) {
    inherit (xlibs) libX11 libXext xextproto
      libICE libSM xproto;
    inherit libpng zlib;
  };

  micropolis = callPackage ../games/micropolis { };

  openttd = callPackage ../games/openttd {
    zlib = zlibStatic;
  };

  pioneers = callPackage ../games/pioneers { };

  prboom = callPackage ../games/prboom { };

  quake3demo = callPackage ../games/quake3/wrapper {
    name = "quake3-demo-${quake3game.name}";
    description = "Demo of Quake 3 Arena, a classic first-person shooter";
    game = quake3game;
    paks = [quake3demodata];
  };

  quake3demodata = callPackage ../games/quake3/demo { };

  quake3game = callPackage ../games/quake3/game { };

  rogue = callPackage ../games/rogue { };

  scummvm = callPackage ../games/scummvm { };

  scorched3d = callPackage ../games/scorched3d {
    wxGTK = wxGTK26;
  };

  sgtpuzzles = builderDefsPackage (import ../games/sgt-puzzles) {
    inherit (gtkLibs) gtk;
    inherit pkgconfig fetchsvn perl;
    inherit (xlibs) libX11;
  };

  six = callPackage ../games/six {
    inherit (kde3) arts kdelibs;
  };

  # You still can override by passing more arguments.
  spaceOrbit = callPackage ../games/orbit {
    inherit (gnome) esound;  };

  superTux = callPackage ../games/super-tux { };

  superTuxKart = callPackage ../games/super-tux-kart { };

  teeworlds = callPackage ../games/teeworlds { };

  tennix = callPackage ../games/tennix { };

  /*tpm = import ../games/thePenguinMachine {
    inherit stdenv fetchurl pil pygame SDL;
    python24 = python;
  };*/

  tremulous = callPackage ../games/tremulous { };

  torcs = callPackage ../games/torcs {
    # Torcs wants to make shared libraries linked with plib libraries (it provides static).
    # i686 is the only platform I know than can do that linking without plib built with -fPIC
    plib = plib.override { enablePIC = if stdenv.isi686 then false else true; };
  };

  ufoai = callPackage ../games/ufoai {
    inherit (gnome) gtksourceview gtkglext;
  };

  ultimatestunts = callPackage ../games/ultimatestunts { };

  urbanterror = callPackage ../games/urbanterror { };

  ut2004demo = callPackage ../games/ut2004demo { };

  warsow = callPackage ../games/warsow {
    libjpeg = libjpeg62;
  };

  warzone2100 = callPackage ../games/warzone2100 {
    flex = flex2535;
  };

  xboard = builderDefsPackage (import ../games/xboard) {
    inherit (xlibs) libX11 xproto libXt libXaw libSM
      libICE libXmu libXext libXpm;
    inherit gnuchess texinfo;
  };

  xsokoban = builderDefsPackage (import ../games/xsokoban) {
    inherit (xlibs) libX11 xproto libXpm libXt;
  };

  zdoom = callPackage ../games/zdoom { };

  zoom = callPackage ../games/zoom { };

  keen4 = callPackage ../games/keen4 { };


  ### DESKTOP ENVIRONMENTS


  enlightenment = callPackage ../desktops/enlightenment { };

  gnome28 = recurseIntoAttrs (import ../desktops/gnome-2.28 pkgs);

  gnome = gnome28;

  kde3 = recurseIntoAttrs {

    kdelibs = callPackage ../desktops/kde-3/kdelibs {
      stdenv = overrideGCC stdenv gcc43;
      qt = qt3;
    };

    kdebase = callPackage ../desktops/kde-3/kdebase {
      stdenv = overrideGCC stdenv gcc43;
      inherit (kde3) kdelibs;
      qt = qt3;
    };

    arts = callPackage ../development/libraries/arts {
      qt = qt3;
      inherit (gnome) glib;
      inherit (kde3) kdelibs;
    };

    k3b = callPackage ../applications/misc/k3b {
      inherit (kde3) kdelibs;
    };

    kbasket = callPackage ../applications/misc/kbasket {
      stdenv = overrideGCC stdenv gcc43;
      inherit (kde3) kdelibs;
    };

    kile = callPackage ../applications/editors/kile {
      inherit (kde3) arts kdelibs;
      qt = qt3;
    };

    kphone = callPackage ../applications/networking/kphone {
      qt = qt3;
      stdenv = overrideGCC stdenv gcc42; # I'm to lazy to clean up header files
    };

    kuickshow = callPackage ../applications/graphics/kuickshow {
      inherit (kde3) arts kdelibs;
      qt = qt3;
    };

    kcachegrind = callPackage ../development/tools/misc/kcachegrind {
      inherit (kde3) kdelibs;
      qt = qt3;
    };

  };

  kde4 = kde44;

  kde44 = makeOverridable (import ../desktops/kde-4.4) (pkgs // {
    qt4 = pkgs.qt46;
  });

  kde45 = callPackage ../desktops/kde-4.5 {
    callPackage = newScope ({
      qjson  = pkgs.qjson.override { inherit (pkgs.kde45) qt4; };
      pyqt4 = pkgs.pyqt4.override { inherit (pkgs.kde45) qt4; };
      libdbusmenu_qt = pkgs.libdbusmenu_qt.override { inherit (pkgs.kde45) qt4; };
      libktorrent = pkgs.libktorrent.override {
        inherit (pkgs.kde45) qt4 kdelibs;
      };
      shared_desktop_ontologies = pkgs.shared_desktop_ontologies.override { v = "0.5"; };
    } // pkgs.kde45);
  };

  xfce = xfce4;

  xfce4 = recurseIntoAttrs
    (let callPackage = newScope pkgs.xfce4; in
     import ../desktops/xfce-4 { inherit callPackage pkgs; });


  ### SCIENCE

  xplanet = callPackage ../applications/science/xplanet {
    inherit (gtkLibs) pango;
  };


  ### SCIENCE/GEOMETRY

  drgeo = builderDefsPackage (import ../applications/science/geometry/drgeo) {
    inherit (gnome) libglade gtk;
    inherit libxml2 guile perl intltool libtool pkgconfig;
  };

  tetgen = callPackage ../applications/science/geometry/tetgen { };


  ### SCIENCE/BIOLOGY

  alliance = callPackage ../applications/science/electronics/alliance {
    motif = lesstif;
  };

  arb = callPackage ../applications/science/biology/arb {
    lesstif = lesstif93;
    stdenv = overrideGCC stdenv gcc42;
  };

  biolib = callPackage ../development/libraries/science/biology/biolib { };

  emboss = callPackage ../applications/science/biology/emboss { };

  mrbayes = callPackage ../applications/science/biology/mrbayes { };

  ncbiCTools = builderDefsPackage ../development/libraries/ncbi {
    inherit tcsh mesa lesstif;
    inherit (xlibs) libX11 libXaw xproto libXt libSM libICE
      libXmu libXext;
  };

  ncbi_tools = callPackage ../applications/science/biology/ncbi-tools { };

  paml = callPackage ../applications/science/biology/paml { };

  /* slr = import ../applications/science/biology/slr {
    inherit fetchurl stdenv liblapack;
  }; */

  pal2nal = callPackage ../applications/science/biology/pal2nal { };


  ### SCIENCE/MATH

  atlas = callPackage ../development/libraries/science/math/atlas { };

  blas = callPackage ../development/libraries/science/math/blas { };

  content = builderDefsPackage ../applications/science/math/content {
    inherit mesa lesstif;
    inherit (xlibs) libX11 libXaw xproto libXt libSM libICE
      libXmu libXext libXcursor;
  };

  liblapack = callPackage ../development/libraries/science/math/liblapack { };


  ### SCIENCE/LOGIC

  coq = callPackage ../applications/science/logic/coq {
    camlp5 = camlp5_transitional;
  };

  coq_devel = callPackage ../applications/science/logic/coq/8.3rc1.nix {
    camlp5 = camlp5_transitional;
  };

  eprover = callPackage ../applications/science/logic/eProver {
    texLive = texLiveAggregationFun {
      paths = [
        texLive texLiveExtra
      ];
  };
  };

  hol = callPackage ../applications/science/logic/hol { };

  hol_light = callPackage ../applications/science/logic/hol_light { };

  hol_light_sources = callPackage ../applications/science/logic/hol_light/sources.nix { };

  hol_light_checkpoint_dmtcp =
     recurseIntoAttrs (callPackage ../applications/science/logic/hol_light/dmtcp_checkpoint.nix { });

  isabelle = import ../applications/science/logic/isabelle {
    inherit (pkgs) stdenv fetchurl nettools perl polyml;
    inherit (pkgs.emacs23Packages) proofgeneral;
  };

  prover9 = callPackage ../applications/science/logic/prover9 { };

  ssreflect = callPackage ../applications/science/logic/ssreflect {
    camlp5 = camlp5_transitional;
  };

  ### SCIENCE / ELECTRONICS

  kicad = callPackage ../applications/science/electronics/kicad { };

  ngspice = callPackage ../applications/science/electronics/ngspice { };

  gtkwave = callPackage ../applications/science/electronics/gtkwave { };

  xoscope = callPackage ../applications/science/electronics/xoscope { };


  ### SCIENCE / MATH

  maxima = callPackage ../applications/science/math/maxima { };

  wxmaxima = callPackage ../applications/science/math/wxmaxima { };

  scilab = callPackage ../applications/science/math/scilab {
    withXaw3d = false;
    withTk = true;
    withGtk = false;
    withOCaml = true;
    withX = true;
  };

  yacas = callPackage ../applications/science/math/yacas { };

  ### SCIENCE / MISC

  golly = callPackage ../applications/science/misc/golly { };

  simgrid = callPackage ../applications/science/misc/simgrid { };

  tulip = callPackage ../applications/science/misc/tulip {
    qt = qt4;
  };

  vite = callPackage ../applications/science/misc/vite {
    qt = qt4;
  };

  ### MISC

  atari800 = callPackage ../misc/emulators/atari800 { };

  ataripp = callPackage ../misc/emulators/atari++ { };

  auctex = callPackage ../misc/tex/auctex { };

  busybox = callPackage ../misc/busybox {
    enableStatic = true;
  };

  cups = callPackage ../misc/cups { };

  gutenprint = callPackage ../misc/drivers/gutenprint { };

  gutenprintBin = callPackage ../misc/drivers/gutenprint/bin.nix { };

  cupsBjnp = callPackage ../misc/cups/drivers/cups-bjnp { };

  dblatex = callPackage ../misc/tex/dblatex { };

  dosbox = callPackage ../misc/emulators/dosbox { };

  dpkg = callPackage ../tools/package-management/dpkg { };

  ekiga = lib.callPackageWith (pkgs // pkgs.xorg // pkgs.gtkLibs // pkgs.gnome)
    ../applications/networking/ekiga {};

  electricsheep = callPackage ../misc/screensavers/electricsheep { };

  foldingathome = callPackage ../misc/foldingathome { };

  freestyle = callPackage ../misc/freestyle {
    #stdenv = overrideGCC stdenv gcc41;
  };

  gajim = builderDefsPackage (import ../applications/networking/instant-messengers/gajim) {
    inherit perl intltool pyGtkGlade gettext pkgconfig makeWrapper pygobject
      pyopenssl gtkspell libsexy pycrypto aspell pythonDBus pythonSexy
      docutils;
    dbus = dbus.libs;
    inherit (gnome) gtk libglade;
    inherit (xlibs) libXScrnSaver libXt xproto libXext xextproto libX11
      scrnsaverproto;
    python = pythonFull;
  };

  generator = callPackage ../misc/emulators/generator {
    inherit (gtkLibs1x) gtk;
  };

  gensgs = callPackage_i686 ../misc/emulators/gens-gs { };

  ghostscript = callPackage ../misc/ghostscript {
    x11Support = false;
    cupsSupport = getPkgConfig "ghostscript" "cups" true;
  };

  ghostscriptX = appendToName "with-X" (ghostscript.override {
    x11Support = true;
  });

  gxemul = callPackage ../misc/gxemul { };

  hplip = callPackage ../misc/drivers/hplip {
    qtSupport = true;
  };

  # using the new configuration style proposal which is unstable
  jackaudio = callPackage ../misc/jackaudio { };

  keynav = callPackage ../tools/X11/keynav { };

  lazylist = callPackage ../misc/tex/lazylist { };

  lilypond = callPackage ../misc/lilypond {
    inherit (gtkLibs) pango;
    flex = flex2535;
  };

  martyr = callPackage ../development/libraries/martyr { };

  maven = callPackage ../misc/maven/maven-1.0.nix { };

  maven2 = callPackage ../misc/maven { };

  mess = callPackage ../misc/emulators/mess { };

  nix = nixStable;

  nixStable = callPackage ../tools/package-management/nix {
    storeDir = getPkgConfig "nix" "storeDir" "/nix/store";
    stateDir = getPkgConfig "nix" "stateDir" "/nix/var";
  };

  nixUnstable = callPackage ../tools/package-management/nix/unstable.nix {
    storeDir = getPkgConfig "nix" "storeDir" "/nix/store";
    stateDir = getPkgConfig "nix" "stateDir" "/nix/var";
  };


  # The SQLite branch.
  nixSqlite = lowPrio (makeOverridable (import ../tools/package-management/nix/sqlite.nix) {
    inherit fetchurl stdenv perl curl bzip2 openssl sqlite;
    storeDir = getPkgConfig "nix" "storeDir" "/nix/store";
    stateDir = getPkgConfig "nix" "stateDir" "/nix/var";
  });

  nixCustomFun = src: preConfigure: enableScripts: configureFlags:
    import ../tools/package-management/nix/custom.nix {
      inherit fetchurl stdenv perl curl bzip2 openssl src preConfigure automake
        autoconf libtool configureFlags enableScripts lib bison libxml2;
      flex = flex2533;
      aterm = aterm25;
      db4 = db45;
      inherit docbook5_xsl libxslt docbook5 docbook_xml_dtd_43 w3m;
    };

  disnix = callPackage ../tools/package-management/disnix { };

  disnix_activation_scripts = callPackage ../tools/package-management/disnix/activation-scripts { };

  DisnixService = callPackage ../tools/package-management/disnix/DisnixService { };

  latex2html = callPackage ../misc/tex/latex2html/default.nix {
    tex = tetex;
  };

  pgadmin = callPackage ../applications/misc/pgadmin { };

  pgf = pgf2;

  # Keep the old PGF since some documents don't render properly with
  # the new one.
  pgf1 = callPackage ../misc/tex/pgf/1.x.nix { };

  pgf2 = callPackage ../misc/tex/pgf/2.x.nix { };

  polytable = callPackage ../misc/tex/polytable { };

  psi = makeOverridable (callPackage ../applications/networking/instant-messengers/psi) {
    qca2 = kde45.qca2;
    qca2_ossl = kde45.qca2_ossl;
    qt4 = qt47;
  };

  putty = callPackage ../applications/networking/remote/putty { };

  rssglx = callPackage ../misc/screensavers/rss-glx { };

  xlockmore = callPackage ../misc/screensavers/xlockmore {
    pam = if getPkgConfig "xlockmore" "pam" true then pam else null;
  };

  saneBackends = callPackage ../misc/sane-backends {
    gt68xxFirmware = getConfig ["sane" "gt68xxFirmware"] null;
  };

  saneFrontends = callPackage ../misc/sane-front { };

  sourceAndTags = import ../misc/source-and-tags {
    inherit pkgs stdenv unzip lib ctags;
    hasktags = haskellPackages.myhasktags;
  };

  splix = callPackage ../misc/cups/drivers/splix { };

  tetex = callPackage ../misc/tex/tetex { };

  tex4ht = callPackage ../misc/tex/tex4ht { };

  texFunctions = import ../misc/tex/nix pkgs;

  texLive = builderDefsPackage (import ../misc/tex/texlive) {
    inherit builderDefs zlib bzip2 ncurses libpng ed
      gd t1lib freetype icu perl ruby expat curl
      libjpeg bison python fontconfig;
    inherit (xlibs) libXaw libX11 xproto libXt libXpm
      libXmu libXext xextproto libSM libICE;
    flex = flex2535;
    ghostscript = ghostscriptX;
  };

  /* Look in configurations/misc/raskin.nix for usage example (around revisions
  where TeXLive was added)

  (texLiveAggregationFun {
    paths = [texLive texLiveExtra texLiveCMSuper
      texLiveBeamer
    ];
  })

  You need to use texLiveAggregationFun to regenerate, say, ls-R (TeX-related file list)
  Just installing a few packages doesn't work.
  */
  texLiveAggregationFun =
    (builderDefsPackage (import ../misc/tex/texlive/aggregate.nix));

  texLiveContext = builderDefsPackage (import ../misc/tex/texlive/context.nix) {
    inherit texLive;
  };

  texLiveExtra = builderDefsPackage (import ../misc/tex/texlive/extra.nix) {
    inherit texLive;
  };

  texLiveCMSuper = builderDefsPackage (import ../misc/tex/texlive/cm-super.nix) {
    inherit texLive;
  };

  texLiveLatexXColor = builderDefsPackage (import ../misc/tex/texlive/xcolor.nix) {
    inherit texLive;
  };

  texLivePGF = builderDefsPackage (import ../misc/tex/texlive/pgf.nix) {
    inherit texLiveLatexXColor texLive;
  };

  texLiveBeamer = builderDefsPackage (import ../misc/tex/texlive/beamer.nix) {
    inherit texLiveLatexXColor texLivePGF texLive;
  };

  trac = callPackage ../misc/trac {
    inherit (pythonPackages) pysqlite;
  };

  vice = callPackage ../misc/emulators/vice { };

  # Wine cannot be built in 64-bit; use a 32-bit build instead.
  wine = callPackage_i686 ../misc/emulators/wine {
    flex = pkgsi686Linux.flex2535;
  };

  x2x = callPackage ../tools/X11/x2x { };

  xosd = callPackage ../misc/xosd { };

  xsane = callPackage ../misc/xsane { };

  yafc = callPackage ../applications/networking/yafc { };

  myEnvFun = import ../misc/my-env {
    inherit substituteAll pkgs;
    inherit (stdenv) mkDerivation;
  };

  misc = import ../misc/misc.nix { inherit pkgs stdenv; };

}; in pkgs<|MERGE_RESOLUTION|>--- conflicted
+++ resolved
@@ -3586,13 +3586,7 @@
   openct = callPackage ../development/libraries/openct { };
 
   opencv = callPackage ../development/libraries/opencv {
-<<<<<<< HEAD
-      inherit (gtkLibs) gtk glib;
       inherit (gst_all) gstreamer;
-=======
-    inherit (gst_all) gstreamer;
-    stdenv = stdenv2;
->>>>>>> 83bfd425
   };
 
   # this ctl version is needed by openexr_viewers
@@ -5177,11 +5171,6 @@
   autopanosiftc = callPackage ../applications/graphics/autopanosiftc { };
 
   avidemux = callPackage ../applications/video/avidemux {
-<<<<<<< HEAD
-    inherit (gtkLibs) gtk;
-=======
-    stdenv = stdenv2;
->>>>>>> 83bfd425
   };
 
   awesome = callPackage ../applications/window-managers/awesome {
