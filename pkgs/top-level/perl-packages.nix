--- conflicted
+++ resolved
@@ -2046,9 +2046,12 @@
       sha256 = "0pxfphg671wh56h59pf0zrj7m1cr0yga95hf3w54563pzcw2vqv3";
     };
     propagatedBuildInputs = [ ClassAccessor ParseRecDescent ];
-    patches = [
-      ../development/perl-modules/Google-ProtocolBuffers-multiline-comments.patch
-    ];
+    patches =
+      [ ../development/perl-modules/Google-ProtocolBuffers-multiline-comments.patch ];
+    meta = {
+      description = "Simple interface to Google Protocol Buffers";
+      license = "perl";
+    };
   };
 
   Graph = buildPerlPackage rec {
@@ -4768,7 +4771,6 @@
     };
   };
 
-<<<<<<< HEAD
   TestWarn = buildPerlPackage {
     name = "Test-Warn-0.24";
     src = fetchurl {
@@ -4781,16 +4783,6 @@
       description = "Perl extension to test methods for warnings";
       license = "perl5";
     };
-=======
-  TestWarn = buildPerlPackage rec {
-    name = "Test-Warn-0.24";
-    src = fetchurl {
-      url = "mirror://cpan/modules/by-module/Test/${name}.tar.gz";
-      sha256 = "12r1mcwrm6cgc3ppgawwv265vmrighj4bl6xc5c41f4c2l6bdxml";
-    };
-    propagatedBuildInputs = [ TestSimple TestException ArrayCompare TreeDAGNode ];
-    buildInputs = [ TestPod ];
->>>>>>> 23853fa8
   };
 
   TestWWWMechanize = buildPerlPackage {
