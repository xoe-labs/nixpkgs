--- conflicted
+++ resolved
@@ -539,11 +539,7 @@
   async-timeout = callPackage ../development/python-modules/async_timeout { };
 
   async-upnp-client = callPackage ../development/python-modules/async-upnp-client {
-<<<<<<< HEAD
-    pytestCheckHook = self.pytestCheckHook.override { pytest = self.pytest_6_1; };
-=======
     pytestCheckHook = self.pytestCheckHook_6_1;
->>>>>>> c596c930
   };
 
   asyncwhois = callPackage ../development/python-modules/asyncwhois { };
@@ -8342,11 +8338,7 @@
   trimesh = callPackage ../development/python-modules/trimesh { };
 
   trio = callPackage ../development/python-modules/trio {
-<<<<<<< HEAD
-    pytestCheckHook = self.pytestCheckHook.override { pytest = self.pytest_6_1; };
-=======
     pytestCheckHook = self.pytestCheckHook_6_1;
->>>>>>> c596c930
   };
 
   trollius = callPackage ../development/python-modules/trollius { };
@@ -8744,15 +8736,7 @@
   webthing = callPackage ../development/python-modules/webthing { };
 
   werkzeug = callPackage ../development/python-modules/werkzeug {
-<<<<<<< HEAD
-    pytestCheckHook = self.pytestCheckHook.override { pytest = self.pytest_6_1; };
-    pytest-timeout = self.pytest-timeout.override {
-      pytest = self.pytest_6_1;
-      pytestCheckHook = self.pytestCheckHook.override { pytest = self.pytest_6_1; };
-    };
-=======
     pytestCheckHook = self.pytestCheckHook_6_1;
->>>>>>> c596c930
   };
 
   west = callPackage ../development/python-modules/west { };
