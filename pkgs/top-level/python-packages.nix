# This file contains the Python packages set.
# Each attribute is a Python library or a helper function.
# Expressions for Python libraries are supposed to be in `pkgs/development/python-modules/<name>/default.nix`.
# Python packages that do not need to be available for each interpreter version do not belong in this packages set.
# Examples are Python-based cli tools.
#
# For more details, please see the Python section in the Nixpkgs manual.

{ pkgs
, stdenv
, lib
, python
}:

with lib;

self:

let
  inherit (self) callPackage;
  inherit (python.passthru) isPy27 isPy35 isPy36 isPy37 isPy38 isPy39 isPy3k isPyPy pythonAtLeast pythonOlder;

  namePrefix = python.libPrefix + "-";

  bootstrapped-pip = if isPy3k then
    callPackage ../development/python-modules/bootstrapped-pip { }
  else
    callPackage ../development/python-modules/bootstrapped-pip/2.nix { };

  # Derivations built with `buildPythonPackage` can already be overriden with `override`, `overrideAttrs`, and `overrideDerivation`.
  # This function introduces `overridePythonAttrs` and it overrides the call to `buildPythonPackage`.
  makeOverridablePythonPackage = f: origArgs:
    let
      ff = f origArgs;
      overrideWith = newArgs: origArgs // (if pkgs.lib.isFunction newArgs then newArgs origArgs else newArgs);
    in
      if builtins.isAttrs ff then (ff // {
        overridePythonAttrs = newArgs: makeOverridablePythonPackage f (overrideWith newArgs);
      })
      else if builtins.isFunction ff then {
        overridePythonAttrs = newArgs: makeOverridablePythonPackage f (overrideWith newArgs);
        __functor = self: ff;
      }
      else ff;

  buildPythonPackage = makeOverridablePythonPackage ( makeOverridable (callPackage ../development/interpreters/python/mk-python-derivation.nix {
    inherit namePrefix;     # We want Python libraries to be named like e.g. "python3.6-${name}"
    inherit toPythonModule; # Libraries provide modules
  }));

  buildPythonApplication = makeOverridablePythonPackage ( makeOverridable (callPackage ../development/interpreters/python/mk-python-derivation.nix {
    namePrefix = "";        # Python applications should not have any prefix
    toPythonModule = x: x;  # Application does not provide modules.
  }));

  # See build-setupcfg/default.nix for documentation.
  buildSetupcfg = import ../build-support/build-setupcfg self;

  fetchPypi = callPackage ../development/interpreters/python/fetchpypi.nix {};

  # Check whether a derivation provides a Python module.
  hasPythonModule = drv: drv?pythonModule && drv.pythonModule == python;

  # Get list of required Python modules given a list of derivations.
  requiredPythonModules = drvs: let
    modules = filter hasPythonModule drvs;
  in unique ([python] ++ modules ++ concatLists (catAttrs "requiredPythonModules" modules));

  # Create a PYTHONPATH from a list of derivations. This function recurses into the items to find derivations
  # providing Python modules.
  makePythonPath = drvs: lib.makeSearchPath python.sitePackages (requiredPythonModules drvs);

  removePythonPrefix = name:
    removePrefix namePrefix name;

  # Convert derivation to a Python module.
  toPythonModule = drv:
    drv.overrideAttrs( oldAttrs: {
      # Use passthru in order to prevent rebuilds when possible.
      passthru = (oldAttrs.passthru or {})// {
        pythonModule = python;
        pythonPath = [ ]; # Deprecated, for compatibility.
        requiredPythonModules = requiredPythonModules drv.propagatedBuildInputs;
      };
    });

  # Convert a Python library to an application.
  toPythonApplication = drv:
    drv.overrideAttrs( oldAttrs: {
      passthru = (oldAttrs.passthru or {}) // {
        # Remove Python prefix from name so we have a "normal" name.
        # While the prefix shows up in the store path, it won't be
        # used by `nix-env`.
        name = removePythonPrefix oldAttrs.name;
        pythonModule = false;
      };
    });

  disabled = drv: throw "${removePythonPrefix (drv.pname or drv.name)} not supported for interpreter ${python.executable}";

  disabledIf = x: drv: if x then disabled drv else drv;

in {

  inherit pkgs stdenv;

  inherit (python.passthru) isPy27 isPy35 isPy36 isPy37 isPy38 isPy39 isPy3k isPyPy pythonAtLeast pythonOlder;
  inherit python bootstrapped-pip buildPythonPackage buildPythonApplication;
  inherit fetchPypi;
  inherit hasPythonModule requiredPythonModules makePythonPath disabled disabledIf;
  inherit toPythonModule toPythonApplication;
  inherit buildSetupcfg;

  inherit (callPackage ../development/interpreters/python/hooks { })
    eggUnpackHook
    eggBuildHook
    eggInstallHook
    flitBuildHook
    pipBuildHook
    pipInstallHook
    pytestCheckHook
    pythonCatchConflictsHook
    pythonImportsCheckHook
    pythonNamespacesHook
    pythonRecompileBytecodeHook
    pythonRemoveBinBytecodeHook
    pythonRemoveTestsDirHook
    setuptoolsBuildHook
    setuptoolsCheckHook
    venvShellHook
    wheelUnpackHook;

  # Not all packages are compatible with the latest pytest yet.
  # We need to override the hook to select an older pytest, however,
  # it should not override the version of pytest that is used for say
  # Python 2. This is an ugly hack that is needed now because the hook
  # propagates the package.
  pytestCheckHook_6_1 = if isPy3k then
    self.pytestCheckHook.override { pytest = self.pytest_6_1; }
  else
    self.pytestCheckHook;

  # helpers

  # We use build packages because we are making a setup hook to be used as a
  # native build input. The script itself references both the build-time
  # (build) and run-time (host) python from the explicitly passed in `python`
  # attribute, so the `buildPackages` doesn't effect that.
  wrapPython = pkgs.buildPackages.callPackage ../development/interpreters/python/wrap-python.nix {
    inherit python;
  };

  # Dont take pythonPackages from "global" pkgs scope to avoid mixing python versions
  pythonPackages = self;

  # specials

  recursivePthLoader = callPackage ../development/python-modules/recursive-pth-loader { };

  setuptools = callPackage ../development/python-modules/setuptools { };

  aadict = callPackage ../development/python-modules/aadict { };

  aafigure = callPackage ../development/python-modules/aafigure { };

  abodepy = callPackage ../development/python-modules/abodepy { };

  absl-py = callPackage ../development/python-modules/absl-py { };

  accuweather = callPackage ../development/python-modules/accuweather { };

  accupy = callPackage ../development/python-modules/accupy { };

  acebinf = callPackage ../development/python-modules/acebinf { };

  acme = callPackage ../development/python-modules/acme { };

  acme-tiny = callPackage ../development/python-modules/acme-tiny { };

  acoustics = callPackage ../development/python-modules/acoustics { };

  actdiag = callPackage ../development/python-modules/actdiag { };

  adafruit-platformdetect = callPackage ../development/python-modules/adafruit-platformdetect { };

  adafruit-pureio = callPackage ../development/python-modules/adafruit-pureio { };

  adal = callPackage ../development/python-modules/adal { };

  adb-enhanced = callPackage ../development/python-modules/adb-enhanced { };

  adb-homeassistant = callPackage ../development/python-modules/adb-homeassistant { };

  adb-shell = callPackage ../development/python-modules/adb-shell { };

  adblock = callPackage ../development/python-modules/adblock {
    inherit (pkgs.darwin.apple_sdk.frameworks) CoreFoundation Security;
  };

  addic7ed-cli = callPackage ../development/python-modules/addic7ed-cli { };

  adext = callPackage ../development/python-modules/adext { };

  adguardhome = callPackage ../development/python-modules/adguardhome { };

  advantage-air = callPackage ../development/python-modules/advantage-air { };

  aenum = callPackage ../development/python-modules/aenum { };

  afdko = callPackage ../development/python-modules/afdko { };

  affine = callPackage ../development/python-modules/affine { };

  agate = callPackage ../development/python-modules/agate { };

  agate-dbf = callPackage ../development/python-modules/agate-dbf { };

  agate-excel = callPackage ../development/python-modules/agate-excel { };

  agate-sql = callPackage ../development/python-modules/agate-sql { };

  agent-py = callPackage ../development/python-modules/agent-py { };

  aioambient = callPackage ../development/python-modules/aioambient { };

  ailment = callPackage ../development/python-modules/ailment { };

  aioamqp = callPackage ../development/python-modules/aioamqp { };

  aioasuswrt = callPackage ../development/python-modules/aioasuswrt { };

  aiocache = callPackage ../development/python-modules/aiocache { };

  aiocoap = callPackage ../development/python-modules/aiocoap { };

  aioconsole = callPackage ../development/python-modules/aioconsole { };

  aiocontextvars = callPackage ../development/python-modules/aiocontextvars { };

  aiodiscover = callPackage ../development/python-modules/aiodiscover { };

  aiodns = callPackage ../development/python-modules/aiodns { };

  aioeafm = callPackage ../development/python-modules/aioeafm { };

  aioemonitor = callPackage ../development/python-modules/aioemonitor { };

  aioesphomeapi = callPackage ../development/python-modules/aioesphomeapi { };

  aioeventlet = callPackage ../development/python-modules/aioeventlet { };

  aioextensions = callPackage ../development/python-modules/aioextensions { };

  aiofiles = callPackage ../development/python-modules/aiofiles { };

  aioflo = callPackage ../development/python-modules/aioflo { };

  aioftp = callPackage ../development/python-modules/aioftp { };

  aioguardian = callPackage ../development/python-modules/aioguardian { };

  aioh2 = callPackage ../development/python-modules/aioh2 { };

  aioharmony = callPackage ../development/python-modules/aioharmony { };

  aiohomekit = callPackage ../development/python-modules/aiohomekit { };

  aiohttp = callPackage ../development/python-modules/aiohttp {
    pytestCheckHook = self.pytestCheckHook_6_1;
  };

  aiohttp-cors = callPackage ../development/python-modules/aiohttp-cors { };

  aiohttp-jinja2 = callPackage ../development/python-modules/aiohttp-jinja2 { };

  aiohttp-remotes = callPackage ../development/python-modules/aiohttp-remotes { };

  aiohttp-socks = callPackage ../development/python-modules/aiohttp-socks { };

  aiohttp-swagger = callPackage ../development/python-modules/aiohttp-swagger { };

  aiohttp-wsgi = callPackage ../development/python-modules/aiohttp-wsgi { };

  aioitertools = callPackage ../development/python-modules/aioitertools { };

  aiobotocore = callPackage ../development/python-modules/aiobotocore { };

  aiohue = callPackage ../development/python-modules/aiohue { };

  aioimaplib = callPackage ../development/python-modules/aioimaplib { };

  aioinflux = callPackage ../development/python-modules/aioinflux { };

  aiojobs = callPackage ../development/python-modules/aiojobs { };

  aiokafka = callPackage ../development/python-modules/aiokafka { };

  aiokef = callPackage ../development/python-modules/aiokef { };

  aiolifx = callPackage ../development/python-modules/aiolifx { };

  aiolifx-effects = callPackage ../development/python-modules/aiolifx-effects { };

  aiolip = callPackage ../development/python-modules/aiolip { };

  aiolyric = callPackage ../development/python-modules/aiolyric { };

  aiomultiprocess = callPackage ../development/python-modules/aiomultiprocess { };

  aiomysql = callPackage ../development/python-modules/aiomysql { };

  aionotify = callPackage ../development/python-modules/aionotify { };

  aionotion = callPackage ../development/python-modules/aionotion { };

  aioprocessing = callPackage ../development/python-modules/aioprocessing { };

  aiopulse = callPackage ../development/python-modules/aiopulse { };

  aiopylgtv = callPackage ../development/python-modules/aiopylgtv { };

  aiorecollect = callPackage ../development/python-modules/aiorecollect { };

  aioredis = callPackage ../development/python-modules/aioredis { };

  aioresponses = callPackage ../development/python-modules/aioresponses { };

  aiorpcx = callPackage ../development/python-modules/aiorpcx { };

  aiorun = callPackage ../development/python-modules/aiorun { };

  aioshelly = callPackage ../development/python-modules/aioshelly { };

  aiosmb = callPackage ../development/python-modules/aiosmb { };

  aiosmtpd = callPackage ../development/python-modules/aiosmtpd { };

  aiosqlite = callPackage ../development/python-modules/aiosqlite { };

  aiostream = callPackage ../development/python-modules/aiostream { };

  aioswitcher = callPackage ../development/python-modules/aioswitcher { };

  aiosyncthing = callPackage ../development/python-modules/aiosyncthing { };

  aiounifi = callPackage ../development/python-modules/aiounifi { };

  aiounittest = callPackage ../development/python-modules/aiounittest { };

  aiowinreg = callPackage ../development/python-modules/aiowinreg { };

  aiozeroconf = callPackage ../development/python-modules/aiozeroconf { };

  airly = callPackage ../development/python-modules/airly { };

  ajpy = callPackage ../development/python-modules/ajpy { };

  ajsonrpc = callPackage ../development/python-modules/ajsonrpc { };

  alabaster = callPackage ../development/python-modules/alabaster { };

  alarmdecoder = callPackage ../development/python-modules/alarmdecoder { };

  alembic = callPackage ../development/python-modules/alembic { };

  algebraic-data-types = callPackage ../development/python-modules/algebraic-data-types { };

  allpairspy = callPackage ../development/python-modules/allpairspy { };

  alot = callPackage ../development/python-modules/alot { };

  altair = callPackage ../development/python-modules/altair { };

  amazon_kclpy = callPackage ../development/python-modules/amazon_kclpy { };

  ambiclimate = callPackage ../development/python-modules/ambiclimate { };

  amcrest = callPackage ../development/python-modules/amcrest { };

  amiibo-py = callPackage ../development/python-modules/amiibo-py { };

  amply = callPackage ../development/python-modules/amply { };

  amqp = callPackage ../development/python-modules/amqp { };

  amqplib = callPackage ../development/python-modules/amqplib { };

  android-backup = callPackage ../development/python-modules/android-backup { };

  androidtv = callPackage ../development/python-modules/androidtv { };

  androguard = callPackage ../development/python-modules/androguard { };

  aniso8601 = callPackage ../development/python-modules/aniso8601 { };

  annexremote = callPackage ../development/python-modules/annexremote { };

  annoy = callPackage ../development/python-modules/annoy { };

  anonip = callPackage ../development/python-modules/anonip { };

  ansi2html = callPackage ../development/python-modules/ansi2html { };

  ansible = callPackage ../development/python-modules/ansible { };

  ansible-kernel = callPackage ../development/python-modules/ansible-kernel { };

  ansible-lint = callPackage ../development/python-modules/ansible-lint { };

  ansible-runner = callPackage ../development/python-modules/ansible-runner { };

  ansi = callPackage ../development/python-modules/ansi { };

  ansicolor = callPackage ../development/python-modules/ansicolor { };

  ansicolors = callPackage ../development/python-modules/ansicolors { };

  ansiconv = callPackage ../development/python-modules/ansiconv { };

  ansiwrap = callPackage ../development/python-modules/ansiwrap { };

  antlr4-python3-runtime = callPackage ../development/python-modules/antlr4-python3-runtime {
    inherit (pkgs) antlr4;
  };

  anyio = callPackage ../development/python-modules/anyio { };

  anyjson = callPackage ../development/python-modules/anyjson { };

  anytree = callPackage ../development/python-modules/anytree {
    inherit (pkgs) graphviz;
  };

  apache-airflow = callPackage ../development/python-modules/apache-airflow { };

  apipkg = callPackage ../development/python-modules/apipkg { };

  apispec = callPackage ../development/python-modules/apispec { };

  aplpy = callPackage ../development/python-modules/aplpy { };

  appdirs = callPackage ../development/python-modules/appdirs { };

  applicationinsights = callPackage ../development/python-modules/applicationinsights { };

  appnope = callPackage ../development/python-modules/appnope { };

  apprise = callPackage ../development/python-modules/apprise { };

  approvaltests = callPackage ../development/python-modules/approvaltests { };

  apptools = callPackage ../development/python-modules/apptools { };

  APScheduler = callPackage ../development/python-modules/APScheduler { };

  apsw = callPackage ../development/python-modules/apsw { };

  aqualogic = callPackage ../development/python-modules/aqualogic { };

  arabic-reshaper = callPackage ../development/python-modules/arabic-reshaper { };

  archinfo = callPackage ../development/python-modules/archinfo { };

  area = callPackage ../development/python-modules/area { };

  arelle = callPackage ../development/python-modules/arelle {
    gui = true;
  };

  arelle-headless = callPackage ../development/python-modules/arelle {
    gui = false;
  };

  aresponses = callPackage ../development/python-modules/aresponses { };

  argcomplete = callPackage ../development/python-modules/argcomplete { };

  argh = callPackage ../development/python-modules/argh { };

  argon2_cffi = callPackage ../development/python-modules/argon2_cffi { };

  args = callPackage ../development/python-modules/args { };

  aria2p = callPackage ../development/python-modules/aria2p { };

  arrayqueues = callPackage ../development/python-modules/arrayqueues { };

  arrow = callPackage ../development/python-modules/arrow { };

  arrow_1 = callPackage ../development/python-modules/arrow/1.nix { };

  arviz = callPackage ../development/python-modules/arviz { };

  arxiv2bib = callPackage ../development/python-modules/arxiv2bib { };

  asana = callPackage ../development/python-modules/asana { };

  asciimatics = callPackage ../development/python-modules/asciimatics { };

  asciitree = callPackage ../development/python-modules/asciitree { };

  asdf = callPackage ../development/python-modules/asdf { };

  ase = callPackage ../development/python-modules/ase { };

  asgi-csrf = callPackage ../development/python-modules/asgi-csrf { };

  asgiref = callPackage ../development/python-modules/asgiref { };

  asn1ate = callPackage ../development/python-modules/asn1ate { };

  asn1crypto = callPackage ../development/python-modules/asn1crypto { };

  aspell-python = callPackage ../development/python-modules/aspell-python { };

  aspy-yaml = callPackage ../development/python-modules/aspy.yaml { };

  asteval = callPackage ../development/python-modules/asteval { };

  astor = callPackage ../development/python-modules/astor { };

  astral = callPackage ../development/python-modules/astral { };

  astroid = callPackage ../development/python-modules/astroid { };

  astropy = callPackage ../development/python-modules/astropy { };

  astropy-healpix = callPackage ../development/python-modules/astropy-healpix { };

  astropy-helpers = callPackage ../development/python-modules/astropy-helpers { };

  astropy-extension-helpers = callPackage ../development/python-modules/astropy-extension-helpers { };

  astroquery = callPackage ../development/python-modules/astroquery { };

  asttokens = callPackage ../development/python-modules/asttokens { };

  astunparse = callPackage ../development/python-modules/astunparse { };

  async_generator = callPackage ../development/python-modules/async_generator { };

  async-dns = callPackage ../development/python-modules/async-dns { };

  asyncio-dgram = callPackage ../development/python-modules/asyncio-dgram { };

  asyncio-mqtt = callPackage ../development/python-modules/asyncio_mqtt { };

  asyncio-nats-client = callPackage ../development/python-modules/asyncio-nats-client { };

  asyncio-throttle = callPackage ../development/python-modules/asyncio-throttle { };

  asyncpg = callPackage ../development/python-modules/asyncpg { };

  asyncssh = callPackage ../development/python-modules/asyncssh { };

  async_stagger = callPackage ../development/python-modules/async_stagger { };

  asynctest = callPackage ../development/python-modules/asynctest { };

  async-timeout = callPackage ../development/python-modules/async_timeout { };

  async-upnp-client = callPackage ../development/python-modules/async-upnp-client {
    pytestCheckHook = self.pytestCheckHook_6_1;
  };

  asyncwhois = callPackage ../development/python-modules/asyncwhois { };

  asysocks = callPackage ../development/python-modules/asysocks { };

  atenpdu = callPackage ../development/python-modules/atenpdu { };

  atlassian-python-api = callPackage ../development/python-modules/atlassian-python-api { };

  atom = callPackage ../development/python-modules/atom { };

  atomiclong = callPackage ../development/python-modules/atomiclong { };

  atomicwrites = callPackage ../development/python-modules/atomicwrites { };

  atomman = callPackage ../development/python-modules/atomman { };

  atpublic = callPackage ../development/python-modules/atpublic { };

  atsim_potentials = callPackage ../development/python-modules/atsim_potentials { };

  attrdict = callPackage ../development/python-modules/attrdict { };

  attrs = callPackage ../development/python-modules/attrs { };

  aubio = callPackage ../development/python-modules/aubio { };

  audio-metadata = callPackage ../development/python-modules/audio-metadata { };

  audioread = callPackage ../development/python-modules/audioread { };

  audiotools = callPackage ../development/python-modules/audiotools { };

  augeas = callPackage ../development/python-modules/augeas {
    inherit (pkgs) augeas;
  };

  auroranoaa = callPackage ../development/python-modules/auroranoaa { };

  auth0-python = callPackage ../development/python-modules/auth0-python { };

  authheaders = callPackage ../development/python-modules/authheaders { };

  authlib = callPackage ../development/python-modules/authlib { };

  authres = callPackage ../development/python-modules/authres { };

  autobahn = callPackage ../development/python-modules/autobahn { };

  autograd = callPackage ../development/python-modules/autograd { };

  autologging = callPackage ../development/python-modules/autologging { };

  automat = callPackage ../development/python-modules/automat { };

  autopep8 = callPackage ../development/python-modules/autopep8 { };

  avahi = toPythonModule (pkgs.avahi.override {
    inherit python;
    withPython = true;
  });

  av = callPackage ../development/python-modules/av { };

  avea = callPackage ../development/python-modules/avea { };

  avion = callPackage ../development/python-modules/avion { };

  avro3k = callPackage ../development/python-modules/avro3k { };

  avro = callPackage ../development/python-modules/avro { };

  avro-python3 = callPackage ../development/python-modules/avro-python3 { };

  awesome-slugify = callPackage ../development/python-modules/awesome-slugify { };

  awesomeversion = callPackage ../development/python-modules/awesomeversion { };

  awkward0 = callPackage ../development/python-modules/awkward0 { };
  awkward = callPackage ../development/python-modules/awkward { };

  aws-adfs = callPackage ../development/python-modules/aws-adfs { };

  aws-lambda-builders = callPackage ../development/python-modules/aws-lambda-builders { };

  aws-sam-translator = callPackage ../development/python-modules/aws-sam-translator { };

  aws-xray-sdk = callPackage ../development/python-modules/aws-xray-sdk { };

  awsiotpythonsdk = callPackage ../development/python-modules/awsiotpythonsdk { };

  awslambdaric = callPackage ../development/python-modules/awslambdaric { };

  axis = callPackage ../development/python-modules/axis { };

  azure-appconfiguration = callPackage ../development/python-modules/azure-appconfiguration { };

  azure-applicationinsights = callPackage ../development/python-modules/azure-applicationinsights { };

  azure-batch = callPackage ../development/python-modules/azure-batch { };

  azure-common = callPackage ../development/python-modules/azure-common { };

  azure-core = callPackage ../development/python-modules/azure-core { };

  azure-cosmos = callPackage ../development/python-modules/azure-cosmos { };

  azure-cosmosdb-nspkg = callPackage ../development/python-modules/azure-cosmosdb-nspkg { };

  azure-cosmosdb-table = callPackage ../development/python-modules/azure-cosmosdb-table { };

  azure-datalake-store = callPackage ../development/python-modules/azure-datalake-store { };

  azure-eventgrid = callPackage ../development/python-modules/azure-eventgrid { };

  azure-functions-devops-build = callPackage ../development/python-modules/azure-functions-devops-build { };

  azure-graphrbac = callPackage ../development/python-modules/azure-graphrbac { };

  azure-identity = callPackage ../development/python-modules/azure-identity { };

  azure-keyvault = callPackage ../development/python-modules/azure-keyvault { };

  azure-keyvault-administration = callPackage ../development/python-modules/azure-keyvault-administration { };

  azure-keyvault-certificates = callPackage ../development/python-modules/azure-keyvault-certificates { };

  azure-keyvault-keys = callPackage ../development/python-modules/azure-keyvault-keys { };

  azure-keyvault-nspkg = callPackage ../development/python-modules/azure-keyvault-nspkg { };

  azure-keyvault-secrets = callPackage ../development/python-modules/azure-keyvault-secrets { };

  azure-loganalytics = callPackage ../development/python-modules/azure-loganalytics { };

  azure-mgmt-advisor = callPackage ../development/python-modules/azure-mgmt-advisor { };

  azure-mgmt-apimanagement = callPackage ../development/python-modules/azure-mgmt-apimanagement { };

  azure-mgmt-appconfiguration = callPackage ../development/python-modules/azure-mgmt-appconfiguration { };

  azure-mgmt-applicationinsights = callPackage ../development/python-modules/azure-mgmt-applicationinsights { };

  azure-mgmt-authorization = callPackage ../development/python-modules/azure-mgmt-authorization { };

  azure-mgmt-batchai = callPackage ../development/python-modules/azure-mgmt-batchai { };

  azure-mgmt-batch = callPackage ../development/python-modules/azure-mgmt-batch { };

  azure-mgmt-billing = callPackage ../development/python-modules/azure-mgmt-billing { };

  azure-mgmt-botservice = callPackage ../development/python-modules/azure-mgmt-botservice { };

  azure-mgmt-cdn = callPackage ../development/python-modules/azure-mgmt-cdn { };

  azure-mgmt-cognitiveservices = callPackage ../development/python-modules/azure-mgmt-cognitiveservices { };

  azure-mgmt-commerce = callPackage ../development/python-modules/azure-mgmt-commerce { };

  azure-mgmt-common = callPackage ../development/python-modules/azure-mgmt-common { };

  azure-mgmt-compute = callPackage ../development/python-modules/azure-mgmt-compute { };

  azure-mgmt-consumption = callPackage ../development/python-modules/azure-mgmt-consumption { };

  azure-mgmt-containerinstance = callPackage ../development/python-modules/azure-mgmt-containerinstance { };

  azure-mgmt-containerregistry = callPackage ../development/python-modules/azure-mgmt-containerregistry { };

  azure-mgmt-containerservice = callPackage ../development/python-modules/azure-mgmt-containerservice { };

  azure-mgmt-core = callPackage ../development/python-modules/azure-mgmt-core { };

  azure-mgmt-cosmosdb = callPackage ../development/python-modules/azure-mgmt-cosmosdb { };

  azure-mgmt-databoxedge = callPackage ../development/python-modules/azure-mgmt-databoxedge { };

  azure-mgmt-datafactory = callPackage ../development/python-modules/azure-mgmt-datafactory { };

  azure-mgmt-datalake-analytics = callPackage ../development/python-modules/azure-mgmt-datalake-analytics { };

  azure-mgmt-datalake-nspkg = callPackage ../development/python-modules/azure-mgmt-datalake-nspkg { };

  azure-mgmt-datalake-store = callPackage ../development/python-modules/azure-mgmt-datalake-store { };

  azure-mgmt-datamigration = callPackage ../development/python-modules/azure-mgmt-datamigration { };

  azure-mgmt-deploymentmanager = callPackage ../development/python-modules/azure-mgmt-deploymentmanager { };

  azure-mgmt-devspaces = callPackage ../development/python-modules/azure-mgmt-devspaces { };

  azure-mgmt-devtestlabs = callPackage ../development/python-modules/azure-mgmt-devtestlabs { };

  azure-mgmt-dns = callPackage ../development/python-modules/azure-mgmt-dns { };

  azure-mgmt-eventgrid = callPackage ../development/python-modules/azure-mgmt-eventgrid { };

  azure-mgmt-eventhub = callPackage ../development/python-modules/azure-mgmt-eventhub { };

  azure-mgmt-hanaonazure = callPackage ../development/python-modules/azure-mgmt-hanaonazure { };

  azure-mgmt-hdinsight = callPackage ../development/python-modules/azure-mgmt-hdinsight { };

  azure-mgmt-imagebuilder = callPackage ../development/python-modules/azure-mgmt-imagebuilder { };

  azure-mgmt-iotcentral = callPackage ../development/python-modules/azure-mgmt-iotcentral { };

  azure-mgmt-iothub = callPackage ../development/python-modules/azure-mgmt-iothub { };

  azure-mgmt-iothubprovisioningservices = callPackage ../development/python-modules/azure-mgmt-iothubprovisioningservices { };

  azure-mgmt-keyvault = callPackage ../development/python-modules/azure-mgmt-keyvault { };

  azure-mgmt-kusto = callPackage ../development/python-modules/azure-mgmt-kusto { };

  azure-mgmt-loganalytics = callPackage ../development/python-modules/azure-mgmt-loganalytics { };

  azure-mgmt-logic = callPackage ../development/python-modules/azure-mgmt-logic { };

  azure-mgmt-machinelearningcompute = callPackage ../development/python-modules/azure-mgmt-machinelearningcompute { };

  azure-mgmt-managedservices = callPackage ../development/python-modules/azure-mgmt-managedservices { };

  azure-mgmt-managementgroups = callPackage ../development/python-modules/azure-mgmt-managementgroups { };

  azure-mgmt-managementpartner = callPackage ../development/python-modules/azure-mgmt-managementpartner { };

  azure-mgmt-maps = callPackage ../development/python-modules/azure-mgmt-maps { };

  azure-mgmt-marketplaceordering = callPackage ../development/python-modules/azure-mgmt-marketplaceordering { };

  azure-mgmt-media = callPackage ../development/python-modules/azure-mgmt-media { };

  azure-mgmt-monitor = callPackage ../development/python-modules/azure-mgmt-monitor { };

  azure-mgmt-msi = callPackage ../development/python-modules/azure-mgmt-msi { };

  azure-mgmt-netapp = callPackage ../development/python-modules/azure-mgmt-netapp { };

  azure-mgmt-network = callPackage ../development/python-modules/azure-mgmt-network { };

  azure-mgmt-notificationhubs = callPackage ../development/python-modules/azure-mgmt-notificationhubs { };

  azure-mgmt-nspkg = callPackage ../development/python-modules/azure-mgmt-nspkg { };

  azure-mgmt-policyinsights = callPackage ../development/python-modules/azure-mgmt-policyinsights { };

  azure-mgmt-powerbiembedded = callPackage ../development/python-modules/azure-mgmt-powerbiembedded { };

  azure-mgmt-privatedns = callPackage ../development/python-modules/azure-mgmt-privatedns { };

  azure-mgmt-rdbms = callPackage ../development/python-modules/azure-mgmt-rdbms { };

  azure-mgmt-recoveryservicesbackup = callPackage ../development/python-modules/azure-mgmt-recoveryservicesbackup { };

  azure-mgmt-recoveryservices = callPackage ../development/python-modules/azure-mgmt-recoveryservices { };

  azure-mgmt-redhatopenshift = callPackage ../development/python-modules/azure-mgmt-redhatopenshift { };

  azure-mgmt-redis = callPackage ../development/python-modules/azure-mgmt-redis { };

  azure-mgmt-relay = callPackage ../development/python-modules/azure-mgmt-relay { };

  azure-mgmt-reservations = callPackage ../development/python-modules/azure-mgmt-reservations { };

  azure-mgmt-resource = callPackage ../development/python-modules/azure-mgmt-resource { };

  azure-mgmt-scheduler = callPackage ../development/python-modules/azure-mgmt-scheduler { };

  azure-mgmt-search = callPackage ../development/python-modules/azure-mgmt-search { };

  azure-mgmt-security = callPackage ../development/python-modules/azure-mgmt-security { };

  azure-mgmt-servicebus = callPackage ../development/python-modules/azure-mgmt-servicebus { };

  azure-mgmt-servicefabric = callPackage ../development/python-modules/azure-mgmt-servicefabric { };

  azure-mgmt-signalr = callPackage ../development/python-modules/azure-mgmt-signalr { };

  azure-mgmt-sql = callPackage ../development/python-modules/azure-mgmt-sql { };

  azure-mgmt-sqlvirtualmachine = callPackage ../development/python-modules/azure-mgmt-sqlvirtualmachine { };

  azure-mgmt-storage = callPackage ../development/python-modules/azure-mgmt-storage { };

  azure-mgmt-subscription = callPackage ../development/python-modules/azure-mgmt-subscription { };

  azure-mgmt-synapse = callPackage ../development/python-modules/azure-mgmt-synapse { };

  azure-mgmt-trafficmanager = callPackage ../development/python-modules/azure-mgmt-trafficmanager { };

  azure-mgmt-web = callPackage ../development/python-modules/azure-mgmt-web { };

  azure-multiapi-storage = callPackage ../development/python-modules/azure-multiapi-storage { };

  azure-nspkg = callPackage ../development/python-modules/azure-nspkg { };

  azure-servicebus = callPackage ../development/python-modules/azure-servicebus { };

  azure-servicefabric = callPackage ../development/python-modules/azure-servicefabric { };

  azure-servicemanagement-legacy = callPackage ../development/python-modules/azure-servicemanagement-legacy { };

  azure-storage-blob = callPackage ../development/python-modules/azure-storage-blob { };

  azure-storage = callPackage ../development/python-modules/azure-storage { };

  azure-storage-common = callPackage ../development/python-modules/azure-storage-common { };

  azure-storage-file = callPackage ../development/python-modules/azure-storage-file { };

  azure-storage-file-share = callPackage ../development/python-modules/azure-storage-file-share { };

  azure-storage-nspkg = callPackage ../development/python-modules/azure-storage-nspkg { };

  azure-storage-queue = callPackage ../development/python-modules/azure-storage-queue { };

  azure-synapse-accesscontrol = callPackage ../development/python-modules/azure-synapse-accesscontrol { };

  azure-synapse-artifacts = callPackage ../development/python-modules/azure-synapse-artifacts { };

  azure-synapse-spark = callPackage ../development/python-modules/azure-synapse-spark { };

  b2sdk = callPackage ../development/python-modules/b2sdk { };

  Babel = callPackage ../development/python-modules/Babel { };

  babelfish = callPackage ../development/python-modules/babelfish { };

  babelgladeextractor = callPackage ../development/python-modules/babelgladeextractor { };

  backcall = callPackage ../development/python-modules/backcall { };

  backoff = callPackage ../development/python-modules/backoff { };

  backports_abc = callPackage ../development/python-modules/backports_abc { };

  backports_csv = callPackage ../development/python-modules/backports_csv { };

  backports-datetime-fromisoformat = callPackage ../development/python-modules/backports-datetime-fromisoformat { };

  backports-entry-points-selectable = callPackage ../development/python-modules/backports-entry-points-selectable { };

  backports_functools_lru_cache = callPackage ../development/python-modules/backports_functools_lru_cache { };

  backports_shutil_get_terminal_size = callPackage ../development/python-modules/backports_shutil_get_terminal_size { };

  backports-shutil-which = callPackage ../development/python-modules/backports-shutil-which { };

  backports_ssl_match_hostname = callPackage ../development/python-modules/backports_ssl_match_hostname { };

  backports_tempfile = callPackage ../development/python-modules/backports_tempfile { };

  backports_unittest-mock = callPackage ../development/python-modules/backports_unittest-mock { };

  backports_weakref = callPackage ../development/python-modules/backports_weakref { };

  bacpypes = callPackage ../development/python-modules/bacpypes { };

  bandit = callPackage ../development/python-modules/bandit { };

  bap = callPackage ../development/python-modules/bap {
    inherit (pkgs.ocaml-ng.ocamlPackages) bap;
  };

  baron = callPackage ../development/python-modules/baron { };

  base36 = callPackage ../development/python-modules/base36 { };

  base58 = callPackage ../development/python-modules/base58 { };

  baseline = callPackage ../development/python-modules/baseline { };

  baselines = callPackage ../development/python-modules/baselines { };

  basemap = callPackage ../development/python-modules/basemap { };

  bash_kernel = callPackage ../development/python-modules/bash_kernel { };

  bashlex = callPackage ../development/python-modules/bashlex { };

  basiciw = callPackage ../development/python-modules/basiciw { };

  batchgenerators = callPackage ../development/python-modules/batchgenerators { };

  batchspawner = callPackage ../development/python-modules/batchspawner { };

  batinfo = callPackage ../development/python-modules/batinfo { };

  bayesian-optimization = callPackage ../development/python-modules/bayesian-optimization { };

  bayespy = callPackage ../development/python-modules/bayespy { };

  bc-python-hcl2 = callPackage ../development/python-modules/bc-python-hcl2 { };

  bcdoc = callPackage ../development/python-modules/bcdoc { };

  bcrypt = callPackage ../development/python-modules/bcrypt { };

  beaker = callPackage ../development/python-modules/beaker { };

  beancount = callPackage ../development/python-modules/beancount { };

  beancount_docverif = callPackage ../development/python-modules/beancount_docverif { };

  beanstalkc = callPackage ../development/python-modules/beanstalkc { };

  beautifulsoup4 = callPackage ../development/python-modules/beautifulsoup4 { };

  beautifultable = callPackage ../development/python-modules/beautifultable { };

  bedup = callPackage ../development/python-modules/bedup { };

  behave = callPackage ../development/python-modules/behave { };

  bellows = callPackage ../development/python-modules/bellows { };

  beniget = callPackage ../development/python-modules/beniget { };

  bespon = callPackage ../development/python-modules/bespon { };

  betacode = callPackage ../development/python-modules/betacode { };

  betamax = callPackage ../development/python-modules/betamax { };

  betamax-matchers = callPackage ../development/python-modules/betamax-matchers { };

  betamax-serializers = callPackage ../development/python-modules/betamax-serializers { };

  bibtexparser = callPackage ../development/python-modules/bibtexparser { };

  bidict = callPackage ../development/python-modules/bidict { };

  bids-validator = callPackage ../development/python-modules/bids-validator { };

  billiard = callPackage ../development/python-modules/billiard { };

  binaryornot = callPackage ../development/python-modules/binaryornot { };

  binho-host-adapter = callPackage ../development/python-modules/binho-host-adapter { };

  binwalk = callPackage ../development/python-modules/binwalk { };

  binwalk-full = appendToName "full" (self.binwalk.override {
    visualizationSupport = true;
  });

  biopython = callPackage ../development/python-modules/biopython { };

  biplist = callPackage ../development/python-modules/biplist { };

  bip_utils = callPackage ../development/python-modules/bip_utils { };

  bitarray = callPackage ../development/python-modules/bitarray { };

  bitbox02 = callPackage ../development/python-modules/bitbox02 { };

  bitcoinlib = callPackage ../development/python-modules/bitcoinlib { };

  bitcoin-price-api = callPackage ../development/python-modules/bitcoin-price-api { };

  bitlist = callPackage ../development/python-modules/bitlist { };

  bitmath = callPackage ../development/python-modules/bitmath { };

  bitstring = callPackage ../development/python-modules/bitstring { };

  bitstruct = callPackage ../development/python-modules/bitstruct { };

  bjoern = callPackage ../development/python-modules/bjoern { };

  bkcharts = callPackage ../development/python-modules/bkcharts { };

  black = callPackage ../development/python-modules/black { };

  black-macchiato = callPackage ../development/python-modules/black-macchiato { };

  bleach = callPackage ../development/python-modules/bleach { };

  bleak = callPackage ../development/python-modules/bleak { };

  blessed = callPackage ../development/python-modules/blessed { };

  blessings = callPackage ../development/python-modules/blessings { };

  blinker = callPackage ../development/python-modules/blinker { };

  BlinkStick = callPackage ../development/python-modules/blinkstick { };

  blis = callPackage ../development/python-modules/blis { };

  blist = callPackage ../development/python-modules/blist { };

  blockchain = callPackage ../development/python-modules/blockchain { };

  blockdiag = callPackage ../development/python-modules/blockdiag { };

  blockdiagcontrib-cisco = throw "blockdiagcontrib-cisco is not compatible with blockdiag 2.0.0 and has been removed."; # Added 2020-11-29

  block-io = callPackage ../development/python-modules/block-io { };

  bluepy = callPackage ../development/python-modules/bluepy { };

  bluepy-devices = callPackage ../development/python-modules/bluepy-devices { };

  bme680 = callPackage ../development/python-modules/bme680 { };

  bokeh = callPackage ../development/python-modules/bokeh { };

  boltons = callPackage ../development/python-modules/boltons { };

  boltztrap2 = callPackage ../development/python-modules/boltztrap2 { };

  booleanoperations = callPackage ../development/python-modules/booleanoperations { };

  boolean-py = callPackage ../development/python-modules/boolean-py { };

  # Build boost for this specific Python version
  # TODO: use separate output for libboost_python.so
  boost = toPythonModule (pkgs.boost.override {
    inherit (self) python numpy;
    enablePython = true;
  });

  boto3 = callPackage ../development/python-modules/boto3 { };

  boto = callPackage ../development/python-modules/boto { };

  botocore = callPackage ../development/python-modules/botocore { };

  bottle = callPackage ../development/python-modules/bottle { };

  bottleneck = callPackage ../development/python-modules/bottleneck { };

  bpython = callPackage ../development/python-modules/bpython { };

  bracex = callPackage ../development/python-modules/bracex { };

  braintree = callPackage ../development/python-modules/braintree { };

  branca = callPackage ../development/python-modules/branca { };

  bravado-core = callPackage ../development/python-modules/bravado-core { };

  bravia-tv = callPackage ../development/python-modules/bravia-tv { };

  breathe = callPackage ../development/python-modules/breathe { };

  breezy = callPackage ../development/python-modules/breezy { };

  broadlink = callPackage ../development/python-modules/broadlink { };

  brother = callPackage ../development/python-modules/brother { };

  brotli = callPackage ../development/python-modules/brotli { };

  brotlipy = callPackage ../development/python-modules/brotlipy { };

  brottsplatskartan = callPackage ../development/python-modules/brottsplatskartan { };

  browser-cookie3 = callPackage ../development/python-modules/browser-cookie3 { };

  bsddb3 = callPackage ../development/python-modules/bsddb3 { };

  bsdiff4 = callPackage ../development/python-modules/bsdiff4 { };

  bsblan = callPackage ../development/python-modules/bsblan { };

  btchip = callPackage ../development/python-modules/btchip { };

  bt_proximity = callPackage ../development/python-modules/bt-proximity { };

  BTrees = callPackage ../development/python-modules/btrees { };

  btrfs = callPackage ../development/python-modules/btrfs { };

  bugseverywhere = throw "bugseverywhere has been removed: Abandoned by upstream."; # Added 2019-11-27

  bugsnag = callPackage ../development/python-modules/bugsnag { };

  bugwarrior = callPackage ../development/python-modules/bugwarrior { };

  bugz = callPackage ../development/python-modules/bugz { };

  bugzilla = callPackage ../development/python-modules/bugzilla { };

  buildbot = callPackage ../development/python-modules/buildbot { };

  buildbot-ui = self.buildbot.withPlugins (with self.buildbot-plugins; [ www ]);

  buildbot-full = self.buildbot.withPlugins (with self.buildbot-plugins; [ www console-view waterfall-view grid-view wsgi-dashboards ]);

  buildbot-pkg = callPackage ../development/python-modules/buildbot/pkg.nix { };

  buildbot-plugins = pkgs.recurseIntoAttrs (callPackage ../development/python-modules/buildbot/plugins.nix { });

  buildbot-worker = callPackage ../development/python-modules/buildbot/worker.nix { };

  build = callPackage ../development/python-modules/build { };

  bumps = callPackage ../development/python-modules/bumps { };

  bunch = callPackage ../development/python-modules/bunch { };

  bx-python = callPackage ../development/python-modules/bx-python { };

  bwapy = callPackage ../development/python-modules/bwapy { };

  bytecode = callPackage ../development/python-modules/bytecode { };

  bz2file = callPackage ../development/python-modules/bz2file { };

  cachecontrol = callPackage ../development/python-modules/cachecontrol { };

  cached-property = callPackage ../development/python-modules/cached-property { };

  cachelib = callPackage ../development/python-modules/cachelib { };

  cachetools = callPackage ../development/python-modules/cachetools { };

  cachy = callPackage ../development/python-modules/cachy { };

  cadquery = callPackage ../development/python-modules/cadquery {
    inherit (pkgs.darwin.apple_sdk.frameworks) Cocoa;
  };

  caffe = toPythonModule (pkgs.caffe.override {
    pythonSupport = true;
    inherit (self) python numpy boost;
  });

  cairocffi = callPackage ../development/python-modules/cairocffi { };

  cairosvg = callPackage ../development/python-modules/cairosvg { };

  caldav = callPackage ../development/python-modules/caldav { };

  can = callPackage ../development/python-modules/can { };

  canmatrix = callPackage ../development/python-modules/canmatrix { };

  canonicaljson = callPackage ../development/python-modules/canonicaljson { };

  canopen = callPackage ../development/python-modules/canopen { };

  capstone = callPackage ../development/python-modules/capstone {
    inherit (pkgs) capstone;
  };

  capturer = callPackage ../development/python-modules/capturer { };

  carbon = callPackage ../development/python-modules/carbon { };

  carrot = callPackage ../development/python-modules/carrot { };

  cartopy = callPackage ../development/python-modules/cartopy { };

  casbin = callPackage ../development/python-modules/casbin { };

  case = callPackage ../development/python-modules/case { };

  cassandra-driver = callPackage ../development/python-modules/cassandra-driver { };

  casttube = callPackage ../development/python-modules/casttube { };

  catalogue = callPackage ../development/python-modules/catalogue { };

  catboost = callPackage ../development/python-modules/catboost { };

  cattrs = callPackage ../development/python-modules/cattrs { };

  cbeams = callPackage ../misc/cbeams { };

  cbor2 = callPackage ../development/python-modules/cbor2 { };

  cbor = callPackage ../development/python-modules/cbor { };

  cccolutils = callPackage ../development/python-modules/cccolutils { };

  cchardet = callPackage ../development/python-modules/cchardet { };

  celery = callPackage ../development/python-modules/celery { };

  cement = callPackage ../development/python-modules/cement { };

  censys = callPackage ../development/python-modules/censys { };

  connect-box = callPackage ../development/python-modules/connect_box { };

  cerberus = callPackage ../development/python-modules/cerberus { };

  cert-chain-resolver = callPackage ../development/python-modules/cert-chain-resolver { };

  certbot = callPackage ../development/python-modules/certbot { };

  certbot-dns-cloudflare = callPackage ../development/python-modules/certbot-dns-cloudflare { };

  certbot-dns-rfc2136 = callPackage ../development/python-modules/certbot-dns-rfc2136 { };

  certbot-dns-route53 = callPackage ../development/python-modules/certbot-dns-route53 { };

  certifi = callPackage ../development/python-modules/certifi { };

  certipy = callPackage ../development/python-modules/certipy { };

  certvalidator = callPackage ../development/python-modules/certvalidator { };

  cffi = callPackage ../development/python-modules/cffi { };

  cfgv = callPackage ../development/python-modules/cfgv { };

  cfn-flip = callPackage ../development/python-modules/cfn-flip { };

  cfn-lint = callPackage ../development/python-modules/cfn-lint { };

  cftime = callPackage ../development/python-modules/cftime { };

  cgen = callPackage ../development/python-modules/cgen { };

  cgroup-utils = callPackage ../development/python-modules/cgroup-utils { };

  chai = callPackage ../development/python-modules/chai { };

  chainer = callPackage ../development/python-modules/chainer {
    cudaSupport = pkgs.config.cudaSupport or false;
  };

  chainmap = callPackage ../development/python-modules/chainmap { };

  chalice = callPackage ../development/python-modules/chalice { };

  chameleon = callPackage ../development/python-modules/chameleon { };

  channels = callPackage ../development/python-modules/channels { };

  channels-redis = callPackage ../development/python-modules/channels-redis { };

  characteristic = callPackage ../development/python-modules/characteristic { };

  chardet = callPackage ../development/python-modules/chardet { };

  chart-studio = callPackage ../development/python-modules/chart-studio { };

  check-manifest = callPackage ../development/python-modules/check-manifest { };

  cheetah3 = callPackage ../development/python-modules/cheetah3 { };

  cheroot = callPackage ../development/python-modules/cheroot { };

  cherrypy = callPackage ../development/python-modules/cherrypy { };

  chevron = callPackage ../development/python-modules/chevron { };

  chirpstack-api = callPackage ../development/python-modules/chirpstack-api { };

  ci-info = callPackage ../development/python-modules/ci-info { };

  ci-py = callPackage ../development/python-modules/ci-py { };

  cirq = callPackage ../development/python-modules/cirq { };

  ciscomobilityexpress = callPackage ../development/python-modules/ciscomobilityexpress { };

  ciso8601 = callPackage ../development/python-modules/ciso8601 { };

  citeproc-py = callPackage ../development/python-modules/citeproc-py { };

  cjkwrap = callPackage ../development/python-modules/cjkwrap { };

  cjson = callPackage ../development/python-modules/cjson { };

  ckcc-protocol = callPackage ../development/python-modules/ckcc-protocol { };

  class-registry = callPackage ../development/python-modules/class-registry { };

  claripy =  callPackage ../development/python-modules/claripy { };

  cld2-cffi = callPackage ../development/python-modules/cld2-cffi { };

  cleo = callPackage ../development/python-modules/cleo { };

  clf = callPackage ../development/python-modules/clf { };

  click = callPackage ../development/python-modules/click { };

  clickclick = callPackage ../development/python-modules/clickclick { };

  click-completion = callPackage ../development/python-modules/click-completion { };

  click-datetime = callPackage ../development/python-modules/click-datetime { };

  click-default-group = callPackage ../development/python-modules/click-default-group { };

  click-didyoumean = callPackage ../development/python-modules/click-didyoumean { };

  click-help-colors = callPackage ../development/python-modules/click-help-colors { };

  click-log = callPackage ../development/python-modules/click-log { };

  click-plugins = callPackage ../development/python-modules/click-plugins { };

  click-repl = callPackage ../development/python-modules/click-repl { };

  click-threading = callPackage ../development/python-modules/click-threading { };

  clickhouse-cityhash = callPackage ../development/python-modules/clickhouse-cityhash {};

  clickhouse-cli = callPackage ../development/python-modules/clickhouse-cli { };

  clickhouse-driver = callPackage ../development/python-modules/clickhouse-driver {};

  cliff = callPackage ../development/python-modules/cliff { };

  clifford = callPackage ../development/python-modules/clifford { };

  cligj = callPackage ../development/python-modules/cligj { };

  cli-helpers = callPackage ../development/python-modules/cli-helpers { };

  clikit = callPackage ../development/python-modules/clikit { };

  clint = callPackage ../development/python-modules/clint { };

  clintermission = callPackage ../development/python-modules/clintermission { };

  clize = callPackage ../development/python-modules/clize { };

  clldutils = callPackage ../development/python-modules/clldutils { };

  cloudflare = callPackage ../development/python-modules/cloudflare { };

  cloudpickle = callPackage ../development/python-modules/cloudpickle { };

  cloudscraper = callPackage ../development/python-modules/cloudscraper { };

  clustershell = callPackage ../development/python-modules/clustershell { };

  cma = callPackage ../development/python-modules/cma { };

  cmarkgfm = callPackage ../development/python-modules/cmarkgfm { };

  cmd2 = callPackage ../development/python-modules/cmd2 { };

  cmdline = callPackage ../development/python-modules/cmdline { };

  cmigemo = callPackage ../development/python-modules/cmigemo {
    inherit (pkgs) cmigemo;
  };

  cmsis-svd = callPackage ../development/python-modules/cmsis-svd { };

  cntk = callPackage ../development/python-modules/cntk { };

  cnvkit = callPackage ../development/python-modules/cnvkit { };

  coapthon3 = callPackage ../development/python-modules/coapthon3 { };

  coconut = callPackage ../development/python-modules/coconut { };

  cocotb = callPackage ../development/python-modules/cocotb { };

  codecov = callPackage ../development/python-modules/codecov { };

  codespell = callPackage ../development/python-modules/codespell { };

  cogapp = callPackage ../development/python-modules/cogapp { };

  ColanderAlchemy = callPackage ../development/python-modules/colanderalchemy { };

  colander = callPackage ../development/python-modules/colander { };

  colorama = callPackage ../development/python-modules/colorama { };

  colorcet = callPackage ../development/python-modules/colorcet { };

  colorclass = callPackage ../development/python-modules/colorclass { };

  colored = callPackage ../development/python-modules/colored { };

  coloredlogs = callPackage ../development/python-modules/coloredlogs { };

  colorful = callPackage ../development/python-modules/colorful { };

  colorlog = callPackage ../development/python-modules/colorlog { };

  colorlover = callPackage ../development/python-modules/colorlover { };

  colormath = callPackage ../development/python-modules/colormath { };

  colorspacious = callPackage ../development/python-modules/colorspacious { };

  colour = callPackage ../development/python-modules/colour { };

  commandparse = callPackage ../development/python-modules/commandparse { };

  CommonMark = callPackage ../development/python-modules/commonmark { };

  compiledb = callPackage ../development/python-modules/compiledb { };

  conda = callPackage ../development/python-modules/conda { };

  ConfigArgParse = self.configargparse; # added 2021-03-18
  configargparse = callPackage ../development/python-modules/configargparse { };

  configobj = callPackage ../development/python-modules/configobj { };

  configparser = callPackage ../development/python-modules/configparser { };

  configshell = callPackage ../development/python-modules/configshell { };

  confluent-kafka = callPackage ../development/python-modules/confluent-kafka { };

  confuse = callPackage ../development/python-modules/confuse { };

  connexion = callPackage ../development/python-modules/connexion { };

  consonance = callPackage ../development/python-modules/consonance { };

  constantly = callPackage ../development/python-modules/constantly { };

  construct = callPackage ../development/python-modules/construct { };

  consul = callPackage ../development/python-modules/consul { };

  contexter = callPackage ../development/python-modules/contexter { };

  contextlib2 = callPackage ../development/python-modules/contextlib2 { };

  contextvars = callPackage ../development/python-modules/contextvars { };

  convertdate = callPackage ../development/python-modules/convertdate { };

  cookiecutter = callPackage ../development/python-modules/cookiecutter { };

  cookies = callPackage ../development/python-modules/cookies { };

  coordinates = callPackage ../development/python-modules/coordinates { };

  coreapi = callPackage ../development/python-modules/coreapi { };

  coreschema = callPackage ../development/python-modules/coreschema { };

  cornice = callPackage ../development/python-modules/cornice { };

  coronavirus = callPackage ../development/python-modules/coronavirus { };

  cot = callPackage ../development/python-modules/cot { };

  covCore = callPackage ../development/python-modules/cov-core { };

  coverage = callPackage ../development/python-modules/coverage { };

  coveralls = callPackage ../development/python-modules/coveralls { };

  cozy = callPackage ../development/python-modules/cozy { };

  cppheaderparser = callPackage ../development/python-modules/cppheaderparser { };

  cppy = callPackage ../development/python-modules/cppy { };

  cpyparsing = callPackage ../development/python-modules/cpyparsing { };

  cram = callPackage ../development/python-modules/cram { };

  crashtest = callPackage ../development/python-modules/crashtest { };

  crate = callPackage ../development/python-modules/crate { };

  crayons = callPackage ../development/python-modules/crayons { };

  crc16 = callPackage ../development/python-modules/crc16 { };

  crc32c = callPackage ../development/python-modules/crc32c { };

  crccheck = callPackage ../development/python-modules/crccheck { };

  crcmod = callPackage ../development/python-modules/crcmod { };

  credstash = callPackage ../development/python-modules/credstash { };

  criticality-score = callPackage ../development/python-modules/criticality-score { };

  croniter = callPackage ../development/python-modules/croniter { };

  cryptacular = callPackage ../development/python-modules/cryptacular { };

  cryptography = callPackage ../development/python-modules/cryptography { };

  cryptography_vectors = callPackage ../development/python-modules/cryptography/vectors.nix { };

  crytic-compile = callPackage ../development/python-modules/crytic-compile { };

  csrmesh  = callPackage ../development/python-modules/csrmesh { };

  csscompressor = callPackage ../development/python-modules/csscompressor { };

  cssmin = callPackage ../development/python-modules/cssmin { };

  css-parser = callPackage ../development/python-modules/css-parser { };

  cssselect2 = callPackage ../development/python-modules/cssselect2 { };

  cssselect = callPackage ../development/python-modules/cssselect { };

  cssutils = callPackage ../development/python-modules/cssutils { };

  csvs-to-sqlite = callPackage ../development/python-modules/csvs-to-sqlite { };

  csvw = callPackage ../development/python-modules/csvw { };

  cucumber-tag-expressions = callPackage ../development/python-modules/cucumber-tag-expressions { };

  cufflinks = callPackage ../development/python-modules/cufflinks { };

  cupy = callPackage ../development/python-modules/cupy {
    cudatoolkit = pkgs.cudatoolkit_11;
    cudnn = pkgs.cudnn_cudatoolkit_11;
    nccl = pkgs.nccl_cudatoolkit_11;
    cutensor = pkgs.cutensor_cudatoolkit_11;
  };

  curio = callPackage ../development/python-modules/curio { };

  curtsies = callPackage ../development/python-modules/curtsies { };

  curve25519-donna = callPackage ../development/python-modules/curve25519-donna { };

  cvxopt = callPackage ../development/python-modules/cvxopt { };

  cvxpy = callPackage ../development/python-modules/cvxpy { };

  cx_Freeze = callPackage ../development/python-modules/cx_freeze { };

  cx_oracle = callPackage ../development/python-modules/cx_oracle { };

  cycler = callPackage ../development/python-modules/cycler { };

  cymem = callPackage ../development/python-modules/cymem { };

  cypari2 = callPackage ../development/python-modules/cypari2 { };

  cysignals = callPackage ../development/python-modules/cysignals { };

  cython = callPackage ../development/python-modules/Cython { };

  cytoolz = callPackage ../development/python-modules/cytoolz { };

  d2to1 = callPackage ../development/python-modules/d2to1 { };

  daemonize = callPackage ../development/python-modules/daemonize { };

  daemonocle = callPackage ../development/python-modules/daemonocle { };

  daphne = callPackage ../development/python-modules/daphne { };

  dash = callPackage ../development/python-modules/dash { };

  dash-core-components = callPackage ../development/python-modules/dash-core-components { };

  dash-html-components = callPackage ../development/python-modules/dash-html-components { };

  dash-renderer = callPackage ../development/python-modules/dash-renderer { };

  dash-table = callPackage ../development/python-modules/dash-table { };

  dask = callPackage ../development/python-modules/dask { };

  dask-gateway = callPackage ../development/python-modules/dask-gateway { };

  dask-gateway-server = callPackage ../development/python-modules/dask-gateway-server { };

  dask-glm = callPackage ../development/python-modules/dask-glm { };

  dask-image = callPackage ../development/python-modules/dask-image { };

  dask-jobqueue = callPackage ../development/python-modules/dask-jobqueue { };

  dask-ml = callPackage ../development/python-modules/dask-ml { };

  dask-mpi = callPackage ../development/python-modules/dask-mpi { };

  dask-xgboost = callPackage ../development/python-modules/dask-xgboost { };

  databases = callPackage ../development/python-modules/databases { };

  databricks-cli = callPackage ../development/python-modules/databricks-cli { };

  databricks-connect = callPackage ../development/python-modules/databricks-connect { };

  dataclasses = callPackage ../development/python-modules/dataclasses { };

  dataclasses-json = callPackage ../development/python-modules/dataclasses-json { };

  datadiff = callPackage ../development/python-modules/datadiff { };

  datadog = callPackage ../development/python-modules/datadog { };

  datamodeldict = callPackage ../development/python-modules/datamodeldict { };

  datasets = callPackage ../development/python-modules/datasets { };

  datasette = callPackage ../development/python-modules/datasette { };

  datashader = callPackage ../development/python-modules/datashader {
    dask = self.dask.override { withExtraComplete = true; };
  };

  datashape = callPackage ../development/python-modules/datashape { };

  datatable = callPackage ../development/python-modules/datatable { };

  dateparser = callPackage ../development/python-modules/dateparser { };

  datrie = callPackage ../development/python-modules/datrie { };

  dbf = callPackage ../development/python-modules/dbf { };

  dbfread = callPackage ../development/python-modules/dbfread { };

  dbus-next = callPackage ../development/python-modules/dbus-next { };

  dbus-python = callPackage ../development/python-modules/dbus {
    inherit (pkgs) dbus;
  };

  dbutils = callPackage ../development/python-modules/dbutils { };

  dcmstack = callPackage ../development/python-modules/dcmstack { };

  ddt = callPackage ../development/python-modules/ddt { };

  deap = callPackage ../development/python-modules/deap { };

  debian = callPackage ../development/python-modules/debian { };

  debts = callPackage ../development/python-modules/debts { };

  debugpy = callPackage ../development/python-modules/debugpy { };

  decorator = callPackage ../development/python-modules/decorator { };

  deep_merge = callPackage ../development/python-modules/deep_merge { };

  deepdiff = callPackage ../development/python-modules/deepdiff { };

  deepmerge = callPackage ../development/python-modules/deepmerge { };

  deeptoolsintervals = callPackage ../development/python-modules/deeptoolsintervals { };

  defcon = callPackage ../development/python-modules/defcon { };

  deform = callPackage ../development/python-modules/deform { };

  defusedxml = callPackage ../development/python-modules/defusedxml { };

  delegator-py = callPackage ../development/python-modules/delegator-py { };

  deluge-client = callPackage ../development/python-modules/deluge-client { };

  demjson = callPackage ../development/python-modules/demjson { };

  dendropy = callPackage ../development/python-modules/dendropy { };

  denonavr = callPackage ../development/python-modules/denonavr { };

  dependency-injector = callPackage ../development/python-modules/dependency-injector { };

  deprecated = callPackage ../development/python-modules/deprecated { };

  deprecation = callPackage ../development/python-modules/deprecation { };

  derpconf = callPackage ../development/python-modules/derpconf { };

  descartes = callPackage ../development/python-modules/descartes { };

  desktop-notifier = callPackage ../development/python-modules/desktop-notifier { };

  detox = throw "detox is no longer maintained, and was broken since may 2019"; # added 2020-07-04

  devolo-home-control-api = callPackage ../development/python-modules/devolo-home-control-api { };

  devpi-common = callPackage ../development/python-modules/devpi-common { };

  dftfit = callPackage ../development/python-modules/dftfit { };

  diagrams = callPackage ../development/python-modules/diagrams { };

  diceware = callPackage ../development/python-modules/diceware { };

  dicom2nifti = callPackage ../development/python-modules/dicom2nifti { };

  dict2xml = callPackage ../development/python-modules/dict2xml { };

  dictionaries = callPackage ../development/python-modules/dictionaries { };

  dicttoxml = callPackage ../development/python-modules/dicttoxml { };

  diff_cover = callPackage ../development/python-modules/diff_cover { };

  diff-match-patch = callPackage ../development/python-modules/diff-match-patch { };

  digital-ocean = callPackage ../development/python-modules/digitalocean { };

  digi-xbee = callPackage ../development/python-modules/digi-xbee { };

  dill = callPackage ../development/python-modules/dill { };

  diofant = callPackage ../development/python-modules/diofant { };

  dipy = callPackage ../development/python-modules/dipy { };

  discid = callPackage ../development/python-modules/discid { };

  discogs_client = callPackage ../development/python-modules/discogs_client { };

  discordpy = callPackage ../development/python-modules/discordpy { };

  diskcache = callPackage ../development/python-modules/diskcache { };

  dissononce = callPackage ../development/python-modules/dissononce { };

  distlib = callPackage ../development/python-modules/distlib { };

  distorm3 = callPackage ../development/python-modules/distorm3 { };

  distributed = callPackage ../development/python-modules/distributed { };

  distro = callPackage ../development/python-modules/distro { };

  distutils_extra = callPackage ../development/python-modules/distutils_extra { };

  django = self.django_2;

  # Current LTS
  django_2 = callPackage ../development/python-modules/django/2.nix { };

  # Current latest
  django_3 = callPackage ../development/python-modules/django/3.nix { };

  django-allauth = callPackage ../development/python-modules/django-allauth { };

  django-anymail = callPackage ../development/python-modules/django-anymail { };

  django_appconf = callPackage ../development/python-modules/django_appconf { };

  django-auth-ldap = callPackage ../development/python-modules/django-auth-ldap { };

  django-cache-url = callPackage ../development/python-modules/django-cache-url { };

  django-cacheops = callPackage ../development/python-modules/django-cacheops { };

  django_classytags = callPackage ../development/python-modules/django_classytags { };

  django-cleanup = callPackage ../development/python-modules/django-cleanup { };

  django_colorful = callPackage ../development/python-modules/django_colorful { };

  django_compat = callPackage ../development/python-modules/django-compat { };

  django_compressor = callPackage ../development/python-modules/django_compressor { };

  django-configurations = callPackage ../development/python-modules/django-configurations { };

  django_contrib_comments = callPackage ../development/python-modules/django_contrib_comments { };

  django-cors-headers = callPackage ../development/python-modules/django-cors-headers { };

  django-csp = callPackage ../development/python-modules/django-csp { };

  django-discover-runner = callPackage ../development/python-modules/django-discover-runner { };

  django-dynamic-preferences = callPackage ../development/python-modules/django-dynamic-preferences { };

  django_environ = callPackage ../development/python-modules/django_environ { };

  django_extensions = callPackage ../development/python-modules/django-extensions { };

  django-filter = callPackage ../development/python-modules/django-filter { };

  django-gravatar2 = callPackage ../development/python-modules/django-gravatar2 { };

  django_guardian = callPackage ../development/python-modules/django_guardian { };

  django-haystack = callPackage ../development/python-modules/django-haystack { };

  django_hijack_admin = callPackage ../development/python-modules/django-hijack-admin { };

  django_hijack = callPackage ../development/python-modules/django-hijack { };
  # This package may need an older version of Django. Override the package set and set e.g. `django = super.django_1_9`. See the Nixpkgs manual for examples on how to override the package set.

  django-ipware = callPackage ../development/python-modules/django-ipware { };

  django-jinja = callPackage ../development/python-modules/django-jinja2 { };

  django-logentry-admin = callPackage ../development/python-modules/django-logentry-admin { };

  django-mailman3 = callPackage ../development/python-modules/django-mailman3 { };

  django_modelcluster = callPackage ../development/python-modules/django_modelcluster { };

  django-multiselectfield = callPackage ../development/python-modules/django-multiselectfield { };

  django-maintenance-mode = callPackage ../development/python-modules/django-maintenance-mode { };

  django_nose = callPackage ../development/python-modules/django_nose { };

  django-oauth-toolkit = callPackage ../development/python-modules/django-oauth-toolkit { };

  django-paintstore = callPackage ../development/python-modules/django-paintstore { };

  django-pglocks = callPackage ../development/python-modules/django-pglocks { };

  django-picklefield = callPackage ../development/python-modules/django-picklefield { };

  django_pipeline = callPackage ../development/python-modules/django-pipeline { };

  django_polymorphic = callPackage ../development/python-modules/django-polymorphic { };

  django-postgresql-netfields = callPackage ../development/python-modules/django-postgresql-netfields { };

  django-q = callPackage ../development/python-modules/django-q { };

  djangoql = callPackage ../development/python-modules/djangoql { };

  django-ranged-response = callPackage ../development/python-modules/django-ranged-response { };

  django-raster = callPackage ../development/python-modules/django-raster { };

  django_redis = callPackage ../development/python-modules/django_redis { };

  django-rest-auth = callPackage ../development/python-modules/django-rest-auth { };

  djangorestframework = callPackage ../development/python-modules/djangorestframework { };

  djangorestframework-jwt = callPackage ../development/python-modules/djangorestframework-jwt { };

  djangorestframework-simplejwt = callPackage ../development/python-modules/djangorestframework-simplejwt { };

  django_reversion = callPackage ../development/python-modules/django_reversion { };

  django-sampledatahelper = callPackage ../development/python-modules/django-sampledatahelper { };

  django-sesame = callPackage ../development/python-modules/django-sesame { };

  django_silk = callPackage ../development/python-modules/django_silk { };

  django-simple-captcha = callPackage ../development/python-modules/django-simple-captcha { };

  django-sites = callPackage ../development/python-modules/django-sites { };

  django-sr = callPackage ../development/python-modules/django-sr { };

  django-storages = callPackage ../development/python-modules/django-storages { };

  django_tagging = callPackage ../development/python-modules/django_tagging { };

  django_taggit = callPackage ../development/python-modules/django_taggit { };

  django_treebeard = callPackage ../development/python-modules/django_treebeard { };

  django-versatileimagefield = callPackage ../development/python-modules/django-versatileimagefield { };

  django-webpack-loader = callPackage ../development/python-modules/django-webpack-loader { };

  django-widget-tweaks = callPackage ../development/python-modules/django-widget-tweaks { };

  dj-database-url = callPackage ../development/python-modules/dj-database-url { };

  dj-email-url = callPackage ../development/python-modules/dj-email-url { };

  djmail = callPackage ../development/python-modules/djmail { };

  dj-search-url = callPackage ../development/python-modules/dj-search-url { };

  dkimpy = callPackage ../development/python-modules/dkimpy { };

  dlib = callPackage ../development/python-modules/dlib {
    inherit (pkgs) dlib;
  };

  dlx = callPackage ../development/python-modules/dlx { };

  dmenu-python = callPackage ../development/python-modules/dmenu { };

  dm-sonnet = callPackage ../development/python-modules/dm-sonnet { };

  dnachisel = callPackage ../development/python-modules/dnachisel { };

  dnslib = callPackage ../development/python-modules/dnslib { };

  dnspython = callPackage ../development/python-modules/dnspython { };

  dnspython_1 = callPackage ../development/python-modules/dnspython/1.nix { };

  dns = self.dnspython; # Alias for compatibility, 2017-12-10

  doc8 = callPackage ../development/python-modules/doc8 { };

  docker = callPackage ../development/python-modules/docker { };

  dockerfile-parse = callPackage ../development/python-modules/dockerfile-parse { };

  dockerpty = callPackage ../development/python-modules/dockerpty { };

  docker_pycreds = callPackage ../development/python-modules/docker-pycreds { };

  docker-py = callPackage ../development/python-modules/docker-py { };

  dockerspawner = callPackage ../development/python-modules/dockerspawner { };

  docloud = callPackage ../development/python-modules/docloud { };

  docopt = callPackage ../development/python-modules/docopt { };

  docplex = callPackage ../development/python-modules/docplex { };

  docrep = callPackage ../development/python-modules/docrep { };

  doctest-ignore-unicode = callPackage ../development/python-modules/doctest-ignore-unicode { };

  docutils = callPackage ../development/python-modules/docutils { };

  docx2python = callPackage ../development/python-modules/docx2python { };

  dodgy = callPackage ../development/python-modules/dodgy { };

  dogpile_cache = callPackage ../development/python-modules/dogpile.cache { };

  dogpile_core = callPackage ../development/python-modules/dogpile.core { };

  dogtail = callPackage ../development/python-modules/dogtail { };

  doit = callPackage ../development/python-modules/doit { };

  dominate = callPackage ../development/python-modules/dominate { };

  dopy = callPackage ../development/python-modules/dopy { };

  dotty-dict = callPackage ../development/python-modules/dotty-dict { };

  dot2tex = callPackage ../development/python-modules/dot2tex {
    inherit (pkgs) graphviz;
  };

  dparse = callPackage ../development/python-modules/dparse { };

  dpath = callPackage ../development/python-modules/dpath { };

  dpkt = callPackage ../development/python-modules/dpkt { };

  drf-nested-routers = callPackage ../development/python-modules/drf-nested-routers { };

  drf-yasg = callPackage ../development/python-modules/drf-yasg { };

  drivelib = callPackage ../development/python-modules/drivelib { };

  drms = callPackage ../development/python-modules/drms { };

  dropbox = callPackage ../development/python-modules/dropbox { };

  ds-store = callPackage ../development/python-modules/ds-store { };

  ds4drv = callPackage ../development/python-modules/ds4drv { };

  duckdb = callPackage ../development/python-modules/duckdb {
    inherit (pkgs) duckdb;
  };

  duecredit = callPackage ../development/python-modules/duecredit { };

  dufte = callPackage ../development/python-modules/dufte { };

  dugong = callPackage ../development/python-modules/dugong { };

  dulwich = callPackage ../development/python-modules/dulwich { };

  dwdwfsapi = callPackage ../development/python-modules/dwdwfsapi { };

  dyn = callPackage ../development/python-modules/dyn { };

  dynd = callPackage ../development/python-modules/dynd { };

  easydict = callPackage ../development/python-modules/easydict { };

  easygui = callPackage ../development/python-modules/easygui { };

  EasyProcess = callPackage ../development/python-modules/easyprocess { };

  easysnmp = callPackage ../development/python-modules/easysnmp { };

  easy-thumbnails = callPackage ../development/python-modules/easy-thumbnails { };

  easywatch = callPackage ../development/python-modules/easywatch { };

  ec2instanceconnectcli = callPackage ../tools/virtualization/ec2instanceconnectcli { };

  eccodes = toPythonModule (pkgs.eccodes.override {
    enablePython = true;
    pythonPackages = self;
  });

  ecdsa = callPackage ../development/python-modules/ecdsa { };

  ecos = callPackage ../development/python-modules/ecos { };

  ecpy = callPackage ../development/python-modules/ecpy { };

  ed25519 = callPackage ../development/python-modules/ed25519 { };

  editdistance = callPackage ../development/python-modules/editdistance { };

  editorconfig = callPackage ../development/python-modules/editorconfig { };

  edward = callPackage ../development/python-modules/edward { };

  effect = callPackage ../development/python-modules/effect { };

  eggdeps = callPackage ../development/python-modules/eggdeps { };

  elasticsearch = callPackage ../development/python-modules/elasticsearch { };

  elasticsearch-dsl = callPackage ../development/python-modules/elasticsearch-dsl { };

  elasticsearchdsl = self.elasticsearch-dsl;

  elementpath = callPackage ../development/python-modules/elementpath { };

  eliot = callPackage ../development/python-modules/eliot { };

  elmax = callPackage ../development/python-modules/elmax { };

  emailthreads = callPackage ../development/python-modules/emailthreads { };

  email_validator = callPackage ../development/python-modules/email-validator { };

  emcee = callPackage ../development/python-modules/emcee { };

  emv = callPackage ../development/python-modules/emv { };

  emoji = callPackage ../development/python-modules/emoji { };

  enaml = callPackage ../development/python-modules/enaml { };

  enamlx = callPackage ../development/python-modules/enamlx { };

  enrich = callPackage ../development/python-modules/enrich { };

  entrance = callPackage ../development/python-modules/entrance {
    routerFeatures = false;
  };

  entrance-with-router-features = callPackage ../development/python-modules/entrance {
    routerFeatures = true;
  };

  entrypoint2 = callPackage ../development/python-modules/entrypoint2 { };

  entrypoints = callPackage ../development/python-modules/entrypoints { };

  enum34 = callPackage ../development/python-modules/enum34 { };

  enum-compat = callPackage ../development/python-modules/enum-compat { };

  envisage = callPackage ../development/python-modules/envisage { };

  envs = callPackage ../development/python-modules/envs { };

  enzyme = callPackage ../development/python-modules/enzyme { };

  epc = callPackage ../development/python-modules/epc { };

  ephem = callPackage ../development/python-modules/ephem { };

  eradicate = callPackage ../development/python-modules/eradicate { };

  escapism = callPackage ../development/python-modules/escapism { };

  etcd = callPackage ../development/python-modules/etcd { };

  etelemetry = callPackage ../development/python-modules/etelemetry { };

  etebase = callPackage ../development/python-modules/etebase {
    inherit (pkgs.darwin.apple_sdk.frameworks) Security;
  };

  etebase-server = callPackage ../servers/etebase { };

  etesync = callPackage ../development/python-modules/etesync { };

  eth-hash = callPackage ../development/python-modules/eth-hash { };

  eth-typing = callPackage ../development/python-modules/eth-typing { };

  eth-utils = callPackage ../development/python-modules/eth-utils { };

  et_xmlfile = callPackage ../development/python-modules/et_xmlfile { };

  evdev = callPackage ../development/python-modules/evdev { };

  eve = callPackage ../development/python-modules/eve { };

  eventlet = callPackage ../development/python-modules/eventlet { };

  events = callPackage ../development/python-modules/events { };

  evernote = callPackage ../development/python-modules/evernote { };

  evohome-async = callPackage ../development/python-modules/evohome-async { };

  ewmh = callPackage ../development/python-modules/ewmh { };

  exdown = callPackage ../development/python-modules/exdown { };

  exchangelib = callPackage ../development/python-modules/exchangelib { };

  execnet = callPackage ../development/python-modules/execnet { };

  executing = callPackage ../development/python-modules/executing { };

  executor = callPackage ../development/python-modules/executor { };

  exif = callPackage ../development/python-modules/exif { };

  exifread = callPackage ../development/python-modules/exifread { };

  expects = callPackage ../development/python-modules/expects { };

  expiringdict = callPackage ../development/python-modules/expiringdict { };

  exrex = callPackage ../development/python-modules/exrex { };

  extras = callPackage ../development/python-modules/extras { };

  eyeD3 = callPackage ../development/python-modules/eyed3 { };

  ezdxf = callPackage ../development/python-modules/ezdxf { };

  Fabric = callPackage ../development/python-modules/Fabric { };

  faadelays = callPackage ../development/python-modules/faadelays { };

  fabulous = callPackage ../development/python-modules/fabulous { };

  facebook-sdk = callPackage ../development/python-modules/facebook-sdk { };

  face = callPackage ../development/python-modules/face { };

  facedancer = callPackage ../development/python-modules/facedancer { };

  face_recognition = callPackage ../development/python-modules/face_recognition { };

  face_recognition_models = callPackage ../development/python-modules/face_recognition_models { };

  factory_boy = callPackage ../development/python-modules/factory_boy { };

  fake_factory = callPackage ../development/python-modules/fake_factory { };

  fake-useragent = callPackage ../development/python-modules/fake-useragent { };

  faker = callPackage ../development/python-modules/faker { };

  fakeredis = callPackage ../development/python-modules/fakeredis { };

  falcon = callPackage ../development/python-modules/falcon { };

  fastapi = callPackage ../development/python-modules/fastapi { };

  fastcache = callPackage ../development/python-modules/fastcache { };

  fastdiff = callPackage ../development/python-modules/fastdiff { };

  fastdtw = callPackage ../development/python-modules/fastdtw { };

  fastecdsa = callPackage ../development/python-modules/fastecdsa { };

  fasteners = callPackage ../development/python-modules/fasteners { };

  fastentrypoints = callPackage ../development/python-modules/fastentrypoints { };

  fastimport = callPackage ../development/python-modules/fastimport { };

  fastjsonschema = callPackage ../development/python-modules/fastjsonschema { };

  fastpair = callPackage ../development/python-modules/fastpair { };

  fastparquet = callPackage ../development/python-modules/fastparquet { };

  fastpbkdf2 = callPackage ../development/python-modules/fastpbkdf2 { };

  fastprogress = callPackage ../development/python-modules/fastprogress { };

  fastrlock = callPackage ../development/python-modules/fastrlock { };

  fasttext = callPackage ../development/python-modules/fasttext { };

  faulthandler = throw "faulthandler is built into ${python.executable}";

  favicon = callPackage ../development/python-modules/favicon { };

  fb-re2 = callPackage ../development/python-modules/fb-re2 { };

  fe25519 = callPackage ../development/python-modules/fe25519 { };

  feedgen = callPackage ../development/python-modules/feedgen { };

  feedgenerator = callPackage ../development/python-modules/feedgenerator {
    inherit (pkgs) glibcLocales;
  };

  feedparser = callPackage ../development/python-modules/feedparser { };

  fenics = callPackage ../development/libraries/science/math/fenics {
    pytest = self.pytest_4;
  };

  ffmpeg-python = callPackage ../development/python-modules/ffmpeg-python { };

  fido2 = callPackage ../development/python-modules/fido2 { };

  filebrowser_safe = callPackage ../development/python-modules/filebrowser_safe { };

  filebytes = callPackage ../development/python-modules/filebytes { };

  filelock = callPackage ../development/python-modules/filelock { };

  filemagic = callPackage ../development/python-modules/filemagic { };

  filetype = callPackage ../development/python-modules/filetype { };

  filterpy = callPackage ../development/python-modules/filterpy { };

  finalfusion = callPackage ../development/python-modules/finalfusion { };

  fints = callPackage ../development/python-modules/fints { };

  fiona = callPackage ../development/python-modules/fiona { };

  fipy = callPackage ../development/python-modules/fipy { };

  fire = callPackage ../development/python-modules/fire { };

  firetv = callPackage ../development/python-modules/firetv { };

  first = callPackage ../development/python-modules/first { };

  fitbit = callPackage ../development/python-modules/fitbit { };

  fixerio = callPackage ../development/python-modules/fixerio { };

  fixtures = callPackage ../development/python-modules/fixtures { };

  flake8-blind-except = callPackage ../development/python-modules/flake8-blind-except { };

  flake8 = callPackage ../development/python-modules/flake8 { };

  flake8-debugger = callPackage ../development/python-modules/flake8-debugger { };

  flake8-future-import = callPackage ../development/python-modules/flake8-future-import { };

  flake8-import-order = callPackage ../development/python-modules/flake8-import-order { };

  flake8-polyfill = callPackage ../development/python-modules/flake8-polyfill { };

  flaky = callPackage ../development/python-modules/flaky { };

  flametree = callPackage ../development/python-modules/flametree { };

  flammkuchen = callPackage ../development/python-modules/flammkuchen { };

  flask-admin = callPackage ../development/python-modules/flask-admin { };

  flask-api = callPackage ../development/python-modules/flask-api { };

  flask-appbuilder = callPackage ../development/python-modules/flask-appbuilder { };

  flask_assets = callPackage ../development/python-modules/flask-assets { };

  flask-autoindex = callPackage ../development/python-modules/flask-autoindex { };

  flask-babel = callPackage ../development/python-modules/flask-babel { };

  flaskbabel = callPackage ../development/python-modules/flaskbabel { };

  flask-babelex = callPackage ../development/python-modules/flask-babelex { };

  flask-bcrypt = callPackage ../development/python-modules/flask-bcrypt { };

  flask-bootstrap = callPackage ../development/python-modules/flask-bootstrap { };

  flask-caching = callPackage ../development/python-modules/flask-caching { };

  flask = callPackage ../development/python-modules/flask { };

  flask-common = callPackage ../development/python-modules/flask-common { };

  flask-compress = callPackage ../development/python-modules/flask-compress { };

  flask-cors = callPackage ../development/python-modules/flask-cors { };

  flask_elastic = callPackage ../development/python-modules/flask-elastic { };

  flask-httpauth = callPackage ../development/python-modules/flask-httpauth { };

  flask-jwt-extended = callPackage ../development/python-modules/flask-jwt-extended { };

  flask-limiter = callPackage ../development/python-modules/flask-limiter { };

  flask_login = callPackage ../development/python-modules/flask-login { };

  flask_mail = callPackage ../development/python-modules/flask-mail { };

  flask_marshmallow = callPackage ../development/python-modules/flask-marshmallow { };

  flask_migrate = callPackage ../development/python-modules/flask-migrate { };

  flask-mongoengine = callPackage ../development/python-modules/flask-mongoengine { };

  flask-openid = callPackage ../development/python-modules/flask-openid { };

  flask-paginate = callPackage ../development/python-modules/flask-paginate { };

  flask_principal = callPackage ../development/python-modules/flask-principal { };

  flask-pymongo = callPackage ../development/python-modules/Flask-PyMongo { };

  flask-restful = callPackage ../development/python-modules/flask-restful { };

  flask-restplus = callPackage ../development/python-modules/flask-restplus { };

  flask-restx = callPackage ../development/python-modules/flask-restx { };

  flask-reverse-proxy-fix = callPackage ../development/python-modules/flask-reverse-proxy-fix { };

  flask_script = callPackage ../development/python-modules/flask-script { };

  flask-seasurf = callPackage ../development/python-modules/flask-seasurf { };

  flask-silk = callPackage ../development/python-modules/flask-silk { };

  flask-socketio = callPackage ../development/python-modules/flask-socketio { };

  flask-sockets = callPackage ../development/python-modules/flask-sockets { };

  flask_sqlalchemy = callPackage ../development/python-modules/flask-sqlalchemy { };

  flask-sslify = callPackage ../development/python-modules/flask-sslify { };

  flask-swagger = callPackage ../development/python-modules/flask-swagger { };

  flask-swagger-ui = callPackage ../development/python-modules/flask-swagger-ui { };

  flask_testing = callPackage ../development/python-modules/flask-testing { };

  flask-versioned = callPackage ../development/python-modules/flask-versioned { };

  flask_wtf = callPackage ../development/python-modules/flask-wtf { };

  flatbuffers = callPackage ../development/python-modules/flatbuffers {
    inherit (pkgs) flatbuffers;
  };

  flexmock = callPackage ../development/python-modules/flexmock { };

  flickrapi = callPackage ../development/python-modules/flickrapi { };

  flit = callPackage ../development/python-modules/flit { };

  flit-core = callPackage ../development/python-modules/flit-core { };

  flower = callPackage ../development/python-modules/flower { };

  flowlogs_reader = callPackage ../development/python-modules/flowlogs_reader { };

  fluent-logger = callPackage ../development/python-modules/fluent-logger { };

  flufl_bounce = callPackage ../development/python-modules/flufl/bounce.nix { };

  flufl_i18n = callPackage ../development/python-modules/flufl/i18n.nix { };

  flufl_lock = callPackage ../development/python-modules/flufl/lock.nix { };

  flux-led = callPackage ../development/python-modules/flux-led { };

  fn = callPackage ../development/python-modules/fn { };

  fnvhash = callPackage ../development/python-modules/fnvhash { };

  folium = callPackage ../development/python-modules/folium { };

  fontforge = toPythonModule (pkgs.fontforge.override {
    withPython = true;
    inherit python;
  });

  fontmath = callPackage ../development/python-modules/fontmath { };

  fontparts = callPackage ../development/python-modules/fontparts { };

  fontpens = callPackage ../development/python-modules/fontpens { };

  fonttools = callPackage ../development/python-modules/fonttools { };

  foolscap = callPackage ../development/python-modules/foolscap { };

  forbiddenfruit = callPackage ../development/python-modules/forbiddenfruit { };

  fortiosapi = callPackage ../development/python-modules/fortiosapi { };

  FormEncode = callPackage ../development/python-modules/FormEncode { };

  foundationdb51 = callPackage ../servers/foundationdb/python.nix { foundationdb = pkgs.foundationdb51; };
  foundationdb52 = callPackage ../servers/foundationdb/python.nix { foundationdb = pkgs.foundationdb52; };
  foundationdb60 = callPackage ../servers/foundationdb/python.nix { foundationdb = pkgs.foundationdb60; };
  foundationdb61 = callPackage ../servers/foundationdb/python.nix { foundationdb = pkgs.foundationdb61; };

  fountains = callPackage ../development/python-modules/fountains { };

  foxdot = callPackage ../development/python-modules/foxdot { };

  fpdf = callPackage ../development/python-modules/fpdf { };

  fpylll = callPackage ../development/python-modules/fpylll { };

  freebox-api = callPackage ../development/python-modules/freebox-api { };

  freetype-py = callPackage ../development/python-modules/freetype-py { };

  freezegun = callPackage ../development/python-modules/freezegun { };

  fritzconnection = callPackage ../development/python-modules/fritzconnection { };

  frozendict = callPackage ../development/python-modules/frozendict { };

  fs = callPackage ../development/python-modules/fs { };

  fs-s3fs = callPackage ../development/python-modules/fs-s3fs { };

  fsspec = callPackage ../development/python-modules/fsspec { };

  ftfy = callPackage ../development/python-modules/ftfy { };

  ftputil = callPackage ../development/python-modules/ftputil { };

  funcparserlib = callPackage ../development/python-modules/funcparserlib { };

  funcsigs = callPackage ../development/python-modules/funcsigs { };

  functools32 = callPackage ../development/python-modules/functools32 { };

  funcy = callPackage ../development/python-modules/funcy { };

  furl = callPackage ../development/python-modules/furl { };

  fuse = callPackage ../development/python-modules/fuse-python {
    inherit (pkgs) fuse;
  };

  fusepy = callPackage ../development/python-modules/fusepy { };

  future = callPackage ../development/python-modules/future { };

  future-fstrings = callPackage ../development/python-modules/future-fstrings { };

  fuzzyfinder = callPackage ../development/python-modules/fuzzyfinder { };

  fuzzywuzzy = callPackage ../development/python-modules/fuzzywuzzy { };

  fx2 = callPackage ../development/python-modules/fx2 { };

  galario = toPythonModule (pkgs.galario.override {
    enablePython = true;
    pythonPackages = self;
  });

  gast = callPackage ../development/python-modules/gast { };

  gcovr = callPackage ../development/python-modules/gcovr { };

  gdal = toPythonModule (pkgs.gdal.override { pythonPackages = self; });

  gdata = callPackage ../development/python-modules/gdata { };

  gdcm = toPythonModule (pkgs.gdcm.override {
    inherit (self) python;
    enablePython = true;
  });

  gdown = callPackage ../development/python-modules/gdown { };

  ge25519 = callPackage ../development/python-modules/ge25519 { };

  geant4 = toPythonModule (pkgs.geant4.override {
    enablePython = true;
    python3 = python;
  });

  geeknote = callPackage ../development/python-modules/geeknote { };

  genanki = callPackage ../development/python-modules/genanki { };

  genome-collector = callPackage ../development/python-modules/genome-collector { };

  genpy = callPackage ../development/python-modules/genpy { };

  genshi = callPackage ../development/python-modules/genshi { };

  gensim = callPackage ../development/python-modules/gensim { };

  gentools = callPackage ../development/python-modules/gentools { };

  genzshcomp = callPackage ../development/python-modules/genzshcomp { };

  geoalchemy2 = callPackage ../development/python-modules/geoalchemy2 { };

  geographiclib = callPackage ../development/python-modules/geographiclib { };

  geoip2 = callPackage ../development/python-modules/geoip2 { };

  GeoIP = callPackage ../development/python-modules/GeoIP { };

  geojson = callPackage ../development/python-modules/geojson { };

  geojson-client = callPackage ../development/python-modules/geojson-client { };

  geomet = callPackage ../development/python-modules/geomet { };

  geopandas = callPackage ../development/python-modules/geopandas { };

  geopy = callPackage ../development/python-modules/geopy { };

  getmac = callPackage ../development/python-modules/getmac { };

  getkey = callPackage ../development/python-modules/getkey { };

  gevent = callPackage ../development/python-modules/gevent { };

  geventhttpclient = callPackage ../development/python-modules/geventhttpclient { };

  gevent-socketio = callPackage ../development/python-modules/gevent-socketio { };

  gevent-websocket = callPackage ../development/python-modules/gevent-websocket { };

  gflags = callPackage ../development/python-modules/gflags { };

  ghdiff = callPackage ../development/python-modules/ghdiff { };

  gidgethub = callPackage ../development/python-modules/gidgethub { };

  gin-config = callPackage ../development/python-modules/gin-config { };

  gipc = callPackage ../development/python-modules/gipc { };

  git-annex-adapter =
    callPackage ../development/python-modules/git-annex-adapter { };

  gitdb2 = throw "gitdb2 has been deprecated, use gitdb instead."; # added 2020-03-14

  gitdb = callPackage ../development/python-modules/gitdb { };

  github3_py = callPackage ../development/python-modules/github3_py { };

  github-webhook = callPackage ../development/python-modules/github-webhook { };

  GitPython = callPackage ../development/python-modules/GitPython { };

  git-revise = callPackage ../development/python-modules/git-revise { };

  git-sweep = callPackage ../development/python-modules/git-sweep { };

  glances = throw "glances has moved to pkgs.glances"; # added 2020-20-28

  glances-api = callPackage ../development/python-modules/glances-api { };

  glasgow = callPackage ../development/python-modules/glasgow { };

  glob2 = callPackage ../development/python-modules/glob2 { };

  globre = callPackage ../development/python-modules/globre { };

  globus-sdk = callPackage ../development/python-modules/globus-sdk { };

  glom = callPackage ../development/python-modules/glom { };

  glymur = callPackage ../development/python-modules/glymur { };

  gmpy2 = callPackage ../development/python-modules/gmpy2 { };

  gmpy = callPackage ../development/python-modules/gmpy { };

  gntp = callPackage ../development/python-modules/gntp { };

  gnureadline = callPackage ../development/python-modules/gnureadline { };

  goobook = callPackage ../development/python-modules/goobook { };

  goocalendar = callPackage ../development/python-modules/goocalendar { };

  google-api-core = callPackage ../development/python-modules/google-api-core { };

  google-api-python-client = callPackage ../development/python-modules/google-api-python-client { };

  googleapis-common-protos = callPackage ../development/python-modules/googleapis-common-protos { };

  google-auth = callPackage ../development/python-modules/google-auth { };

  google-auth-httplib2 = callPackage ../development/python-modules/google-auth-httplib2 { };

  google-auth-oauthlib = callPackage ../development/python-modules/google-auth-oauthlib { };

  google-cloud-access-context-manager = callPackage ../development/python-modules/google-cloud-access-context-manager { };

  google-cloud-asset = callPackage ../development/python-modules/google-cloud-asset { };

  google-cloud-automl = callPackage ../development/python-modules/google-cloud-automl { };

  google-cloud-bigquery = callPackage ../development/python-modules/google-cloud-bigquery { };

  google-cloud-bigquery-datatransfer = callPackage ../development/python-modules/google-cloud-bigquery-datatransfer { };

  google-cloud-bigtable = callPackage ../development/python-modules/google-cloud-bigtable { };

  google-cloud-container = callPackage ../development/python-modules/google-cloud-container { };

  google-cloud-core = callPackage ../development/python-modules/google-cloud-core { };

  google-cloud-dataproc = callPackage ../development/python-modules/google-cloud-dataproc { };

  google-cloud-datastore = callPackage ../development/python-modules/google-cloud-datastore { };

  google-cloud-dlp = callPackage ../development/python-modules/google-cloud-dlp { };

  google-cloud-dns = callPackage ../development/python-modules/google-cloud-dns { };

  google-cloud-error-reporting = callPackage ../development/python-modules/google-cloud-error-reporting { };

  google-cloud-firestore = callPackage ../development/python-modules/google-cloud-firestore { };

  google-cloud-iam = callPackage ../development/python-modules/google-cloud-iam { };

  google-cloud-iot = callPackage ../development/python-modules/google-cloud-iot { };

  google-cloud-kms = callPackage ../development/python-modules/google-cloud-kms { };

  google-cloud-language = callPackage ../development/python-modules/google-cloud-language { };

  google-cloud-logging = callPackage ../development/python-modules/google-cloud-logging { };

  google-cloud-monitoring = callPackage ../development/python-modules/google-cloud-monitoring { };

  google-cloud-org-policy = callPackage ../development/python-modules/google-cloud-org-policy { };

  google-cloud-os-config = callPackage ../development/python-modules/google-cloud-os-config { };

  google-cloud-pubsub = callPackage ../development/python-modules/google-cloud-pubsub { };

  google-cloud-redis = callPackage ../development/python-modules/google-cloud-redis { };

  google-cloud-resource-manager = callPackage ../development/python-modules/google-cloud-resource-manager { };

  google-cloud-runtimeconfig = callPackage ../development/python-modules/google-cloud-runtimeconfig { };

  google-cloud-secret-manager = callPackage ../development/python-modules/google-cloud-secret-manager { };

  google-cloud-securitycenter = callPackage ../development/python-modules/google-cloud-securitycenter { };

  google-cloud-spanner = callPackage ../development/python-modules/google-cloud-spanner { };

  google-cloud-speech = callPackage ../development/python-modules/google-cloud-speech { };

  google-cloud-storage = callPackage ../development/python-modules/google-cloud-storage { };

  google-cloud-tasks = callPackage ../development/python-modules/google-cloud-tasks { };

  google-cloud-testutils = callPackage ../development/python-modules/google-cloud-testutils { };

  google-cloud-texttospeech = callPackage ../development/python-modules/google-cloud-texttospeech { };

  google-cloud-trace = callPackage ../development/python-modules/google-cloud-trace { };

  google-cloud-translate = callPackage ../development/python-modules/google-cloud-translate { };

  google-cloud-videointelligence = callPackage ../development/python-modules/google-cloud-videointelligence { };

  google-cloud-vision = callPackage ../development/python-modules/google-cloud-vision { };

  google-cloud-websecurityscanner = callPackage ../development/python-modules/google-cloud-websecurityscanner { };

  google-compute-engine = callPackage ../tools/virtualization/google-compute-engine { };

  google-crc32c = callPackage ../development/python-modules/google-crc32c {
    inherit (pkgs) crc32c;
  };

  google-i18n-address = callPackage ../development/python-modules/google-i18n-address { };

  googlemaps = callPackage ../development/python-modules/googlemaps { };

  google-pasta = callPackage ../development/python-modules/google-pasta { };

  google-resumable-media = callPackage ../development/python-modules/google-resumable-media { };

  googletrans = callPackage ../development/python-modules/googletrans { };

  gorilla = callPackage ../development/python-modules/gorilla { };

  gpapi = callPackage ../development/python-modules/gpapi { };

  gplaycli = callPackage ../development/python-modules/gplaycli { };

  gpgme = toPythonModule (pkgs.gpgme.override {
    pythonSupport = true;
    inherit python;
  });

  gphoto2 = callPackage ../development/python-modules/gphoto2 { };

  gprof2dot = callPackage ../development/python-modules/gprof2dot {
    inherit (pkgs) graphviz;
  };

  gps3 = callPackage ../development/python-modules/gps3 { };

  gpsoauth = callPackage ../development/python-modules/gpsoauth { };

  gpxpy = callPackage ../development/python-modules/gpxpy { };

  gpy = callPackage ../development/python-modules/gpy { };

  gpyopt = callPackage ../development/python-modules/gpyopt { };

  gradient = callPackage ../development/python-modules/gradient { };

  gradient-utils = callPackage ../development/python-modules/gradient-utils { };

  gradient_statsd = callPackage ../development/python-modules/gradient_statsd { };

  grammalecte = callPackage ../development/python-modules/grammalecte { };

  grandalf = callPackage ../development/python-modules/grandalf { };

  graphite_api = callPackage ../development/python-modules/graphite-api { };

  graphite_beacon = callPackage ../development/python-modules/graphite_beacon { };

  graphite-web = callPackage ../development/python-modules/graphite-web { };

  graph_nets = callPackage ../development/python-modules/graph_nets { };

  graphene = callPackage ../development/python-modules/graphene { };

  graphql-core = callPackage ../development/python-modules/graphql-core { };

  graphql-relay = callPackage ../development/python-modules/graphql-relay { };

  graphql-server-core = callPackage ../development/python-modules/graphql-server-core { };

  graph-tool = callPackage ../development/python-modules/graph-tool/2.x.x.nix { };

  graphtage = callPackage ../development/python-modules/graphtage { };

  graphviz = callPackage ../development/python-modules/graphviz {
    inherit (pkgs) graphviz;
  };

  grappelli_safe = callPackage ../development/python-modules/grappelli_safe { };

  graspologic = callPackage ../development/python-modules/graspologic { };

  greatfet = callPackage ../development/python-modules/greatfet { };

  green = callPackage ../development/python-modules/green { };

  greenlet = callPackage ../development/python-modules/greenlet { };

  grequests = callPackage ../development/python-modules/grequests { };

  gremlinpython = callPackage ../development/python-modules/gremlinpython { };

  grip = callPackage ../development/python-modules/grip { };

  grpc_google_iam_v1 = callPackage ../development/python-modules/grpc_google_iam_v1 { };

  grpcio = callPackage ../development/python-modules/grpcio { };

  grpcio-gcp = callPackage ../development/python-modules/grpcio-gcp { };

  grpcio-tools = callPackage ../development/python-modules/grpcio-tools { };

  gsd = callPackage ../development/python-modules/gsd { };

  gspread = callPackage ../development/python-modules/gspread { };

  gssapi = callPackage ../development/python-modules/gssapi {
    inherit (pkgs) krb5Full;
    inherit (pkgs.darwin.apple_sdk.frameworks) GSS;
  };

  gst-python = callPackage ../development/python-modules/gst-python {
    inherit (pkgs) meson;
    gst-plugins-base = pkgs.gst_all_1.gst-plugins-base;
  };

  gtimelog = callPackage ../development/python-modules/gtimelog { };

  gtts = callPackage ../development/python-modules/gtts { };

  gtts-token = callPackage ../development/python-modules/gtts-token { };

  guessit = callPackage ../development/python-modules/guessit { };

  guestfs = callPackage ../development/python-modules/guestfs { };

  gumath = callPackage ../development/python-modules/gumath { };

  gunicorn = callPackage ../development/python-modules/gunicorn { };

  guppy3 = callPackage ../development/python-modules/guppy3 { };

  gurobipy = if stdenv.hostPlatform.system == "x86_64-darwin" then
    callPackage ../development/python-modules/gurobipy/darwin.nix {
      inherit (pkgs.darwin) cctools insert_dylib;
    }
  else if stdenv.hostPlatform.system == "x86_64-linux" then
    callPackage ../development/python-modules/gurobipy/linux.nix { }
  else
    throw "gurobipy not yet supported on ${stdenv.hostPlatform.system}";

  guzzle_sphinx_theme = callPackage ../development/python-modules/guzzle_sphinx_theme { };

  gviz-api = callPackage ../development/python-modules/gviz-api {};

  gym = callPackage ../development/python-modules/gym { };

  gyp = callPackage ../development/python-modules/gyp { };

  h11 = callPackage ../development/python-modules/h11 { };

  h2 = callPackage ../development/python-modules/h2 { };

  h3 = callPackage ../development/python-modules/h3 {
    inherit (pkgs) h3;
  };

  h5netcdf = callPackage ../development/python-modules/h5netcdf { };

  h5py = callPackage ../development/python-modules/h5py { };

  h5py-mpi = self.h5py.override {
    hdf5 = pkgs.hdf5-mpi;
  };

  habanero = callPackage ../development/python-modules/habanero { };

  ha-ffmpeg = callPackage ../development/python-modules/ha-ffmpeg { };

  halo = callPackage ../development/python-modules/halo { };

  handout = callPackage ../development/python-modules/handout { };

  HAP-python = callPackage ../development/python-modules/HAP-python { };

  hass-nabucasa = callPackage ../development/python-modules/hass-nabucasa { };

  hatasmota = callPackage ../development/python-modules/hatasmota { };

  haversine = callPackage ../development/python-modules/haversine { };

  hawkauthlib = callPackage ../development/python-modules/hawkauthlib { };

  hbmqtt = callPackage ../development/python-modules/hbmqtt { };

  hcloud = callPackage ../development/python-modules/hcloud { };

  hcs_utils = callPackage ../development/python-modules/hcs_utils { };

  hdbscan = callPackage ../development/python-modules/hdbscan { };

  hdlparse = callPackage ../development/python-modules/hdlparse { };

  hdmedians = callPackage ../development/python-modules/hdmedians { };

  heapdict = callPackage ../development/python-modules/heapdict { };

  helpdev = callPackage ../development/python-modules/helpdev { };

  helper = callPackage ../development/python-modules/helper { };

  hepmc3 = toPythonModule (pkgs.hepmc3.override {
    inherit python;
  });

  hetzner = callPackage ../development/python-modules/hetzner { };

  heudiconv = callPackage ../development/python-modules/heudiconv { };

  hg-evolve = callPackage ../development/python-modules/hg-evolve { };

  hglib = callPackage ../development/python-modules/hglib { };

  hickle = callPackage ../development/python-modules/hickle { };

  hidapi = callPackage ../development/python-modules/hidapi {
    inherit (pkgs) udev libusb1;
  };

  hieroglyph = callPackage ../development/python-modules/hieroglyph { };

  hijri-converter = callPackage ../development/python-modules/hijri-converter { };

  hiredis = callPackage ../development/python-modules/hiredis { };

  hiro = callPackage ../development/python-modules/hiro { };

  hiyapyco = callPackage ../development/python-modules/hiyapyco { };

  hjson = callPackage ../development/python-modules/hjson { };

  hkdf = callPackage ../development/python-modules/hkdf { };

  hmmlearn = callPackage ../development/python-modules/hmmlearn { };

  hocr-tools = callPackage ../development/python-modules/hocr-tools { };

  hole = callPackage ../development/python-modules/hole { };

  holidays = callPackage ../development/python-modules/holidays { };

  holoviews = callPackage ../development/python-modules/holoviews { };

  homeassistant-pyozw = callPackage ../development/python-modules/homeassistant-pyozw { };

  homematicip = callPackage ../development/python-modules/homematicip { };

  homepluscontrol = callPackage ../development/python-modules/homepluscontrol { };

  hoomd-blue = toPythonModule (callPackage ../development/python-modules/hoomd-blue {
    inherit python;
  });

  hopcroftkarp = callPackage ../development/python-modules/hopcroftkarp { };

  howdoi = callPackage ../development/python-modules/howdoi { };

  hpack = callPackage ../development/python-modules/hpack { };

  hsaudiotag3k = callPackage ../development/python-modules/hsaudiotag3k { };

  hstspreload = callPackage ../development/python-modules/hstspreload { };

  html2text = callPackage ../development/python-modules/html2text { };

  html5lib = callPackage ../development/python-modules/html5lib { };

  html5-parser = callPackage ../development/python-modules/html5-parser { };

  htmllaundry = callPackage ../development/python-modules/htmllaundry { };

  htmlmin = callPackage ../development/python-modules/htmlmin { };

  html-sanitizer = callPackage ../development/python-modules/html-sanitizer { };

  HTSeq = callPackage ../development/python-modules/HTSeq { };

  httmock = callPackage ../development/python-modules/httmock { };

  httpauth = callPackage ../development/python-modules/httpauth { };

  httpbin = callPackage ../development/python-modules/httpbin { };

  httpcore = callPackage ../development/python-modules/httpcore { };

  http-ece = callPackage ../development/python-modules/http-ece { };

  httplib2 = callPackage ../development/python-modules/httplib2 { };

  http-parser = callPackage ../development/python-modules/http-parser { };

  httpretty = callPackage ../development/python-modules/httpretty { };

  httpserver = callPackage ../development/python-modules/httpserver { };

  httpsig = callPackage ../development/python-modules/httpsig { };

  httptools = callPackage ../development/python-modules/httptools { };

  httpx = callPackage ../development/python-modules/httpx { };

  huey = callPackage ../development/python-modules/huey { };

  hug = callPackage ../development/python-modules/hug { };

  huggingface-hub = callPackage ../development/python-modules/huggingface-hub { };

  humanfriendly = callPackage ../development/python-modules/humanfriendly { };

  humanize = callPackage ../development/python-modules/humanize { };

  hupper = callPackage ../development/python-modules/hupper { };

  hvac = callPackage ../development/python-modules/hvac { };

  hvplot = callPackage ../development/python-modules/hvplot { };

  hwi = callPackage ../development/python-modules/hwi { };

  hydra = callPackage ../development/python-modules/hydra { };

  hydra-check = callPackage ../development/python-modules/hydra-check { };

  hydrawiser = callPackage ../development/python-modules/hydrawiser { };

  hypchat = callPackage ../development/python-modules/hypchat { };

  hyperframe = callPackage ../development/python-modules/hyperframe { };

  hyperkitty = callPackage ../servers/mail/mailman/hyperkitty.nix { };

  hyperlink = callPackage ../development/python-modules/hyperlink { };

  hyperopt = callPackage ../development/python-modules/hyperopt { };

  # File name is called 2.nix because this one will need to remain for Python 2.
  hypothesis_4 = callPackage ../development/python-modules/hypothesis/2.nix { };

  hypothesis-auto = callPackage ../development/python-modules/hypothesis-auto { };

  hypothesis = callPackage ../development/python-modules/hypothesis { };

  hypothesmith = callPackage ../development/python-modules/hypothesmith { };

  hyppo = callPackage ../development/python-modules/hyppo { };

  i3ipc = callPackage ../development/python-modules/i3ipc { };

  i3-py = callPackage ../development/python-modules/i3-py { };

  iapws = callPackage ../development/python-modules/iapws { };

  iaqualink = callPackage ../development/python-modules/iaqualink { };

  ibis = callPackage ../development/python-modules/ibis { };

  ibis-framework = callPackage ../development/python-modules/ibis-framework { };

  icalendar = callPackage ../development/python-modules/icalendar { };

  icecream = callPackage ../development/python-modules/icecream { };

  icmplib = callPackage ../development/python-modules/icmplib { };

  ics = callPackage ../development/python-modules/ics { };

  identify = callPackage ../development/python-modules/identify { };

  idna = callPackage ../development/python-modules/idna { };

  idna-ssl = callPackage ../development/python-modules/idna-ssl { };

  ifaddr = callPackage ../development/python-modules/ifaddr { };

  ifconfig-parser = callPackage ../development/python-modules/ifconfig-parser { };

  ifcopenshell = callPackage ../development/python-modules/ifcopenshell { };

  ignite = callPackage ../development/python-modules/ignite { };

  ihatemoney = callPackage ../development/python-modules/ihatemoney { };

  ijson = callPackage ../development/python-modules/ijson { };

  imagecodecs-lite = callPackage ../development/python-modules/imagecodecs-lite { };

  imagecorruptions = callPackage ../development/python-modules/imagecorruptions { };

  imageio = callPackage ../development/python-modules/imageio { };

  imageio-ffmpeg = callPackage ../development/python-modules/imageio-ffmpeg { };

  image-match = callPackage ../development/python-modules/image-match { };

  imagesize = callPackage ../development/python-modules/imagesize { };

  imantics = callPackage ../development/python-modules/imantics { };

  IMAPClient = callPackage ../development/python-modules/imapclient { };

  imaplib2 = callPackage ../development/python-modules/imaplib2 { };

  imap-tools = callPackage ../development/python-modules/imap-tools { };

  imbalanced-learn = callPackage ../development/python-modules/imbalanced-learn { };

  imdbpy = callPackage ../development/python-modules/imdbpy { };

  img2pdf = callPackage ../development/python-modules/img2pdf { };

  imgaug = callPackage ../development/python-modules/imgaug { };

  imgsize = callPackage ../development/python-modules/imgsize { };

  iminuit = callPackage ../development/python-modules/iminuit { };

  immutables = callPackage ../development/python-modules/immutables { };

  impacket = callPackage ../development/python-modules/impacket { };

  importlib-metadata = callPackage ../development/python-modules/importlib-metadata { };

  importlib-resources = callPackage ../development/python-modules/importlib-resources { };

  importmagic = callPackage ../development/python-modules/importmagic { };

  imread = callPackage ../development/python-modules/imread {
    inherit (pkgs) libjpeg libpng libtiff libwebp;
  };

  imutils = callPackage ../development/python-modules/imutils { };

  incomfort-client = callPackage ../development/python-modules/incomfort-client { };

  incremental = callPackage ../development/python-modules/incremental { };

  inflect = callPackage ../development/python-modules/inflect { };

  inflection = callPackage ../development/python-modules/inflection { };

  influxdb = callPackage ../development/python-modules/influxdb { };

  influxdb-client = callPackage ../development/python-modules/influxdb-client { };

  influxgraph = callPackage ../development/python-modules/influxgraph { };

  infoqscraper = callPackage ../development/python-modules/infoqscraper { };

  inform = callPackage ../development/python-modules/inform { };

  iniconfig = callPackage ../development/python-modules/iniconfig { };

  inifile = callPackage ../development/python-modules/inifile { };

  iniparse = callPackage ../development/python-modules/iniparse { };

  inotify-simple = callPackage ../development/python-modules/inotify-simple { };

  inquirer = callPackage ../development/python-modules/inquirer { };

  intake = callPackage ../development/python-modules/intake { };

  intelhex = callPackage ../development/python-modules/intelhex { };

  internetarchive = callPackage ../development/python-modules/internetarchive { };

  interruptingcow = callPackage ../development/python-modules/interruptingcow { };

  intervaltree = callPackage ../development/python-modules/intervaltree { };

  intreehooks = callPackage ../development/python-modules/intreehooks { };

  invoke = callPackage ../development/python-modules/invoke { };

  iocapture = callPackage ../development/python-modules/iocapture { };

  iowait = callPackage ../development/python-modules/iowait { };

  ipaddress = callPackage ../development/python-modules/ipaddress { };

  ipdb = callPackage ../development/python-modules/ipdb { };

  ipdbplugin = callPackage ../development/python-modules/ipdbplugin { };

  ipfshttpclient = callPackage ../development/python-modules/ipfshttpclient { };

  iptools = callPackage ../development/python-modules/iptools { };

  ipy = callPackage ../development/python-modules/IPy { };

  ipydatawidgets = callPackage ../development/python-modules/ipydatawidgets { };

  ipykernel = callPackage ../development/python-modules/ipykernel { };

  ipympl = callPackage ../development/python-modules/ipympl { };

  ipyparallel = callPackage ../development/python-modules/ipyparallel { };

  ipython_genutils = callPackage ../development/python-modules/ipython_genutils { };

  ipython = if isPy36 then
    callPackage ../development/python-modules/ipython/7.16.nix { }
  else
    callPackage ../development/python-modules/ipython { };

  ipyvue = callPackage ../development/python-modules/ipyvue { };

  ipyvuetify = callPackage ../development/python-modules/ipyvuetify { };

  ipywidgets = callPackage ../development/python-modules/ipywidgets { };

  irc = callPackage ../development/python-modules/irc { };

  ircrobots = callPackage ../development/python-modules/ircrobots { };

  ircstates = callPackage ../development/python-modules/ircstates { };

  irctokens = callPackage ../development/python-modules/irctokens { };

  isbnlib = callPackage ../development/python-modules/isbnlib { };

  islpy = callPackage ../development/python-modules/islpy { };

  iso3166 = callPackage ../development/python-modules/iso3166 { };

  iso-639 = callPackage ../development/python-modules/iso-639 { };

  iso8601 = callPackage ../development/python-modules/iso8601 { };

  isodate = callPackage ../development/python-modules/isodate { };

  isort = callPackage ../development/python-modules/isort { };

  isoweek = callPackage ../development/python-modules/isoweek { };

  itanium_demangler = callPackage ../development/python-modules/itanium_demangler { };

  itemadapter = callPackage ../development/python-modules/itemadapter { };

  itemloaders = callPackage ../development/python-modules/itemloaders { };

  iterm2 = callPackage ../development/python-modules/iterm2 { };

  itsdangerous = callPackage ../development/python-modules/itsdangerous { };

  itypes = callPackage ../development/python-modules/itypes { };

  j2cli = callPackage ../development/python-modules/j2cli { };

  janus = callPackage ../development/python-modules/janus { };

  jaraco_classes = callPackage ../development/python-modules/jaraco_classes { };

  jaraco_collections = callPackage ../development/python-modules/jaraco_collections { };

  jaraco_functools = callPackage ../development/python-modules/jaraco_functools { };

  jaraco_itertools = callPackage ../development/python-modules/jaraco_itertools { };

  jaraco_logging = callPackage ../development/python-modules/jaraco_logging { };

  jaraco_stream = callPackage ../development/python-modules/jaraco_stream { };

  jaraco_text = callPackage ../development/python-modules/jaraco_text { };

  javaobj-py3 = callPackage ../development/python-modules/javaobj-py3 { };

  javaproperties = callPackage ../development/python-modules/javaproperties { };

  JayDeBeApi = callPackage ../development/python-modules/JayDeBeApi { };

  jc = callPackage ../development/python-modules/jc { };

  jdatetime = callPackage ../development/python-modules/jdatetime { };

  jdcal = callPackage ../development/python-modules/jdcal { };

  jedi = callPackage ../development/python-modules/jedi { };

  jeepney = callPackage ../development/python-modules/jeepney { };

  jellyfin-apiclient-python = callPackage ../development/python-modules/jellyfin-apiclient-python { };

  jellyfish = callPackage ../development/python-modules/jellyfish { };

  jenkinsapi = callPackage ../development/python-modules/jenkinsapi { };

  jenkins-job-builder = callPackage ../development/python-modules/jenkins-job-builder { };

  jieba = callPackage ../development/python-modules/jieba { };

  jinja2 = callPackage ../development/python-modules/jinja2 { };

  jinja2_pluralize = callPackage ../development/python-modules/jinja2_pluralize { };

  jinja2_time = callPackage ../development/python-modules/jinja2_time { };

  jira = callPackage ../development/python-modules/jira { };

  jmespath = callPackage ../development/python-modules/jmespath { };

  joblib = callPackage ../development/python-modules/joblib { };

  johnnycanencrypt = callPackage ../development/python-modules/johnnycanencrypt {
    inherit (pkgs.darwin.apple_sdk.frameworks) PCSC;
  };

  josepy = callPackage ../development/python-modules/josepy { };

  journalwatch = callPackage ../tools/system/journalwatch {
    inherit (self) systemd pytest;
  };

  jpylyzer = callPackage ../development/python-modules/jpylyzer { };

  JPype1 = callPackage ../development/python-modules/JPype1 { };

  jq = callPackage ../development/python-modules/jq {
    inherit (pkgs) jq;
  };

  jsbeautifier = callPackage ../development/python-modules/jsbeautifier { };

  jsmin = callPackage ../development/python-modules/jsmin { };

  json5 = callPackage ../development/python-modules/json5 { };

  jsondate = callPackage ../development/python-modules/jsondate { };

  jsondiff = callPackage ../development/python-modules/jsondiff { };

  jsonfield = callPackage ../development/python-modules/jsonfield { };

  jsonlines = callPackage ../development/python-modules/jsonlines { };

  jsonmerge = callPackage ../development/python-modules/jsonmerge { };

  json-merge-patch = callPackage ../development/python-modules/json-merge-patch { };

  json-schema-for-humans = callPackage ../development/python-modules/json-schema-for-humans { };

  jsonnet = buildPythonPackage { inherit (pkgs.jsonnet) name src; };

  jsonpatch = callPackage ../development/python-modules/jsonpatch { };

  jsonpath = callPackage ../development/python-modules/jsonpath { };

  jsonpath_rw = callPackage ../development/python-modules/jsonpath_rw { };

  jsonpath-ng = callPackage ../development/python-modules/jsonpath-ng { };

  jsonpickle = callPackage ../development/python-modules/jsonpickle { };

  jsonpointer = callPackage ../development/python-modules/jsonpointer { };

  jsonref = callPackage ../development/python-modules/jsonref { };

  json-rpc = callPackage ../development/python-modules/json-rpc { };

  jsonrpc-async = callPackage ../development/python-modules/jsonrpc-async { };

  jsonrpc-base = callPackage ../development/python-modules/jsonrpc-base { };

  jsonrpclib-pelix = callPackage ../development/python-modules/jsonrpclib-pelix { };

  jsonrpc-websocket = callPackage ../development/python-modules/jsonrpc-websocket { };

  jsonschema = callPackage ../development/python-modules/jsonschema { };

  jsonstreams = callPackage ../development/python-modules/jsonstreams { };

  jsonwatch = callPackage ../development/python-modules/jsonwatch { };

  jug = callPackage ../development/python-modules/jug { };

  junitparser = callPackage ../development/python-modules/junitparser { };

  junit-xml = callPackage ../development/python-modules/junit-xml { };

  junos-eznc = callPackage ../development/python-modules/junos-eznc { };

  jupyter = callPackage ../development/python-modules/jupyter { };

  jupyter-c-kernel = callPackage ../development/python-modules/jupyter-c-kernel { };

  jupyter_client = callPackage ../development/python-modules/jupyter_client { };

  jupyter_console = callPackage ../development/python-modules/jupyter_console { };

  jupyter_core = callPackage ../development/python-modules/jupyter_core { };

  jupyter_server = callPackage ../development/python-modules/jupyter_server { };

  jupyterhub = callPackage ../development/python-modules/jupyterhub { };

  jupyterhub-ldapauthenticator = callPackage ../development/python-modules/jupyterhub-ldapauthenticator { };

  jupyterhub-systemdspawner = callPackage ../development/python-modules/jupyterhub-systemdspawner { };

  jupyterhub-tmpauthenticator = callPackage ../development/python-modules/jupyterhub-tmpauthenticator { };

  jupyterlab = callPackage ../development/python-modules/jupyterlab { };

  jupyterlab-git = callPackage ../development/python-modules/jupyterlab-git { };

  jupyterlab_launcher = callPackage ../development/python-modules/jupyterlab_launcher { };

  jupyterlab-pygments = callPackage ../development/python-modules/jupyterlab-pygments { };

  jupyterlab_server = callPackage ../development/python-modules/jupyterlab_server { };

  jupyterlab-widgets = callPackage ../development/python-modules/jupyterlab-widgets { };

  jupyter-packaging = callPackage ../development/python-modules/jupyter-packaging { };

  jupyter-repo2docker = callPackage ../development/python-modules/jupyter-repo2docker {
    pkgs-docker = pkgs.docker;
  };

  jupyter-sphinx = callPackage ../development/python-modules/jupyter-sphinx { };

  jupyter-telemetry = callPackage ../development/python-modules/jupyter-telemetry { };

  jupytext = callPackage ../development/python-modules/jupytext { };

  jwcrypto = callPackage ../development/python-modules/jwcrypto { };

  k5test = callPackage ../development/python-modules/k5test {
    inherit (pkgs) krb5Full findutils which;
  };

  kaa-base = callPackage ../development/python-modules/kaa-base { };

  kaa-metadata = callPackage ../development/python-modules/kaa-metadata { };

  kafka-python = callPackage ../development/python-modules/kafka-python { };

  kaggle = callPackage ../development/python-modules/kaggle { };

  kaitaistruct = callPackage ../development/python-modules/kaitaistruct { };

  Kajiki = callPackage ../development/python-modules/kajiki { };

  kaptan = callPackage ../development/python-modules/kaptan { };

  karton-asciimagic = callPackage ../development/python-modules/karton-asciimagic { };

  karton-classifier = callPackage ../development/python-modules/karton-classifier { };

  karton-config-extractor = callPackage ../development/python-modules/karton-config-extractor { };

  karton-core = callPackage ../development/python-modules/karton-core { };

  karton-mwdb-reporter = callPackage ../development/python-modules/karton-mwdb-reporter { };

  karton-yaramatcher = callPackage ../development/python-modules/karton-yaramatcher { };

  kazoo = callPackage ../development/python-modules/kazoo { };

  kconfiglib = callPackage ../development/python-modules/kconfiglib { };

  keep = callPackage ../development/python-modules/keep { };

  keepalive = callPackage ../development/python-modules/keepalive { };

  keepkey_agent = callPackage ../development/python-modules/keepkey_agent { };

  keepkey = callPackage ../development/python-modules/keepkey { };

  keras-applications = callPackage ../development/python-modules/keras-applications { };

  Keras = callPackage ../development/python-modules/keras { };

  keras-preprocessing = callPackage ../development/python-modules/keras-preprocessing { };

  kerberos = callPackage ../development/python-modules/kerberos { };

  keyring = callPackage ../development/python-modules/keyring { };

  keyrings-alt = callPackage ../development/python-modules/keyrings-alt { };

  keystone-engine = callPackage ../development/python-modules/keystone-engine { };

  keyutils = callPackage ../development/python-modules/keyutils {
    inherit (pkgs) keyutils;
  };

  kicad = toPythonModule (pkgs.kicad.override {
    python3 = python;
  }).src;

  kinparse = callPackage ../development/python-modules/kinparse { };

  kitchen = callPackage ../development/python-modules/kitchen { };

  kivy = callPackage ../development/python-modules/kivy {
    inherit (pkgs) mesa;
  };

  kivy-garden = callPackage ../development/python-modules/kivy-garden { };

  kiwisolver = callPackage ../development/python-modules/kiwisolver { };

  klaus = callPackage ../development/python-modules/klaus { };

  klein = callPackage ../development/python-modules/klein { };

  kmapper = callPackage ../development/python-modules/kmapper { };

  kmsxx = toPythonModule ((callPackage ../development/libraries/kmsxx {
    inherit (pkgs.kmsxx) stdenv;
    withPython = true;
  }).overrideAttrs (oldAttrs: { name = "${python.libPrefix}-${pkgs.kmsxx.name}"; }));

  knack = callPackage ../development/python-modules/knack { };

  kombu = callPackage ../development/python-modules/kombu { };

  korean-lunar-calendar = callPackage ../development/python-modules/korean-lunar-calendar { };

  kubernetes = callPackage ../development/python-modules/kubernetes { };

  labelbox = callPackage ../development/python-modules/labelbox { };

  labgrid = callPackage ../development/python-modules/labgrid { };

  labmath = callPackage ../development/python-modules/labmath { };

  lammps-cython = callPackage ../development/python-modules/lammps-cython { };

  langcodes = callPackage ../development/python-modules/langcodes { };

  langdetect = callPackage ../development/python-modules/langdetect { };

  lark-parser = callPackage ../development/python-modules/lark-parser { };

  latexcodec = callPackage ../development/python-modules/latexcodec { };

  launchpadlib = callPackage ../development/python-modules/launchpadlib { };

  lazr_config = callPackage ../development/python-modules/lazr/config.nix { };

  lazr_delegates = callPackage ../development/python-modules/lazr/delegates.nix { };

  lazr-restfulclient = callPackage ../development/python-modules/lazr-restfulclient { };

  lazr-uri = callPackage ../development/python-modules/lazr-uri { };

  lazy = callPackage ../development/python-modules/lazy { };

  lazy_import = callPackage ../development/python-modules/lazy_import { };

  lazy-object-proxy = callPackage ../development/python-modules/lazy-object-proxy { };

  ldap = callPackage ../development/python-modules/ldap {
    inherit (pkgs) openldap cyrus_sasl;
  };

  ldap3 = callPackage ../development/python-modules/ldap3 { };

  ldapdomaindump = callPackage ../development/python-modules/ldapdomaindump { };

  ldappool = callPackage ../development/python-modules/ldappool { };

  ldaptor = callPackage ../development/python-modules/ldaptor { };

  leather = callPackage ../development/python-modules/leather { };

  ledger_agent = callPackage ../development/python-modules/ledger_agent { };

  ledgerblue = callPackage ../development/python-modules/ledgerblue { };

  ledgerwallet = callPackage ../development/python-modules/ledgerwallet {
    inherit (pkgs.darwin.apple_sdk.frameworks) AppKit;
  };

  lektor = callPackage ../development/python-modules/lektor { };

  leveldb = callPackage ../development/python-modules/leveldb { };

  lexid = callPackage ../development/python-modules/lexid { };

  libagent = callPackage ../development/python-modules/libagent { };

  pa-ringbuffer = callPackage ../development/python-modules/pa-ringbuffer { };

  libais = callPackage ../development/python-modules/libais { };

  libarchive-c = callPackage ../development/python-modules/libarchive-c {
    inherit (pkgs) libarchive;
  };

  libarcus = callPackage ../development/python-modules/libarcus {
    inherit (pkgs) protobuf;
  };

  libasyncns = callPackage ../development/python-modules/libasyncns {
    inherit (pkgs) libasyncns;
  };

  libcloud = callPackage ../development/python-modules/libcloud { };

  libcst = callPackage ../development/python-modules/libcst { };

  libevdev = callPackage ../development/python-modules/libevdev { };

  libfdt = toPythonModule (pkgs.dtc.override {
    inherit python;
    pythonSupport = true;
  });

  libgpiod = toPythonModule (pkgs.libgpiod.override {
    enablePython = true;
    python3 = python;
  });

  libgpuarray = callPackage ../development/python-modules/libgpuarray {
    clblas = pkgs.clblas.override { boost = self.boost; };
    cudaSupport = pkgs.config.cudaSupport or false;
    inherit (pkgs.linuxPackages) nvidia_x11;
  };

  libiio = (toPythonModule (pkgs.libiio.override { inherit python; })).python;

  libkeepass = callPackage ../development/python-modules/libkeepass { };

  liblarch = callPackage ../development/python-modules/liblarch { };

  libmodulemd = pipe pkgs.libmodulemd [
    toPythonModule
    (p:
      p.overrideAttrs (super: {
        meta = super.meta // {
          outputsToInstall = [ "py" ]; # The package always builds python3 bindings
          broken = (super.meta.broken or false) || !isPy3k;
        };
      }))
    (p: p.override { python3 = python; })
    (p: p.py)
  ];

  libmr = callPackage ../development/python-modules/libmr { };

  libnacl = callPackage ../development/python-modules/libnacl {
    inherit (pkgs) libsodium;
  };

  libpurecool = callPackage ../development/python-modules/libpurecool { };

  libredwg = toPythonModule (pkgs.libredwg.override {
    enablePython = true;
    inherit (self) python libxml2;
  });

  librepo = pipe pkgs.librepo [
    toPythonModule
    (p: p.overrideAttrs (super: { meta = super.meta // { outputsToInstall = [ "py" ]; }; }))
    (p: p.override { inherit python; })
    (p: p.py)
  ];

  librosa = callPackage ../development/python-modules/librosa { };

  librouteros = callPackage ../development/python-modules/librouteros { };

  libsass = (callPackage ../development/python-modules/libsass {
    inherit (pkgs) libsass;
  });

  libsavitar = callPackage ../development/python-modules/libsavitar { };

  libselinux = pipe pkgs.libselinux [
    toPythonModule
    (p:
      p.overrideAttrs (super: {
        meta = super.meta // {
          outputsToInstall = [ "py" ];
          broken = super.meta.broken or isPy27;
        };
      }))
    (p:
      p.override {
        enablePython = true;
        python3 = python;
      })
    (p: p.py)
  ];

  libsoundtouch = callPackage ../development/python-modules/libsoundtouch { };

  libthumbor = callPackage ../development/python-modules/libthumbor { };

  libtmux = callPackage ../development/python-modules/libtmux { };

  libtorrent-rasterbar = (toPythonModule (pkgs.libtorrent-rasterbar.override { inherit python; })).python;

  libusb1 = callPackage ../development/python-modules/libusb1 {
    inherit (pkgs) libusb1;
  };

  libversion = callPackage ../development/python-modules/libversion {
    inherit (pkgs) libversion;
  };

  libvirt = callPackage ../development/python-modules/libvirt {
    inherit (pkgs) libvirt;
  };

  libxml2 = (toPythonModule (pkgs.libxml2.override {
    pythonSupport = true;
    inherit python;
  })).py;

  libxslt = (toPythonModule (pkgs.libxslt.override {
    pythonSupport = true;
    python3 = python;
    inherit (self) libxml2;
  })).py;

  license-expression = callPackage ../development/python-modules/license-expression { };

  lightgbm = callPackage ../development/python-modules/lightgbm { };

  lightning = callPackage ../development/python-modules/lightning { };

  lightparam = callPackage ../development/python-modules/lightparam { };

  lima = callPackage ../development/python-modules/lima { };

  limitlessled = callPackage ../development/python-modules/limitlessled { };

  limits = callPackage ../development/python-modules/limits { };

  limnoria = callPackage ../development/python-modules/limnoria { };

  linecache2 = callPackage ../development/python-modules/linecache2 { };

  line_profiler = callPackage ../development/python-modules/line_profiler { };

  linode-api = callPackage ../development/python-modules/linode-api { };

  linode = callPackage ../development/python-modules/linode { };

  linuxfd = callPackage ../development/python-modules/linuxfd { };

  liquidctl = callPackage ../development/python-modules/liquidctl { };

  lirc = toPythonModule (pkgs.lirc.override {
    python3 = python;
  });

  littleutils = callPackage ../development/python-modules/littleutils { };

  livelossplot = callPackage ../development/python-modules/livelossplot { };

  livereload = callPackage ../development/python-modules/livereload { };

  livestreamer = callPackage ../development/python-modules/livestreamer { };

  livestreamer-curses = callPackage ../development/python-modules/livestreamer-curses { };

  llfuse = callPackage ../development/python-modules/llfuse {
    inherit (pkgs) fuse;
  };

  llvmlite = callPackage ../development/python-modules/llvmlite {
    llvm = pkgs.llvm_9;
  }; # llvmlite always requires a specific version of llvm.

  lmdb = callPackage ../development/python-modules/lmdb {
    inherit (pkgs) lmdb;
  };

  lml = callPackage ../development/python-modules/lml { };

  lmtpd = callPackage ../development/python-modules/lmtpd { };

  localimport = callPackage ../development/python-modules/localimport { };

  localzone = callPackage ../development/python-modules/localzone { };

  locket = callPackage ../development/python-modules/locket { };

  lockfile = callPackage ../development/python-modules/lockfile { };

  log-symbols = callPackage ../development/python-modules/log-symbols { };

  Logbook = callPackage ../development/python-modules/Logbook { };

  logfury = callPackage ../development/python-modules/logfury { };

  logilab_astng = callPackage ../development/python-modules/logilab_astng { };

  logilab_common = callPackage ../development/python-modules/logilab/common.nix { };

  logilab-constraint = callPackage ../development/python-modules/logilab/constraint.nix { };

  logster = callPackage ../development/python-modules/logster { };

  loguru = callPackage ../development/python-modules/loguru { };

  logutils = callPackage ../development/python-modules/logutils { };

  logzero = callPackage ../development/python-modules/logzero { };

  lomond = callPackage ../development/python-modules/lomond { };

  loo-py = callPackage ../development/python-modules/loo-py { };

  lsassy = callPackage ../development/python-modules/lsassy { };

  ludios_wpull = callPackage ../development/python-modules/ludios_wpull { };

  luftdaten = callPackage ../development/python-modules/luftdaten { };

  lupa = callPackage ../development/python-modules/lupa { };

  lxml = callPackage ../development/python-modules/lxml {
    inherit (pkgs) libxml2 libxslt zlib;
  };

  lyricwikia = callPackage ../development/python-modules/lyricwikia { };

  lz4 = self.python-lz4; # alias 2018-12-05

  lzstring = callPackage ../development/python-modules/lzstring { };

  m2crypto = callPackage ../development/python-modules/m2crypto { };

  m2r = callPackage ../development/python-modules/m2r { };

  m3u8 = callPackage ../development/python-modules/m3u8 { };

  mac_alias = callPackage ../development/python-modules/mac_alias { };

  macfsevents = callPackage ../development/python-modules/macfsevents {
    inherit (pkgs.darwin.apple_sdk.frameworks) CoreFoundation CoreServices;
  };

  macropy = callPackage ../development/python-modules/macropy { };

  maestral = callPackage ../development/python-modules/maestral {
    keyring = self.keyring.overridePythonAttrs (old: rec {
      version = "22.0.1";
      src = old.src.override {
        inherit version;
        sha256 = "sha256-mss+FFLtu3VEgisS/SVFkHh2nlYPpR9Bi20Ar6pheN8=";
      };
    });
  };

  magic = callPackage ../development/python-modules/magic { };

  magic-wormhole = callPackage ../development/python-modules/magic-wormhole { };

  magic-wormhole-mailbox-server = callPackage ../development/python-modules/magic-wormhole-mailbox-server { };

  magic-wormhole-transit-relay = callPackage ../development/python-modules/magic-wormhole-transit-relay { };

  mahotas = callPackage ../development/python-modules/mahotas { };

  mailcap-fix = callPackage ../development/python-modules/mailcap-fix { };

  mailchimp = callPackage ../development/python-modules/mailchimp { };

  mailman = callPackage ../servers/mail/mailman { };

  mailmanclient = callPackage ../development/python-modules/mailmanclient { };

  mailman-hyperkitty = callPackage ../development/python-modules/mailman-hyperkitty { };

  mailman-web = callPackage ../servers/mail/mailman/web.nix { };

  rtmixer = callPackage ../development/python-modules/rtmixer { };

  mail-parser = callPackage ../development/python-modules/mail-parser { };

  makefun = callPackage ../development/python-modules/makefun { };

  Mako = callPackage ../development/python-modules/Mako { };

  malduck= callPackage ../development/python-modules/malduck { };

  managesieve = callPackage ../development/python-modules/managesieve { };

  manhole = callPackage ../development/python-modules/manhole { };

  manifestparser = callPackage ../development/python-modules/marionette-harness/manifestparser.nix { };

  manuel = callPackage ../development/python-modules/manuel { };

  manticore = callPackage ../development/python-modules/manticore {
    inherit (pkgs) z3;
  };

  mapbox = callPackage ../development/python-modules/mapbox { };

  marisa-trie = callPackage ../development/python-modules/marisa-trie { };

  markdown2 = callPackage ../development/python-modules/markdown2 { };

  markdown = callPackage ../development/python-modules/markdown { };

  markdown-it-py = callPackage ../development/python-modules/markdown-it-py { };

  markdown-macros = callPackage ../development/python-modules/markdown-macros { };

  markdownsuperscript = callPackage ../development/python-modules/markdownsuperscript { };

  markerlib = callPackage ../development/python-modules/markerlib { };

  markupsafe = callPackage ../development/python-modules/markupsafe { };

  Markups = callPackage ../development/python-modules/Markups { };

  marshmallow = callPackage ../development/python-modules/marshmallow { };

  marshmallow-enum = callPackage ../development/python-modules/marshmallow-enum { };

  marshmallow-polyfield = callPackage ../development/python-modules/marshmallow-polyfield { };

  marshmallow-sqlalchemy = callPackage ../development/python-modules/marshmallow-sqlalchemy { };

  mask-rcnn = callPackage ../development/python-modules/mask-rcnn { };

  mat2 = callPackage ../development/python-modules/mat2 { };

  matchpy = callPackage ../development/python-modules/matchpy { };

  mathlibtools = callPackage ../development/python-modules/mathlibtools { };

  matplotlib = callPackage ../development/python-modules/matplotlib/default.nix {
    stdenv = if stdenv.isDarwin then pkgs.clangStdenv else pkgs.stdenv;
    inherit (pkgs.darwin.apple_sdk.frameworks) Cocoa;
  };

  matrix-client = callPackage ../development/python-modules/matrix-client { };

  matrix-nio = callPackage ../development/python-modules/matrix-nio { };

  mautrix = callPackage ../development/python-modules/mautrix { };

  mautrix-appservice = self.mautrix; # alias 2019-12-28

  maxminddb = callPackage ../development/python-modules/maxminddb { };

  maya = callPackage ../development/python-modules/maya { };

  mayavi = pkgs.libsForQt5.callPackage ../development/python-modules/mayavi {
    inherit buildPythonPackage isPy27 fetchPypi;
    inherit (self) pyface pygments numpy vtk traitsui envisage apptools pyqt5;
  };

  mccabe = callPackage ../development/python-modules/mccabe { };

  mcstatus = callPackage ../development/python-modules/mcstatus { };

  md2gemini = callPackage ../development/python-modules/md2gemini { };

  MDP = callPackage ../development/python-modules/mdp { };

  measurement = callPackage ../development/python-modules/measurement { };

  mecab-python3 = callPackage ../development/python-modules/mecab-python3 { };

  MechanicalSoup = callPackage ../development/python-modules/MechanicalSoup { };

  mechanize = callPackage ../development/python-modules/mechanize { };

  mediafile = callPackage ../development/python-modules/mediafile { };

  meinheld = callPackage ../development/python-modules/meinheld { };

  meld3 = callPackage ../development/python-modules/meld3 { };

  memcached = callPackage ../development/python-modules/memcached { };

  memory_profiler = callPackage ../development/python-modules/memory_profiler { };

  mercurial = toPythonModule (pkgs.mercurial.override {
    python3Packages = self;
  });

  mergedeep = callPackage ../development/python-modules/mergedeep { };

  merkletools = callPackage ../development/python-modules/merkletools { };

  mesa = callPackage ../development/python-modules/mesa { };

  meshio = callPackage ../development/python-modules/meshio { };

  meshlabxml = callPackage ../development/python-modules/meshlabxml { };

  meson = toPythonModule ((pkgs.meson.override { python3 = python; }).overrideAttrs
    (oldAttrs: { # We do not want the setup hook in Python packages because the build is performed differently.
      setupHook = null;
    }));

  mesonpep517 = callPackage ../development/python-modules/mesonpep517 { };

  metar = callPackage ../development/python-modules/metar { };

  mezzanine = callPackage ../development/python-modules/mezzanine { };

  micawber = callPackage ../development/python-modules/micawber { };

  midiutil = callPackage ../development/python-modules/midiutil { };

  mido = callPackage ../development/python-modules/mido { };

  milc = callPackage ../development/python-modules/milc { };

  milksnake = callPackage ../development/python-modules/milksnake { };

  minidb = callPackage ../development/python-modules/minidb { };

  minidump = callPackage ../development/python-modules/minidump { };

  minikerberos = callPackage ../development/python-modules/minikerberos { };

  minimock = callPackage ../development/python-modules/minimock { };

  mininet-python = (toPythonModule (pkgs.mininet.override {
    inherit python;
  })).py;

  minio = callPackage ../development/python-modules/minio { };

  miniupnpc = callPackage ../development/python-modules/miniupnpc { };

  misaka = callPackage ../development/python-modules/misaka { };

  mistletoe = callPackage ../development/python-modules/mistletoe { };

  inherit (import ../development/python-modules/mistune self)
    mistune
    mistune_0_8
    mistune_2_0
  ;

  mitmproxy = callPackage ../development/python-modules/mitmproxy { };

  mixpanel = callPackage ../development/python-modules/mixpanel { };

  mkl-service = callPackage ../development/python-modules/mkl-service { };

  mlflow = callPackage ../development/python-modules/mlflow { };

  mlrose = callPackage ../development/python-modules/mlrose { };

  mlxtend = callPackage ../development/python-modules/mlxtend { };

  mmh3 = callPackage ../development/python-modules/mmh3 { };

  mmpython = callPackage ../development/python-modules/mmpython { };

  mnemonic = callPackage ../development/python-modules/mnemonic { };

  mne-python = callPackage ../development/python-modules/mne-python { };

  mnist = callPackage ../development/python-modules/mnist { };

  mocket = callPackage ../development/python-modules/mocket { };

  mock = callPackage ../development/python-modules/mock { };

  mockito = callPackage ../development/python-modules/mockito { };

  mock-open = callPackage ../development/python-modules/mock-open { };

  modeled = callPackage ../development/python-modules/modeled { };

  moderngl = callPackage ../development/python-modules/moderngl { };

  moderngl-window = callPackage ../development/python-modules/moderngl_window { };

  modestmaps = callPackage ../development/python-modules/modestmaps { };

  mohawk = callPackage ../development/python-modules/mohawk { };

  mongodict = callPackage ../development/python-modules/mongodict { };

  mongoengine = callPackage ../development/python-modules/mongoengine { };

  monkeyhex = callPackage ../development/python-modules/monkeyhex { };

  monosat = (pkgs.monosat.python {
    inherit buildPythonPackage;
    inherit (self) cython;
  });

  monotonic = callPackage ../development/python-modules/monotonic { };

  monty = callPackage ../development/python-modules/monty { };

  more-itertools = callPackage ../development/python-modules/more-itertools { };

  moretools = callPackage ../development/python-modules/moretools { };

  morphys = callPackage ../development/python-modules/morphys { };

  mortgage = callPackage ../development/python-modules/mortgage { };

  moto = callPackage ../development/python-modules/moto { };

  moviepy = callPackage ../development/python-modules/moviepy { };

  mox3 = callPackage ../development/python-modules/mox3 { };

  mox = callPackage ../development/python-modules/mox { };

  mpd2 = callPackage ../development/python-modules/mpd2 { };

  mpi4py = callPackage ../development/python-modules/mpi4py { };

  mplfinance = callPackage ../development/python-modules/mplfinance { };

  mplleaflet = callPackage ../development/python-modules/mplleaflet { };

  mpmath = callPackage ../development/python-modules/mpmath { };

  mpv = callPackage ../development/python-modules/mpv {
    inherit (pkgs) mpv;
  };

  mpyq = callPackage ../development/python-modules/mpyq { };

  msal = callPackage ../development/python-modules/msal { };

  msal-extensions = callPackage ../development/python-modules/msal-extensions { };

  msgpack = callPackage ../development/python-modules/msgpack { };

  msgpack-numpy = callPackage ../development/python-modules/msgpack-numpy { };

  msldap = callPackage ../development/python-modules/msldap { };

  mss = callPackage ../development/python-modules/mss { };

  msrestazure = callPackage ../development/python-modules/msrestazure { };

  msrest = callPackage ../development/python-modules/msrest { };

  mt-940 = callPackage ../development/python-modules/mt-940 { };

  mullvad-api = callPackage ../development/python-modules/mullvad-api { };

  mulpyplexer = callPackage ../development/python-modules/mulpyplexer { };

  multidict = callPackage ../development/python-modules/multidict { };

  multi_key_dict = callPackage ../development/python-modules/multi_key_dict { };

  multipledispatch = callPackage ../development/python-modules/multipledispatch { };

  multiprocess = callPackage ../development/python-modules/multiprocess { };

  multiset = callPackage ../development/python-modules/multiset { };

  multitasking = callPackage ../development/python-modules/multitasking { };

  munch = callPackage ../development/python-modules/munch { };

  munkres = callPackage ../development/python-modules/munkres { };

  murmurhash = callPackage ../development/python-modules/murmurhash { };

  musicbrainzngs = callPackage ../development/python-modules/musicbrainzngs { };

  mutag = callPackage ../development/python-modules/mutag { };

  mutagen = callPackage ../development/python-modules/mutagen { };

  mutatormath = callPackage ../development/python-modules/mutatormath { };

  mwclient = callPackage ../development/python-modules/mwclient { };

<<<<<<< HEAD
=======
  mwdblib = callPackage ../development/python-modules/mwdblib { };

>>>>>>> 85d9aa3a
  mwoauth = callPackage ../development/python-modules/mwoauth { };

  mwparserfromhell = callPackage ../development/python-modules/mwparserfromhell { };

  mxnet = callPackage ../development/python-modules/mxnet { };

  myfitnesspal = callPackage ../development/python-modules/myfitnesspal { };

  mygpoclient = callPackage ../development/python-modules/mygpoclient { };

  myjwt = callPackage ../development/python-modules/myjwt { };

  mypy = callPackage ../development/python-modules/mypy { };

  mypy-extensions = callPackage ../development/python-modules/mypy/extensions.nix { };

  mypy-protobuf = callPackage ../development/python-modules/mypy-protobuf { };

  mysqlclient = callPackage ../development/python-modules/mysqlclient { };

  mysql-connector = callPackage ../development/python-modules/mysql-connector { };

  nad-receiver = callPackage ../development/python-modules/nad-receiver { };

  nagiosplugin = callPackage ../development/python-modules/nagiosplugin { };

  namedlist = callPackage ../development/python-modules/namedlist { };

  nameparser = callPackage ../development/python-modules/nameparser { };

  names = callPackage ../development/python-modules/names { };

  nanoleaf = callPackage ../development/python-modules/nanoleaf { };

  nanomsg-python = callPackage ../development/python-modules/nanomsg-python {
    inherit (pkgs) nanomsg;
  };

  nanotime = callPackage ../development/python-modules/nanotime { };

  nassl = callPackage ../development/python-modules/nassl { };

  nats-python = callPackage ../development/python-modules/nats-python { };

  natsort = callPackage ../development/python-modules/natsort { };

  naturalsort = callPackage ../development/python-modules/naturalsort { };

  nbclassic = callPackage ../development/python-modules/nbclassic { };

  nbclient = callPackage ../development/python-modules/nbclient { };

  nbconflux = callPackage ../development/python-modules/nbconflux { };

  nbconvert = callPackage ../development/python-modules/nbconvert { };

  nbdime = callPackage ../development/python-modules/nbdime { };

  nbformat = callPackage ../development/python-modules/nbformat { };

  nbmerge = callPackage ../development/python-modules/nbmerge { };

  nbsmoke = callPackage ../development/python-modules/nbsmoke { };

  nbsphinx = callPackage ../development/python-modules/nbsphinx { };

  nbval = callPackage ../development/python-modules/nbval { };

  nbxmpp = callPackage ../development/python-modules/nbxmpp { };

  ncclient = callPackage ../development/python-modules/ncclient { };

  ndg-httpsclient = callPackage ../development/python-modules/ndg-httpsclient { };

  ndjson = callPackage ../development/python-modules/ndjson { };

  ndtypes = callPackage ../development/python-modules/ndtypes { };

  neo = callPackage ../development/python-modules/neo { };

  nest-asyncio = callPackage ../development/python-modules/nest-asyncio { };

  nestedtext = callPackage ../development/python-modules/nestedtext { };

  netaddr = callPackage ../development/python-modules/netaddr { };

  netcdf4 = callPackage ../development/python-modules/netcdf4 { };

  netdata = callPackage ../development/python-modules/netdata { };

  netdisco = callPackage ../development/python-modules/netdisco { };

  netifaces = callPackage ../development/python-modules/netifaces { };

  networkx = callPackage ../development/python-modules/networkx { };

  neuron-mpi = pkgs.neuron-mpi.override { inherit python; };

  neuron = pkgs.neuron.override { inherit python; };

  neuronpy = callPackage ../development/python-modules/neuronpy { };

  nevow = callPackage ../development/python-modules/nevow { };

  nexia = callPackage ../development/python-modules/nexia { };

  nghttp2 = (toPythonModule (pkgs.nghttp2.override {
    inherit (self) python cython setuptools;
    inherit (pkgs) ncurses;
    enablePython = true;
  })).python;

  nibabel = callPackage ../development/python-modules/nibabel { };

  nidaqmx = callPackage ../development/python-modules/nidaqmx { };

  Nikola = callPackage ../development/python-modules/Nikola { };

  nilearn = callPackage ../development/python-modules/nilearn { };

  nimfa = callPackage ../development/python-modules/nimfa { };

  nine = callPackage ../development/python-modules/nine { };

  nipy = callPackage ../development/python-modules/nipy { };

  nipype = callPackage ../development/python-modules/nipype {
    inherit (pkgs) which;
  };

  nitime = callPackage ../development/python-modules/nitime { };

  nitpick = callPackage ../applications/version-management/nitpick { };

  nix-kernel = callPackage ../development/python-modules/nix-kernel {
    inherit (pkgs) nix;
  };

  nixpkgs = callPackage ../development/python-modules/nixpkgs { };

  nixpkgs-pytools = callPackage ../development/python-modules/nixpkgs-pytools { };

  nix-prefetch-github = callPackage ../development/python-modules/nix-prefetch-github { };

  nltk = callPackage ../development/python-modules/nltk { };

  nmigen-boards = callPackage ../development/python-modules/nmigen-boards { };

  nmigen = callPackage ../development/python-modules/nmigen { };

  nmigen-soc = callPackage ../development/python-modules/nmigen-soc { };

  nocasedict = callPackage ../development/python-modules/nocasedict { };

  nocaselist = callPackage ../development/python-modules/nocaselist { };

  nodeenv = callPackage ../development/python-modules/nodeenv { };

  nodepy-runtime = callPackage ../development/python-modules/nodepy-runtime { };

  node-semver = callPackage ../development/python-modules/node-semver { };

  noise = callPackage ../development/python-modules/noise { };

  noiseprotocol = callPackage ../development/python-modules/noiseprotocol { };

  nose2 = callPackage ../development/python-modules/nose2 { };

  nose = callPackage ../development/python-modules/nose { };

  nose-cov = callPackage ../development/python-modules/nose-cov { };

  nose-cover3 = callPackage ../development/python-modules/nose-cover3 { };

  nose-cprof = callPackage ../development/python-modules/nose-cprof { };

  nose-exclude = callPackage ../development/python-modules/nose-exclude { };

  nose-timer = callPackage ../development/python-modules/nose-timer { };

  nosejs = callPackage ../development/python-modules/nosejs { };

  nose-pattern-exclude = callPackage ../development/python-modules/nose-pattern-exclude { };

  nose_progressive = callPackage ../development/python-modules/nose_progressive { };

  nose-randomly = callPackage ../development/python-modules/nose-randomly { };

  nose_warnings_filters = callPackage ../development/python-modules/nose_warnings_filters { };

  nosexcover = callPackage ../development/python-modules/nosexcover { };

  notebook = callPackage ../development/python-modules/notebook { };

  notedown = callPackage ../development/python-modules/notedown { };

  notify2 = callPackage ../development/python-modules/notify2 { };

  notify-py = callPackage ../development/python-modules/notify-py { };

  notmuch = callPackage ../development/python-modules/notmuch {
    inherit (pkgs) notmuch;
  };

  notmuch2 = callPackage ../development/python-modules/notmuch/2.nix {
    inherit (pkgs) notmuch;
  };

  nototools = callPackage ../data/fonts/noto-fonts/tools.nix { };

  nplusone = callPackage ../development/python-modules/nplusone { };

  npyscreen = callPackage ../development/python-modules/npyscreen { };

  ntc-templates = callPackage ../development/python-modules/ntc-templates { };

  ntlm-auth = callPackage ../development/python-modules/ntlm-auth { };

  ntplib = callPackage ../development/python-modules/ntplib { };

  Nuitka = callPackage ../development/python-modules/nuitka { };

  num2words = callPackage ../development/python-modules/num2words { };

  numba = callPackage ../development/python-modules/numba { };

  numcodecs = callPackage ../development/python-modules/numcodecs { };

  numericalunits = callPackage ../development/python-modules/numericalunits { };

  numexpr = callPackage ../development/python-modules/numexpr { };

  numpydoc = callPackage ../development/python-modules/numpydoc { };

  numpy = callPackage ../development/python-modules/numpy { };

  numpy-stl = callPackage ../development/python-modules/numpy-stl { };

  nunavut = callPackage ../development/python-modules/nunavut { };

  nvchecker = callPackage ../development/python-modules/nvchecker { };

  nwdiag = callPackage ../development/python-modules/nwdiag { };

  oath = callPackage ../development/python-modules/oath { };

  oauth2 = callPackage ../development/python-modules/oauth2 { };

  oauth2client = callPackage ../development/python-modules/oauth2client { };

  oauth = callPackage ../development/python-modules/oauth { };

  oauthenticator = callPackage ../development/python-modules/oauthenticator { };

  oauthlib = callPackage ../development/python-modules/oauthlib { };

  obfsproxy = callPackage ../development/python-modules/obfsproxy { };

  objgraph = callPackage ../development/python-modules/objgraph {
    # requires both the graphviz package and python package
    graphvizPkgs = pkgs.graphviz;
  };

  oci = callPackage ../development/python-modules/oci { };

  od = callPackage ../development/python-modules/od { };

  odfpy = callPackage ../development/python-modules/odfpy { };

  offtrac = callPackage ../development/python-modules/offtrac { };

  ofxclient = callPackage ../development/python-modules/ofxclient { };

  ofxhome = callPackage ../development/python-modules/ofxhome { };

  ofxparse = callPackage ../development/python-modules/ofxparse { };

  ofxtools = callPackage ../development/python-modules/ofxtools { };

  olefile = callPackage ../development/python-modules/olefile { };

  omegaconf = callPackage ../development/python-modules/omegaconf { };

  omnilogic = callPackage ../development/python-modules/omnilogic { };

  onkyo-eiscp = callPackage ../development/python-modules/onkyo-eiscp { };

  onnx = callPackage ../development/python-modules/onnx { };

  openant = callPackage ../development/python-modules/openant { };

  openapi-spec-validator = callPackage ../development/python-modules/openapi-spec-validator { };

  openbabel-bindings = callPackage ../development/python-modules/openbabel-bindings {
      openbabel = (callPackage ../development/libraries/openbabel { python = self.python; });
  };

  opencv3 = toPythonModule (pkgs.opencv3.override {
    enablePython = true;
    pythonPackages = self;
  });

  opencv4 = toPythonModule (pkgs.opencv4.override {
    enablePython = true;
    pythonPackages = self;
  });

  openhomedevice = callPackage ../development/python-modules/openhomedevice { };

  openidc-client = callPackage ../development/python-modules/openidc-client { };

  openpyxl = callPackage ../development/python-modules/openpyxl { };

  openrazer = callPackage ../development/python-modules/openrazer/pylib.nix { };

  openrazer-daemon = callPackage ../development/python-modules/openrazer/daemon.nix { };

  openrouteservice = callPackage ../development/python-modules/openrouteservice/default.nix { };

  opensensemap-api = callPackage ../development/python-modules/opensensemap-api { };

  opentimestamps = callPackage ../development/python-modules/opentimestamps { };

  opentracing = callPackage ../development/python-modules/opentracing { };

  openvino = disabledIf isPy27 (toPythonModule (pkgs.openvino.override {
    inherit (self) python;
    enablePython = true;
  }));

  openwebifpy = callPackage ../development/python-modules/openwebifpy { };

  openwrt-luci-rpc = callPackage ../development/python-modules/openwrt-luci-rpc { };

  openwrt-ubus-rpc = callPackage ../development/python-modules/openwrt-ubus-rpc { };

  opt-einsum = callPackage ../development/python-modules/opt-einsum { };

  optuna = callPackage ../development/python-modules/optuna { };

  opuslib = callPackage ../development/python-modules/opuslib { };

  ordereddict = callPackage ../development/python-modules/ordereddict { };

  orderedmultidict = callPackage ../development/python-modules/orderedmultidict { };

  ordered-set = callPackage ../development/python-modules/ordered-set { };

  orderedset = callPackage ../development/python-modules/orderedset { };

  orm = callPackage ../development/python-modules/orm { };

  ortools = (toPythonModule (pkgs.or-tools.override { inherit (self) python; })).python;

  orvibo = callPackage ../development/python-modules/orvibo { };

  osc = callPackage ../development/python-modules/osc { };

  oscrypto = callPackage ../development/python-modules/oscrypto { };

  oset = callPackage ../development/python-modules/oset { };

  osmnx = callPackage ../development/python-modules/osmnx { };

  osmpythontools = callPackage ../development/python-modules/osmpythontools { };

  osqp = callPackage ../development/python-modules/osqp { };

  outcome = callPackage ../development/python-modules/outcome { };

  ovh = callPackage ../development/python-modules/ovh { };

  owslib = callPackage ../development/python-modules/owslib { };

  oyaml = callPackage ../development/python-modules/oyaml { };

  packageurl-python = callPackage ../development/python-modules/packageurl-python { };

  packaging = callPackage ../development/python-modules/packaging { };

  packet-python = callPackage ../development/python-modules/packet-python { };

  pafy = callPackage ../development/python-modules/pafy { };

  pagelabels = callPackage ../development/python-modules/pagelabels { };

  paho-mqtt = callPackage ../development/python-modules/paho-mqtt { };

  palettable = callPackage ../development/python-modules/palettable { };

  # Alias. Added 2020-09-07.
  pam = self.python-pam;

  pamela = callPackage ../development/python-modules/pamela { };

  pamqp = callPackage ../development/python-modules/pamqp { };

  pandas = callPackage ../development/python-modules/pandas { };

  pandas-datareader = callPackage ../development/python-modules/pandas-datareader { };

  pandoc-attributes = callPackage ../development/python-modules/pandoc-attributes { };

  pandocfilters = callPackage ../development/python-modules/pandocfilters { };

  panel = callPackage ../development/python-modules/panel { };

  panflute = callPackage ../development/python-modules/panflute { };

  papermill = callPackage ../development/python-modules/papermill { };

  openpaperwork-core = callPackage ../applications/office/paperwork/openpaperwork-core.nix { };
  openpaperwork-gtk = callPackage ../applications/office/paperwork/openpaperwork-gtk.nix { };
  paperwork-backend = callPackage ../applications/office/paperwork/paperwork-backend.nix { };
  paperwork-shell = callPackage ../applications/office/paperwork/paperwork-shell.nix { };

  papis = callPackage ../development/python-modules/papis { };

  papis-python-rofi = callPackage ../development/python-modules/papis-python-rofi { };

  param = callPackage ../development/python-modules/param { };

  parameterized = callPackage ../development/python-modules/parameterized { };

  paramiko = callPackage ../development/python-modules/paramiko { };

  paramz = callPackage ../development/python-modules/paramz { };

  parfive = callPackage ../development/python-modules/parfive { };

  parse = callPackage ../development/python-modules/parse { };

  parsedatetime = callPackage ../development/python-modules/parsedatetime { };

  parsel = callPackage ../development/python-modules/parsel { };

  parse-type = callPackage ../development/python-modules/parse-type { };

  parsimonious = callPackage ../development/python-modules/parsimonious { };

  parsley = callPackage ../development/python-modules/parsley { };

  parso = callPackage ../development/python-modules/parso { };

  parsy = callPackage ../development/python-modules/parsy { };

  partd = callPackage ../development/python-modules/partd { };

  parts = callPackage ../development/python-modules/parts { };

  parver = callPackage ../development/python-modules/parver { };
  arpeggio = callPackage ../development/python-modules/arpeggio { };

  passlib = callPackage ../development/python-modules/passlib { };

  paste = callPackage ../development/python-modules/paste { };

  PasteDeploy = callPackage ../development/python-modules/pastedeploy { };

  pastel = callPackage ../development/python-modules/pastel { };

  patator = callPackage ../development/python-modules/patator { };

  patch = callPackage ../development/python-modules/patch { };

  patch-ng = callPackage ../development/python-modules/patch-ng { };

  path-and-address = callPackage ../development/python-modules/path-and-address { };

  pathlib2 = callPackage ../development/python-modules/pathlib2 { };

  pathlib = callPackage ../development/python-modules/pathlib { };

  pathos = callPackage ../development/python-modules/pathos { };

  pathpy = callPackage ../development/python-modules/path.py { };

  pathspec = callPackage ../development/python-modules/pathspec { };

  pathtools = callPackage ../development/python-modules/pathtools { };

  pathvalidate = callPackage ../development/python-modules/pathvalidate { };

  patiencediff = callPackage ../development/python-modules/patiencediff { };

  patool = callPackage ../development/python-modules/patool { };

  patsy = callPackage ../development/python-modules/patsy { };

  paver = callPackage ../development/python-modules/paver { };

  paypalrestsdk = callPackage ../development/python-modules/paypalrestsdk { };

  pbkdf2 = callPackage ../development/python-modules/pbkdf2 { };

  pbr = callPackage ../development/python-modules/pbr { };

  pc-ble-driver-py = toPythonModule (callPackage ../development/python-modules/pc-ble-driver-py { });

  pcpp = callPackage ../development/python-modules/pcpp { };

  pdf2image = callPackage ../development/python-modules/pdf2image { };

  pdfkit = callPackage ../development/python-modules/pdfkit { };

  pdfminer = callPackage ../development/python-modules/pdfminer_six { };

  pdfposter = callPackage ../development/python-modules/pdfposter { };

  pdfrw = callPackage ../development/python-modules/pdfrw { };

  pdftotext = callPackage ../development/python-modules/pdftotext { };

  pdfx = callPackage ../development/python-modules/pdfx { };

  pdoc3 = callPackage ../development/python-modules/pdoc3 { };

  pebble = callPackage ../development/python-modules/pebble { };

  pecan = callPackage ../development/python-modules/pecan { };

  peewee = callPackage ../development/python-modules/peewee { };

  pefile = callPackage ../development/python-modules/pefile { };

  pelican = callPackage ../development/python-modules/pelican {
    inherit (pkgs) glibcLocales git;
  };

  pendulum = callPackage ../development/python-modules/pendulum { };

  pep257 = callPackage ../development/python-modules/pep257 { };

  pep517 = callPackage ../development/python-modules/pep517 { };

  pep8 = callPackage ../development/python-modules/pep8 { };

  pep8-naming = callPackage ../development/python-modules/pep8-naming { };

  peppercorn = callPackage ../development/python-modules/peppercorn { };

  percol = callPackage ../development/python-modules/percol { };

  perfplot = callPackage ../development/python-modules/perfplot { };

  periodictable = callPackage ../development/python-modules/periodictable { };

  persim = callPackage ../development/python-modules/persim { };

  persistent = callPackage ../development/python-modules/persistent { };

  persisting-theory = callPackage ../development/python-modules/persisting-theory { };

  pex = callPackage ../development/python-modules/pex { };

  pexif = callPackage ../development/python-modules/pexif { };

  pexpect = callPackage ../development/python-modules/pexpect { };

  pg8000 = callPackage ../development/python-modules/pg8000 { };

  pg8000_1_12 = callPackage ../development/python-modules/pg8000/1_12.nix { };

  pgcli = callPackage ../development/tools/database/pgcli { };

  pglast = callPackage ../development/python-modules/pglast { };

  pgpdump = callPackage ../development/python-modules/pgpdump { };

  pgpy = callPackage ../development/python-modules/pgpy { };

  pgsanity = callPackage ../development/python-modules/pgsanity { };

  pgspecial = callPackage ../development/python-modules/pgspecial { };

  phe = callPackage ../development/python-modules/phe { };

  phik = callPackage ../development/python-modules/phik { };

  phonenumbers = callPackage ../development/python-modules/phonenumbers { };

  phonopy = callPackage ../development/python-modules/phonopy { };

  phpserialize = callPackage ../development/python-modules/phpserialize { };

  phx-class-registry = callPackage ../development/python-modules/phx-class-registry { };

  piccata = callPackage ../development/python-modules/piccata { };

  pickleshare = callPackage ../development/python-modules/pickleshare { };

  picos = callPackage ../development/python-modules/picos { };

  pid = callPackage ../development/python-modules/pid { };

  piep = callPackage ../development/python-modules/piep { };

  piexif = callPackage ../development/python-modules/piexif { };

  pika = callPackage ../development/python-modules/pika { };

  pika-pool = callPackage ../development/python-modules/pika-pool { };

  pikepdf = callPackage ../development/python-modules/pikepdf { };

  pilkit = callPackage ../development/python-modules/pilkit { };

  pillowfight = callPackage ../development/python-modules/pillowfight { };

  pillow = callPackage ../development/python-modules/pillow {
    inherit (pkgs) freetype libjpeg zlib libtiff libwebp tcl lcms2 tk;
    inherit (pkgs.xorg) libX11 libxcb;
  };

  pillow-simd = callPackage ../development/python-modules/pillow-simd {
      inherit (pkgs) freetype libjpeg zlib libtiff libwebp tcl lcms2 tk;
      inherit (pkgs.xorg) libX11;
  };

  pims = callPackage ../development/python-modules/pims { };

  pinboard = callPackage ../development/python-modules/pinboard { };

  pint = callPackage ../development/python-modules/pint { };

  pip = callPackage ../development/python-modules/pip { };

  pipdate = callPackage ../development/python-modules/pipdate { };

  pip-tools = callPackage ../development/python-modules/pip-tools {
    git = pkgs.gitMinimal;
    inherit (pkgs) glibcLocales;
  };

  pipx = callPackage ../development/python-modules/pipx { };

  pivy = callPackage ../development/python-modules/pivy {
    inherit (pkgs.qt5) qtbase qmake;
    inherit (pkgs.libsForQt5) soqt;
  };

  pixelmatch = callPackage ../development/python-modules/pixelmatch { };

  pkce = callPackage ../development/python-modules/pkce { };

  pkgconfig = callPackage ../development/python-modules/pkgconfig { };

  pkginfo = callPackage ../development/python-modules/pkginfo { };

  pkuseg = callPackage ../development/python-modules/pkuseg { };

  pynndescent = callPackage ../development/python-modules/pynndescent { };

  pynuki = callPackage ../development/python-modules/pynuki { };

  pynws = callPackage ../development/python-modules/pynws { };

  pysbd = callPackage ../development/python-modules/pysbd { };

  pyshark = callPackage ../development/python-modules/pyshark { };

  pytest-subprocess = callPackage ../development/python-modules/pytest-subprocess { };

  python-codon-tables = callPackage ../development/python-modules/python-codon-tables { };

  python-csxcad = callPackage ../development/python-modules/python-csxcad { };

  python-openems = callPackage ../development/python-modules/python-openems { };

  python-openzwave-mqtt = callPackage ../development/python-modules/python-openzwave-mqtt { };

  python-tado = callPackage ../development/python-modules/python-tado { };

  pkutils = callPackage ../development/python-modules/pkutils { };

  plac = callPackage ../development/python-modules/plac { };

  plaid-python = callPackage ../development/python-modules/plaid-python { };

  plaster = callPackage ../development/python-modules/plaster { };

  plaster-pastedeploy = callPackage ../development/python-modules/plaster-pastedeploy { };

  playsound = callPackage ../development/python-modules/playsound { };

  plexapi = callPackage ../development/python-modules/plexapi { };

  plexauth = callPackage ../development/python-modules/plexauth { };

  plexwebsocket = callPackage ../development/python-modules/plexwebsocket { };

  plone-testing = callPackage ../development/python-modules/plone-testing { };

  plotly = callPackage ../development/python-modules/plotly { };

  pluggy = callPackage ../development/python-modules/pluggy { };

  pluginbase = callPackage ../development/python-modules/pluginbase { };

  plugwise = callPackage ../development/python-modules/plugwise { };

  plum-py = callPackage ../development/python-modules/plum-py { };

  plumbum = callPackage ../development/python-modules/plumbum { };

  ply = callPackage ../development/python-modules/ply { };

  plyfile = callPackage ../development/python-modules/plyfile { };

  plyplus = callPackage ../development/python-modules/plyplus { };

  plyvel = callPackage ../development/python-modules/plyvel { };

  Pmw = callPackage ../development/python-modules/Pmw { };

  pocket = callPackage ../development/python-modules/pocket { };

  podcastparser = callPackage ../development/python-modules/podcastparser { };

  podcats = callPackage ../development/python-modules/podcats { };

  poetry = callPackage ../development/python-modules/poetry { };

  poetry-core = callPackage ../development/python-modules/poetry-core { };

  poezio = callPackage ../applications/networking/instant-messengers/poezio { };

  polib = callPackage ../development/python-modules/polib { };

  polyline = callPackage ../development/python-modules/polyline { };

  pomegranate = callPackage ../development/python-modules/pomegranate { };

  pony = callPackage ../development/python-modules/pony { };

  ponywhoosh = callPackage ../development/python-modules/ponywhoosh { };

  pooch = callPackage ../development/python-modules/pooch { };

  pook = callPackage ../development/python-modules/pook { };

  poolsense = callPackage ../development/python-modules/poolsense { };

  poppler-qt5 = callPackage ../development/python-modules/poppler-qt5 {
    inherit (pkgs.qt5) qtbase;
    inherit (pkgs.libsForQt5) poppler;
  };

  portalocker = callPackage ../development/python-modules/portalocker { };

  portend = callPackage ../development/python-modules/portend { };

  portpicker = callPackage ../development/python-modules/portpicker { };

  posix_ipc = callPackage ../development/python-modules/posix_ipc { };

  poster3 = callPackage ../development/python-modules/poster3 { };

  postorius = callPackage ../servers/mail/mailman/postorius.nix { };

  potr = callPackage ../development/python-modules/potr { };

  power = callPackage ../development/python-modules/power { };

  powerline = callPackage ../development/python-modules/powerline { };

  pox = callPackage ../development/python-modules/pox { };

  poyo = callPackage ../development/python-modules/poyo { };

  ppft = callPackage ../development/python-modules/ppft { };

  pplpy = callPackage ../development/python-modules/pplpy { };

  pprintpp = callPackage ../development/python-modules/pprintpp { };

  pproxy = callPackage ../development/python-modules/pproxy { };

  ppscore = callPackage ../development/python-modules/ppscore { };

  pq = callPackage ../development/python-modules/pq { };

  prance = callPackage ../development/python-modules/prance { };

  prawcore = callPackage ../development/python-modules/prawcore { };

  praw = callPackage ../development/python-modules/praw { };

  precis-i18n = callPackage ../development/python-modules/precis-i18n { };

  pre-commit = callPackage ../development/python-modules/pre-commit { };

  pre-commit-hooks = callPackage ../development/python-modules/pre-commit-hooks { };

  preggy = callPackage ../development/python-modules/preggy { };

  premailer = callPackage ../development/python-modules/premailer { };

  preshed = callPackage ../development/python-modules/preshed { };

  pretend = callPackage ../development/python-modules/pretend { };

  prettytable = callPackage ../development/python-modules/prettytable { };

  primer3 = callPackage ../development/python-modules/primer3 { };

  priority = callPackage ../development/python-modules/priority { };

  prison = callPackage ../development/python-modules/prison { };

  privacyidea-ldap-proxy = callPackage ../development/python-modules/privacyidea/ldap-proxy.nix { };

  proboscis = callPackage ../development/python-modules/proboscis { };

  process-tests = callPackage ../development/python-modules/process-tests { };

  proglog = callPackage ../development/python-modules/proglog { };

  progressbar2 = callPackage ../development/python-modules/progressbar2 { };

  progressbar33 = callPackage ../development/python-modules/progressbar33 { };

  progressbar = callPackage ../development/python-modules/progressbar { };

  progress = callPackage ../development/python-modules/progress { };

  prometheus_client = callPackage ../development/python-modules/prometheus_client { };

  prometheus-flask-exporter = callPackage ../development/python-modules/prometheus-flask-exporter { };

  promise = callPackage ../development/python-modules/promise { };

  prompt_toolkit = callPackage ../development/python-modules/prompt_toolkit { };

  property-manager = callPackage ../development/python-modules/property-manager { };

  protego = callPackage ../development/python-modules/protego { };

  proto-plus = callPackage ../development/python-modules/proto-plus { };

  protobuf = callPackage ../development/python-modules/protobuf {
    disabled = isPyPy;
    # If a protobuf upgrade causes many Python packages to fail, please pin it here to the previous version.
    doCheck = !isPy3k;
    inherit (pkgs) protobuf;
  };

  protobuf3-to-dict = callPackage ../development/python-modules/protobuf3-to-dict { };

  prov = callPackage ../development/python-modules/prov { };

  prox-tv = callPackage ../development/python-modules/prox-tv { };

  proxmoxer = callPackage ../development/python-modules/proxmoxer { };

  psautohint = callPackage ../development/python-modules/psautohint { };

  psd-tools = callPackage ../development/python-modules/psd-tools { };

  psutil = callPackage ../development/python-modules/psutil { };

  psycopg2 = callPackage ../development/python-modules/psycopg2 { };

  psycopg2cffi = callPackage ../development/python-modules/psycopg2cffi { };

  ptable = callPackage ../development/python-modules/ptable { };

  ptest = callPackage ../development/python-modules/ptest { };

  ptpython = callPackage ../development/python-modules/ptpython { };

  ptyprocess = callPackage ../development/python-modules/ptyprocess { };

  publicsuffix2 = callPackage ../development/python-modules/publicsuffix2 { };

  publicsuffix = callPackage ../development/python-modules/publicsuffix { };

  pubnub = callPackage ../development/python-modules/pubnub { };

  pubnubsub-handler = callPackage ../development/python-modules/pubnubsub-handler { };

  pudb = callPackage ../development/python-modules/pudb { };

  pulp = callPackage ../development/python-modules/pulp { };

  pulsectl = callPackage ../development/python-modules/pulsectl { };

  pure-cdb = callPackage ../development/python-modules/pure-cdb { };

  pure-eval = callPackage ../development/python-modules/pure-eval { };

  pure-pcapy3 = callPackage ../development/python-modules/pure-pcapy3 { };

  purepng = callPackage ../development/python-modules/purepng { };

  pure-python-adb = callPackage ../development/python-modules/pure-python-adb { };

  pure-python-adb-homeassistant = callPackage ../development/python-modules/pure-python-adb-homeassistant { };

  purl = callPackage ../development/python-modules/purl { };

  pushbullet = callPackage ../development/python-modules/pushbullet { };

  pushover-complete = callPackage ../development/python-modules/pushover-complete { };

  pvlib = callPackage ../development/python-modules/pvlib { };

  Pweave = callPackage ../development/python-modules/pweave { };

  pwntools = callPackage ../development/python-modules/pwntools {
    debugger = pkgs.gdb;
  };

  pxml = callPackage ../development/python-modules/pxml { };

  py-air-control = callPackage ../development/python-modules/py-air-control { };

  py-air-control-exporter = callPackage ../development/python-modules/py-air-control-exporter { };

  py2bit = callPackage ../development/python-modules/py2bit { };

  py3buddy = toPythonModule (callPackage ../development/python-modules/py3buddy { });

  py3exiv2 = callPackage ../development/python-modules/py3exiv2 { };

  py3status = callPackage ../development/python-modules/py3status { };

  py3to2 = callPackage ../development/python-modules/3to2 { };

  py4j = callPackage ../development/python-modules/py4j { };

  pyacoustid = callPackage ../development/python-modules/pyacoustid { };

  pyads = callPackage ../development/python-modules/pyads { };

  pyaes = callPackage ../development/python-modules/pyaes { };

  pyaftership = callPackage ../development/python-modules/pyaftership { };

  pyahocorasick = callPackage ../development/python-modules/pyahocorasick { };

  pyairnow = callPackage ../development/python-modules/pyairnow { };

  pyairvisual = callPackage ../development/python-modules/pyairvisual { };

  pyalgotrade = callPackage ../development/python-modules/pyalgotrade { };

  pyalmond = callPackage ../development/python-modules/pyalmond { };

  pyamg = callPackage ../development/python-modules/pyamg { };

  pyaml = callPackage ../development/python-modules/pyaml { };

  pyannotate = callPackage ../development/python-modules/pyannotate { };

  pyarlo = callPackage ../development/python-modules/pyarlo { };

  pyarrow = callPackage ../development/python-modules/pyarrow {
    inherit (pkgs) arrow-cpp cmake;
  };

  pyasn1 = callPackage ../development/python-modules/pyasn1 { };

  pyasn1-modules = callPackage ../development/python-modules/pyasn1-modules { };

  pyatmo = callPackage ../development/python-modules/pyatmo { };

  pyatspi = callPackage ../development/python-modules/pyatspi { };

  pyatv = callPackage ../development/python-modules/pyatv { };

  pyaudio = callPackage ../development/python-modules/pyaudio { };

  pyavm = callPackage ../development/python-modules/pyavm { };

  pyaxmlparser = callPackage ../development/python-modules/pyaxmlparser { };

  pybase64 = callPackage ../development/python-modules/pybase64 { };

  pybids = callPackage ../development/python-modules/pybids { };

  pybigwig = callPackage ../development/python-modules/pybigwig { };

  pybind11 = callPackage ../development/python-modules/pybind11 { };

  pybindgen = callPackage ../development/python-modules/pybindgen { };

  pyblackbird = callPackage ../development/python-modules/pyblackbird { };

  pyblake2 = callPackage ../development/python-modules/pyblake2 { };

  pyblock = callPackage ../development/python-modules/pyblock { };

  pybluez = callPackage ../development/python-modules/pybluez { };

  pybotvac = callPackage ../development/python-modules/pybotvac { };

  pybrowserid = callPackage ../development/python-modules/pybrowserid { };

  pybtex = callPackage ../development/python-modules/pybtex { };

  pybtex-docutils = callPackage ../development/python-modules/pybtex-docutils { };

  pybullet = callPackage ../development/python-modules/pybullet { };

  pycairo = callPackage ../development/python-modules/pycairo {
    inherit (pkgs) meson;
  };

  pycallgraph = callPackage ../development/python-modules/pycallgraph { };

  py = callPackage ../development/python-modules/py { };

  pycangjie = callPackage ../development/python-modules/pycangjie { };

  pycapnp = callPackage ../development/python-modules/pycapnp { };

  pycaption = callPackage ../development/python-modules/pycaption { };

  pycares = callPackage ../development/python-modules/pycares { };

  pycategories = callPackage ../development/python-modules/pycategories { };

  pycdio = callPackage ../development/python-modules/pycdio { };

  pycec = callPackage ../development/python-modules/pycec { };

  pycfdns = callPackage ../development/python-modules/pycfdns { };

  pychannels = callPackage ../development/python-modules/pychannels { };

  pychart = callPackage ../development/python-modules/pychart { };

  pychef = callPackage ../development/python-modules/pychef { };

  PyChromecast = callPackage ../development/python-modules/pychromecast { };

  pyclimacell = callPackage ../development/python-modules/pyclimacell { };

  pyclipper = callPackage ../development/python-modules/pyclipper { };

  pycm = callPackage ../development/python-modules/pycm { };

  pycmarkgfm = callPackage ../development/python-modules/pycmarkgfm { };

  pycodestyle = callPackage ../development/python-modules/pycodestyle { };

  pycognito = callPackage ../development/python-modules/pycognito { };

  pycoin = callPackage ../development/python-modules/pycoin { };

  pycollada = callPackage ../development/python-modules/pycollada { };

  pycomfoconnect = callPackage ../development/python-modules/pycomfoconnect { };

  pycontracts = callPackage ../development/python-modules/pycontracts { };

  pycosat = callPackage ../development/python-modules/pycosat { };

  pycountry = callPackage ../development/python-modules/pycountry { };

  pycparser = callPackage ../development/python-modules/pycparser { };

  py-cid = callPackage ../development/python-modules/py-cid { };

  py-cpuinfo = callPackage ../development/python-modules/py-cpuinfo { };

  pycrc = callPackage ../development/python-modules/pycrc { };

  pycrypto = callPackage ../development/python-modules/pycrypto { };

  pycryptodome = callPackage ../development/python-modules/pycryptodome { };

  pycryptodomex = callPackage ../development/python-modules/pycryptodomex { };

  pyct = callPackage ../development/python-modules/pyct { };

  pycuda = callPackage ../development/python-modules/pycuda {
    cudatoolkit = pkgs.cudatoolkit;
    inherit (pkgs.stdenv) mkDerivation;
  };

  pycups = callPackage ../development/python-modules/pycups { };

  pycurl = callPackage ../development/python-modules/pycurl { };

  pycxx = callPackage ../development/python-modules/pycxx { };

  pydaikin = callPackage ../development/python-modules/pydaikin { };

  pydanfossair = callPackage ../development/python-modules/pydanfossair { };

  pydantic = callPackage ../development/python-modules/pydantic { };

  pydash = callPackage ../development/python-modules/pydash { };

  pydbus = callPackage ../development/python-modules/pydbus { };

  pydeconz = callPackage ../development/python-modules/pydeconz { };

  pydenticon = callPackage ../development/python-modules/pydenticon { };

  pydexcom = callPackage ../development/python-modules/pydexcom { };

  pydicom = callPackage ../development/python-modules/pydicom { };

  pydispatcher = callPackage ../development/python-modules/pydispatcher { };

  pydns = callPackage ../development/python-modules/py3dns { };

  pydocstyle = callPackage ../development/python-modules/pydocstyle { };

  pydocumentdb = callPackage ../development/python-modules/pydocumentdb { };

  pydot = callPackage ../development/python-modules/pydot {
    inherit (pkgs) graphviz;
  };

  pydrive = callPackage ../development/python-modules/pydrive { };

  pydsdl = callPackage ../development/python-modules/pydsdl { };

  pydub = callPackage ../development/python-modules/pydub { };

  pydy = callPackage ../development/python-modules/pydy { };

  pyechonest = callPackage ../development/python-modules/pyechonest { };

  pyeconet = callPackage ../development/python-modules/pyeconet { };

  pyedimax = callPackage ../development/python-modules/pyedimax { };

  pyee = callPackage ../development/python-modules/pyee { };

  pyeight = callPackage ../development/python-modules/pyeight { };

  pyelftools = callPackage ../development/python-modules/pyelftools { };

  pyemby = callPackage ../development/python-modules/pyemby { };

  pyemd = callPackage ../development/python-modules/pyemd { };

  pyenchant = callPackage ../development/python-modules/pyenchant {
    inherit (pkgs) enchant2;
  };

  pyenvisalink = callPackage ../development/python-modules/pyenvisalink { };

  pyepsg = callPackage ../development/python-modules/pyepsg { };

  pyerfa = callPackage ../development/python-modules/pyerfa { };

  pyevmasm = callPackage ../development/python-modules/pyevmasm { };

  pyexcel = callPackage ../development/python-modules/pyexcel { };

  pyexcel-io = callPackage ../development/python-modules/pyexcel-io { };

  pyexcel-ods = callPackage ../development/python-modules/pyexcel-ods { };

  pyexcel-xls = callPackage ../development/python-modules/pyexcel-xls { };

  pyext = callPackage ../development/python-modules/pyext { };

  pyezviz = callPackage ../development/python-modules/pyezviz { };

  pyface = callPackage ../development/python-modules/pyface { };

  pyfaidx = callPackage ../development/python-modules/pyfaidx { };

  pyfakefs = callPackage ../development/python-modules/pyfakefs { };

  pyfantom = callPackage ../development/python-modules/pyfantom { };

  pyfcm = callPackage ../development/python-modules/pyfcm { };

  pyfftw = callPackage ../development/python-modules/pyfftw { };

  pyfido = callPackage ../development/python-modules/pyfido { };

  pyfiglet = callPackage ../development/python-modules/pyfiglet { };

  pyfnip = callPackage ../development/python-modules/pyfnip { };

  pyflakes = callPackage ../development/python-modules/pyflakes { };

  pyflume = callPackage ../development/python-modules/pyflume { };

  pyflunearyou = callPackage ../development/python-modules/pyflunearyou { };

  pyfma = callPackage ../development/python-modules/pyfma { };

  pyfribidi = callPackage ../development/python-modules/pyfribidi { };

  pyfritzhome = callPackage ../development/python-modules/pyfritzhome { };

  pyftdi = callPackage ../development/python-modules/pyftdi { };

  pyftgl = callPackage ../development/python-modules/pyftgl { };

  pyftpdlib = callPackage ../development/python-modules/pyftpdlib { };

  pyfttt = callPackage ../development/python-modules/pyfttt { };

  pyfuse3 = callPackage ../development/python-modules/pyfuse3 { };

  pyfxa = callPackage ../development/python-modules/pyfxa { };

  pygal = callPackage ../development/python-modules/pygal { };

  pygame = callPackage ../development/python-modules/pygame { };

  pygame_sdl2 = callPackage ../development/python-modules/pygame_sdl2 { };

  pygbm = callPackage ../development/python-modules/pygbm { };

  pygccxml = callPackage ../development/python-modules/pygccxml { };

  pygdbmi = callPackage ../development/python-modules/pygdbmi { };

  pygeoip = callPackage ../development/python-modules/pygeoip { };

  pygit2 = callPackage ../development/python-modules/pygit2 { };

  PyGithub = callPackage ../development/python-modules/pyGithub { };

  pyglet = callPackage ../development/python-modules/pyglet { };

  pygls = callPackage ../development/python-modules/pygls { };

  pygments-better-html = callPackage ../development/python-modules/pygments-better-html { };

  pygments = callPackage ../development/python-modules/Pygments { };

  pygments-markdown-lexer = callPackage ../development/python-modules/pygments-markdown-lexer { };

  pygmo = callPackage ../development/python-modules/pygmo { };

  pygmt = callPackage ../development/python-modules/pygmt { };

  pygobject2 = callPackage ../development/python-modules/pygobject { };

  pygobject3 = callPackage ../development/python-modules/pygobject/3.nix {
    inherit (pkgs) meson;
  };

  pygogo = callPackage ../development/python-modules/pygogo { };

  pygpgme = callPackage ../development/python-modules/pygpgme { };

  pygraphviz = callPackage ../development/python-modules/pygraphviz {
    inherit (pkgs) graphviz;
  };

  pygreat = callPackage ../development/python-modules/pygreat { };

  pygrok = callPackage ../development/python-modules/pygrok { };

  pygtail = callPackage ../development/python-modules/pygtail { };

  pygtrie = callPackage ../development/python-modules/pygtrie { };

  pyhamcrest = callPackage ../development/python-modules/pyhamcrest { };

  pyhaversion = callPackage ../development/python-modules/pyhaversion { };

  pyhcl = callPackage ../development/python-modules/pyhcl { };

  pyhocon = callPackage ../development/python-modules/pyhocon { };

  pyhomematic = callPackage ../development/python-modules/pyhomematic { };

  pyhs100 = callPackage ../development/python-modules/pyhs100 { };

  pyi2cflash = callPackage ../development/python-modules/pyi2cflash { };

  pyicloud = callPackage ../development/python-modules/pyicloud { };

  PyICU = callPackage ../development/python-modules/pyicu { };

  pyinotify = callPackage ../development/python-modules/pyinotify { };

  pyinputevent = callPackage ../development/python-modules/pyinputevent { };

  pyinsteon = callPackage ../development/python-modules/pyinsteon { };

  pyintesishome = callPackage ../development/python-modules/pyintesishome { };

  pyipp = callPackage ../development/python-modules/pyipp { };

  pyiqvia = callPackage ../development/python-modules/pyiqvia { };

  pyjet = callPackage ../development/python-modules/pyjet { };

  pyjks = callPackage ../development/python-modules/pyjks { };

  pyjson5 = callPackage ../development/python-modules/pyjson5 { };

  pyjwkest = callPackage ../development/python-modules/pyjwkest { };

  pyjwt = callPackage ../development/python-modules/pyjwt { };

  pykdl = callPackage ../development/python-modules/pykdl { };

  pykdtree = callPackage ../development/python-modules/pykdtree {
    inherit (pkgs.llvmPackages) openmp;
  };

  pykeepass = callPackage ../development/python-modules/pykeepass { };

  pykerberos = callPackage ../development/python-modules/pykerberos { };

  pykira = callPackage ../development/python-modules/pykira { };

  pykka = callPackage ../development/python-modules/pykka { };

  pykmtronic = callPackage ../development/python-modules/pykmtronic { };

  pykodi = callPackage ../development/python-modules/pykodi { };

  pykwalify = callPackage ../development/python-modules/pykwalify { };

  pylacrosse = callPackage ../development/python-modules/pylacrosse { };

  pylama = callPackage ../development/python-modules/pylama { };

  pylast = callPackage ../development/python-modules/pylast { };

  pylatexenc = callPackage ../development/python-modules/pylatexenc { };

  PyLD = callPackage ../development/python-modules/PyLD { };

  pylev = callPackage ../development/python-modules/pylev { };

  pylibacl = callPackage ../development/python-modules/pylibacl { };

  pylibconfig2 = callPackage ../development/python-modules/pylibconfig2 { };

  pylibftdi = callPackage ../development/python-modules/pylibftdi {
    inherit (pkgs) libusb1;
  };

  pylibgen = throw "pylibgen is unmaintained upstreamed, and removed from nixpkgs"; # added 2020-06-20

  pyliblo = callPackage ../development/python-modules/pyliblo { };

  pylibmc = callPackage ../development/python-modules/pylibmc { };

  pylink-square = callPackage ../development/python-modules/pylink-square { };

  pylint-celery = callPackage ../development/python-modules/pylint-celery { };

  pylint-django = callPackage ../development/python-modules/pylint-django { };

  pylint-flask = callPackage ../development/python-modules/pylint-flask { };

  pylint = callPackage ../development/python-modules/pylint { };

  pylint-plugin-utils = callPackage ../development/python-modules/pylint-plugin-utils { };

  pylitterbot = callPackage ../development/python-modules/pylitterbot { };

  py-lru-cache = callPackage ../development/python-modules/py-lru-cache { };

  pylru = callPackage ../development/python-modules/pylru { };

  pyls-black = callPackage ../development/python-modules/pyls-black { };

  pyls-isort = callPackage ../development/python-modules/pyls-isort { };

  pyls-mypy = callPackage ../development/python-modules/pyls-mypy { };

  pyls-spyder = callPackage ../development/python-modules/pyls-spyder { };

  PyLTI = callPackage ../development/python-modules/pylti { };

  pylutron = callPackage ../development/python-modules/pylutron { };

  pylutron-caseta = callPackage ../development/python-modules/pylutron-caseta { };

  pylxd = callPackage ../development/python-modules/pylxd { };

  pymacaroons = callPackage ../development/python-modules/pymacaroons { };

  pymaging = callPackage ../development/python-modules/pymaging { };

  pymaging_png = callPackage ../development/python-modules/pymaging_png { };

  pymata-express = callPackage ../development/python-modules/pymata-express { };

  pymatgen = callPackage ../development/python-modules/pymatgen { };

  pymatgen-lammps = callPackage ../development/python-modules/pymatgen-lammps { };

  pymavlink = callPackage ../development/python-modules/pymavlink { };

  pymazda = callPackage ../development/python-modules/pymazda { };

  pymbolic = callPackage ../development/python-modules/pymbolic { };

  pymc3 = callPackage ../development/python-modules/pymc3 { };

  pymediainfo = callPackage ../development/python-modules/pymediainfo { };

  pymediaroom = callPackage ../development/python-modules/pymediaroom { };

  pymeeus = callPackage ../development/python-modules/pymeeus { };

  pymemcache = callPackage ../development/python-modules/pymemcache { };

  pymemoize = callPackage ../development/python-modules/pymemoize { };

  pyment = callPackage ../development/python-modules/pyment { };

  pymetar = callPackage ../development/python-modules/pymetar { };

  pymetno = callPackage ../development/python-modules/pymetno { };

  pymitv = callPackage ../development/python-modules/pymitv { };

  pymfy = callPackage ../development/python-modules/pymfy { };

  pymodbus = callPackage ../development/python-modules/pymodbus { };

  pymongo = callPackage ../development/python-modules/pymongo { };

  pympler = callPackage ../development/python-modules/pympler { };

  pymsgbox = callPackage ../development/python-modules/pymsgbox { };

  pymssql = throw "pymssql has been abandoned upstream."; # added 2020-05-04

  pymsteams = callPackage ../development/python-modules/pymsteams { };

  py-multiaddr = callPackage ../development/python-modules/py-multiaddr { };

  py-multibase = callPackage ../development/python-modules/py-multibase { };

  py-multicodec = callPackage ../development/python-modules/py-multicodec { };

  py-multihash = callPackage ../development/python-modules/py-multihash { };

  pymumble = callPackage ../development/python-modules/pymumble { };

  pymupdf = callPackage ../development/python-modules/pymupdf { };

  PyMVGLive = callPackage ../development/python-modules/pymvglive { };

  pymyq = callPackage ../development/python-modules/pymyq { };

  pymysensors = callPackage ../development/python-modules/pymysensors { };

  pymysql = callPackage ../development/python-modules/pymysql { };

  pymysqlsa = callPackage ../development/python-modules/pymysqlsa { };

  pymystem3 = callPackage ../development/python-modules/pymystem3 { };

  pynac = callPackage ../development/python-modules/pynac { };

  pynacl = callPackage ../development/python-modules/pynacl { };

  pynamecheap = callPackage ../development/python-modules/pynamecheap { };

  pynamodb = callPackage ../development/python-modules/pynamodb { };

  pynanoleaf = callPackage ../development/python-modules/pynanoleaf { };

  pync = callPackage ../development/python-modules/pync { };

  pynest2d = callPackage ../development/python-modules/pynest2d { };

  pynetdicom = callPackage ../development/python-modules/pynetdicom { };

  pynisher = callPackage ../development/python-modules/pynisher { };

  pynmea2 = callPackage ../development/python-modules/pynmea2 { };

  pynput = callPackage ../development/python-modules/pynput { };

  pynrrd = callPackage ../development/python-modules/pynrrd { };

  pynvim = callPackage ../development/python-modules/pynvim { };

  pynvml = callPackage ../development/python-modules/pynvml { };

  pynzb = callPackage ../development/python-modules/pynzb { };

  pyocr = callPackage ../development/python-modules/pyocr {
    tesseract = pkgs.tesseract4;
  };

  pyodbc = callPackage ../development/python-modules/pyodbc { };

  pyogg = callPackage ../development/python-modules/pyogg { };

  pyomo = callPackage ../development/python-modules/pyomo { };

  phonemizer = callPackage ../development/python-modules/phonemizer { };

  pyopencl = callPackage ../development/python-modules/pyopencl { };

  pyopengl = callPackage ../development/python-modules/pyopengl { };

  pyopengl-accelerate = callPackage ../development/python-modules/pyopengl-accelerate { };

  pyopenssl = callPackage ../development/python-modules/pyopenssl { };

  pyopenuv = callPackage ../development/python-modules/pyopenuv { };

  pyopnsense = callPackage ../development/python-modules/pyopnsense { };

  pyosf = callPackage ../development/python-modules/pyosf { };

  pyosmium = callPackage ../development/python-modules/pyosmium {
    inherit (pkgs) lz4;
  };

  pyotp = callPackage ../development/python-modules/pyotp { };

  pyowm = callPackage ../development/python-modules/pyowm { };

  pypamtest = pkgs.libpam-wrapper.override {
    enablePython = true;
    inherit python;
  };

  pypandoc = callPackage ../development/python-modules/pypandoc { };

  pyparser = callPackage ../development/python-modules/pyparser { };

  pyparsing = callPackage ../development/python-modules/pyparsing { };

  pyparted = callPackage ../development/python-modules/pyparted { };

  pypass = callPackage ../development/python-modules/pypass { };

  pypblib = callPackage ../development/python-modules/pypblib { };

  pypcap = callPackage ../development/python-modules/pypcap { };

  pypck = callPackage ../development/python-modules/pypck { };

  pypdf2 = callPackage ../development/python-modules/pypdf2 { };

  pypeg2 = callPackage ../development/python-modules/pypeg2 { };

  pyperclip = callPackage ../development/python-modules/pyperclip { };

  pyperf = callPackage ../development/python-modules/pyperf { };

  pyphen = callPackage ../development/python-modules/pyphen { };

  pyphotonfile = callPackage ../development/python-modules/pyphotonfile { };

  pypillowfight = callPackage ../development/python-modules/pypillowfight { };

  pypinyin = callPackage ../development/python-modules/pypinyin { };

  pyplaato  = callPackage ../development/python-modules/pyplaato { };

  pyplatec = callPackage ../development/python-modules/pyplatec { };

  pyppeteer = callPackage ../development/python-modules/pyppeteer { };

  pyprind = callPackage ../development/python-modules/pyprind { };

  pyprof2calltree = callPackage ../development/python-modules/pyprof2calltree { };

  pyproj = callPackage ../development/python-modules/pyproj { };

  pyptlib = callPackage ../development/python-modules/pyptlib { };

  pypubsub = callPackage ../development/python-modules/pypubsub { };

  pypugjs = callPackage ../development/python-modules/pypugjs { };

  pypykatz = callPackage ../development/python-modules/pypykatz { };

  pyqrcode = callPackage ../development/python-modules/pyqrcode { };

  pyqt-builder = callPackage ../development/python-modules/pyqt-builder { };

  pyqt4 = callPackage ../development/python-modules/pyqt/4.x.nix { };

  pyqt5 = pkgs.libsForQt5.callPackage ../development/python-modules/pyqt/5.x.nix {
    pythonPackages = self;
  };

  pyqt5_with_qtmultimedia = self.pyqt5.override {
    withMultimedia = true;
  };

  /*
    `pyqt5_with_qtwebkit` should not be used by python libraries in
    pkgs/development/python-modules/*. Putting this attribute in
    `propagatedBuildInputs` may cause collisions.
  */
  pyqt5_with_qtwebkit = self.pyqt5.override {
    withWebKit = true;
  };

  pyqtgraph = callPackage ../development/python-modules/pyqtgraph { };

  pyqtwebengine = pkgs.libsForQt5.callPackage ../development/python-modules/pyqtwebengine {
    pythonPackages = self;
  };

  pyquery = callPackage ../development/python-modules/pyquery { };

  pyrabbit2 = callPackage ../development/python-modules/pyrabbit2 { };

  pyrad = callPackage ../development/python-modules/pyrad { };

  pyradios = callPackage ../development/python-modules/pyradios { };

  py-radix = callPackage ../development/python-modules/py-radix { };

  pyramid_beaker = callPackage ../development/python-modules/pyramid_beaker { };

  pyramid = callPackage ../development/python-modules/pyramid { };

  pyramid_chameleon = callPackage ../development/python-modules/pyramid_chameleon { };

  pyramid_exclog = callPackage ../development/python-modules/pyramid_exclog { };

  pyramid_hawkauth = callPackage ../development/python-modules/pyramid_hawkauth { };

  pyramid_jinja2 = callPackage ../development/python-modules/pyramid_jinja2 { };

  pyramid_mako = callPackage ../development/python-modules/pyramid_mako { };

  pyramid_multiauth = callPackage ../development/python-modules/pyramid_multiauth { };

  pyreadability = callPackage ../development/python-modules/pyreadability { };

  pyrealsense2 = toPythonModule (pkgs.librealsense.override {
    enablePython = true;
    pythonPackages = self;
  });

  pyrealsense2WithCuda = toPythonModule (pkgs.librealsenseWithCuda.override {
    enablePython = true;
    pythonPackages = self;
  });

  pyrealsense2WithoutCuda = toPythonModule (pkgs.librealsenseWithoutCuda.override {
    enablePython = true;
    pythonPackages = self;
  });

  pyregion = callPackage ../development/python-modules/pyregion { };

  pyres = callPackage ../development/python-modules/pyres { };

  pyrisco = callPackage ../development/python-modules/pyrisco { };

  pyrituals = callPackage ../development/python-modules/pyrituals { };

  pyRFC3339 = callPackage ../development/python-modules/pyrfc3339 { };

  PyRMVtransport = callPackage ../development/python-modules/PyRMVtransport { };

  Pyro4 = callPackage ../development/python-modules/pyro4 { };

  Pyro5 = callPackage ../development/python-modules/pyro5 { };

  pyroma = callPackage ../development/python-modules/pyroma { };

  pyro-api = callPackage ../development/python-modules/pyro-api { };

  pyro-ppl = callPackage ../development/python-modules/pyro-ppl { };

  pyroute2 = callPackage ../development/python-modules/pyroute2 { };

  pyrr = callPackage ../development/python-modules/pyrr { };

  pyrsistent = callPackage ../development/python-modules/pyrsistent { };

  PyRSS2Gen = callPackage ../development/python-modules/pyrss2gen { };

  pyrtlsdr = callPackage ../development/python-modules/pyrtlsdr { };

  pyruckus = callPackage ../development/python-modules/pyruckus { };

  pysam = callPackage ../development/python-modules/pysam { };

  pysaml2 = callPackage ../development/python-modules/pysaml2 {
    inherit (pkgs) xmlsec;
  };

  pysatochip = callPackage ../development/python-modules/pysatochip { };

  pysc2 = callPackage ../development/python-modules/pysc2 { };

  pyscard = callPackage ../development/python-modules/pyscard {
    inherit (pkgs.darwin.apple_sdk.frameworks) PCSC;
  };

  pyschedule = callPackage ../development/python-modules/pyschedule { };

  pyscreenshot = callPackage ../development/python-modules/pyscreenshot { };

  py_scrypt = callPackage ../development/python-modules/py_scrypt { };

  pyscrypt = callPackage ../development/python-modules/pyscrypt { };

  pyscss = callPackage ../development/python-modules/pyscss { };

  pysdl2 = callPackage ../development/python-modules/pysdl2 { };

  pysendfile = callPackage ../development/python-modules/pysendfile { };

  pysensors = callPackage ../development/python-modules/pysensors { };

  pyserial-asyncio = callPackage ../development/python-modules/pyserial-asyncio { };

  pyserial = callPackage ../development/python-modules/pyserial { };

  pysftp = callPackage ../development/python-modules/pysftp { };

  pysha3 = callPackage ../development/python-modules/pysha3 { };

  pyshp = callPackage ../development/python-modules/pyshp { };

  pyside2-tools = toPythonModule (callPackage ../development/python-modules/pyside2-tools {
    inherit (pkgs) cmake qt5;
  });

  pyside2 = toPythonModule (callPackage ../development/python-modules/pyside2 {
    inherit (pkgs) cmake ninja qt5;
  });

  pyside = callPackage ../development/python-modules/pyside {
    inherit (pkgs) mesa;
  };

  pysideShiboken = callPackage ../development/python-modules/pyside/shiboken.nix {
    inherit (pkgs) libxml2 libxslt;
  };

  pysideTools = callPackage ../development/python-modules/pyside/tools.nix { };

  pysigset = callPackage ../development/python-modules/pysigset { };

  pysingleton = callPackage ../development/python-modules/pysingleton { };

  pyslurm = callPackage ../development/python-modules/pyslurm {
    inherit (pkgs) slurm;
  };

  pysma = callPackage ../development/python-modules/pysma { };

  pysmappee = callPackage ../development/python-modules/pysmappee { };

  pysmb = callPackage ../development/python-modules/pysmb { };

  pysmbc = callPackage ../development/python-modules/pysmbc { };

  pysmf = callPackage ../development/python-modules/pysmf { };

  pysmi = callPackage ../development/python-modules/pysmi { };

  pysmt = callPackage ../development/python-modules/pysmt { };

  pysnmp = callPackage ../development/python-modules/pysnmp { };

  pysnooper = callPackage ../development/python-modules/pysnooper { };

  pysnow = callPackage ../development/python-modules/pysnow { };

  pysocks = callPackage ../development/python-modules/pysocks { };

  pysolr = callPackage ../development/python-modules/pysolr { };

  pysoma = callPackage ../development/python-modules/pysoma { };

  py-sonic = callPackage ../development/python-modules/py-sonic { };

  pysonos = callPackage ../development/python-modules/pysonos { };

  pysoundfile = self.soundfile; # Alias added 23-06-2019

  pyspark = callPackage ../development/python-modules/pyspark { };

  pysparse = callPackage ../development/python-modules/pysparse { };

  pyspf = callPackage ../development/python-modules/pyspf { };

  pyspice = callPackage ../development/python-modules/pyspice { };

  pyspiflash = callPackage ../development/python-modules/pyspiflash { };

  pyspinel = callPackage ../development/python-modules/pyspinel { };

  pyspotify = callPackage ../development/python-modules/pyspotify { };

  pysptk = callPackage ../development/python-modules/pysptk { };

  pysqlcipher3 = callPackage ../development/python-modules/pysqlcipher3 {
    inherit (pkgs) sqlcipher;
  };

  pysqueezebox = callPackage ../development/python-modules/pysqueezebox { };

  pysrim = callPackage ../development/python-modules/pysrim { };

  pysrt = callPackage ../development/python-modules/pysrt { };

  pyssim = callPackage ../development/python-modules/pyssim { };

  pystache = callPackage ../development/python-modules/pystache { };

  pystemd = callPackage ../development/python-modules/pystemd {
    inherit (pkgs) systemd;
  };

  PyStemmer = callPackage ../development/python-modules/pystemmer { };

  pystray = callPackage ../development/python-modules/pystray { };

  py_stringmatching = callPackage ../development/python-modules/py_stringmatching { };

  pysvn = callPackage ../development/python-modules/pysvn {
    inherit (pkgs) bash subversion apr aprutil expat neon openssl;
  };

  pyswitchbot = callPackage ../development/python-modules/pyswitchbot { };

  pysychonaut = callPackage ../development/python-modules/pysychonaut { };

  pysyncobj = callPackage ../development/python-modules/pysyncobj { };

  pytabix = callPackage ../development/python-modules/pytabix { };

  pytado = callPackage ../development/python-modules/pytado { };

  pytaglib = callPackage ../development/python-modules/pytaglib { };

  pytankerkoenig = callPackage ../development/python-modules/pytankerkoenig { };

  pyte = callPackage ../development/python-modules/pyte { };

  pytenable = callPackage ../development/python-modules/pytenable { };

  pytelegrambotapi = callPackage ../development/python-modules/pyTelegramBotAPI { };

  pytesseract = callPackage ../development/python-modules/pytesseract { };

  pytest = self.pytest_6;

  pytest_4 = callPackage
    ../development/python-modules/pytest/4.nix {
      # hypothesis tests require pytest that causes dependency cycle
      hypothesis = self.hypothesis.override {
        doCheck = false;
      };
    };

  pytest_5 = callPackage
    ../development/python-modules/pytest/5.nix {
      # hypothesis tests require pytest that causes dependency cycle
      hypothesis = self.hypothesis.override {
        doCheck = false;
      };
    };

  pytest_6 =
    callPackage ../development/python-modules/pytest {
      # hypothesis tests require pytest that causes dependency cycle
      hypothesis = self.hypothesis.override {
        doCheck = false;
      };
    };

  pytest_6_1 = self.pytest_6.overridePythonAttrs (oldAttrs: rec {
    version = "6.1.2";
    src = oldAttrs.src.override {
      inherit version;
      sha256 = "c0a7e94a8cdbc5422a51ccdad8e6f1024795939cc89159a0ae7f0b316ad3823e";
    };
  });

  pytest-aiohttp = callPackage ../development/python-modules/pytest-aiohttp { };

  pytest-annotate = callPackage ../development/python-modules/pytest-annotate { };

  pytest-ansible = callPackage ../development/python-modules/pytest-ansible { };

  pytest-arraydiff = callPackage ../development/python-modules/pytest-arraydiff { };

  pytest-astropy = callPackage ../development/python-modules/pytest-astropy { };

  pytest-astropy-header = callPackage ../development/python-modules/pytest-astropy-header { };

  pytest-asyncio = callPackage ../development/python-modules/pytest-asyncio { };

  pytest-bdd = callPackage ../development/python-modules/pytest-bdd { };

  pytest-benchmark = callPackage ../development/python-modules/pytest-benchmark { };

  pytest-black = callPackage ../development/python-modules/pytest-black { };

  pytest-cache = self.pytestcache; # added 2021-01-04
  pytestcache = callPackage ../development/python-modules/pytestcache { };

  pytest-catchlog = callPackage ../development/python-modules/pytest-catchlog { };

  pytest-celery = callPackage ../development/python-modules/pytest-celery { };

  pytest-check = callPackage ../development/python-modules/pytest-check { };

  pytest-cid = callPackage ../development/python-modules/pytest-cid { };

  pytest-click = callPackage ../development/python-modules/pytest-click { };

  pytest-cov = self.pytestcov; # self 2021-01-04
  pytestcov = callPackage ../development/python-modules/pytest-cov { };

  pytest-cram = callPackage ../development/python-modules/pytest-cram { };

  pytest-datadir = callPackage ../development/python-modules/pytest-datadir { };

  pytest-datafiles = callPackage ../development/python-modules/pytest-datafiles { };

  pytest-dependency = callPackage ../development/python-modules/pytest-dependency { };

  pytest-django = callPackage ../development/python-modules/pytest-django { };

  pytest-doctestplus = callPackage ../development/python-modules/pytest-doctestplus { };

  pytest-env = callPackage ../development/python-modules/pytest-env { };

  pytest-error-for-skips = callPackage ../development/python-modules/pytest-error-for-skips { };

  pytest-expect = callPackage ../development/python-modules/pytest-expect { };

  pytest-factoryboy = callPackage ../development/python-modules/pytest-factoryboy { };

  pytest-filter-subpackage = callPackage ../development/python-modules/pytest-filter-subpackage { };

  pytest-fixture-config = callPackage ../development/python-modules/pytest-fixture-config { };

  pytest-flake8 = callPackage ../development/python-modules/pytest-flake8 { };

  pytest-flakes = callPackage ../development/python-modules/pytest-flakes { };

  pytest-flask = callPackage ../development/python-modules/pytest-flask { };

  pytest-forked = callPackage ../development/python-modules/pytest-forked { };

  pytest-freezegun = callPackage ../development/python-modules/pytest-freezegun { };

  pytest-helpers-namespace = callPackage ../development/python-modules/pytest-helpers-namespace { };

  pytest-html = callPackage ../development/python-modules/pytest-html { };

  pytest-httpbin = callPackage ../development/python-modules/pytest-httpbin { };

  pytest-httpserver = callPackage ../development/python-modules/pytest-httpserver { };

  pytest-httpx = callPackage ../development/python-modules/pytest-httpx { };

  pytest-instafail = callPackage ../development/python-modules/pytest-instafail { };

  pytest-isort = callPackage ../development/python-modules/pytest-isort { };

  pytest-lazy-fixture = callPackage ../development/python-modules/pytest-lazy-fixture { };

  pytest-localserver = callPackage ../development/python-modules/pytest-localserver { };

  pytest-metadata = callPackage ../development/python-modules/pytest-metadata { };

  pytest-mock = callPackage ../development/python-modules/pytest-mock { };

  pytest-mpl = callPackage ../development/python-modules/pytest-mpl { };

  pytest-mypy = callPackage ../development/python-modules/pytest-mypy { };

  pytest-openfiles = callPackage ../development/python-modules/pytest-openfiles { };

  pytest-order = callPackage ../development/python-modules/pytest-order { };

  pytest-ordering = callPackage ../development/python-modules/pytest-ordering { };

  pytest-pep257 = callPackage ../development/python-modules/pytest-pep257 { };

  pytest-pep8 = self.pytestpep8; # added 2021-01-04
  pytestpep8 = throw "pytestpep8 was removed because it is abandoned and no longer compatible with pytest v6.0"; # added 2020-12-10

  pytest-pylint = callPackage ../development/python-modules/pytest-pylint { };

  pytest-pythonpath = callPackage ../development/python-modules/pytest-pythonpath { };

  pytest-qt = callPackage ../development/python-modules/pytest-qt { };

  pytest-quickcheck = self.pytestquickcheck;
  pytestquickcheck = callPackage ../development/python-modules/pytest-quickcheck { };

  pytest-raises = callPackage ../development/python-modules/pytest-raises { };

  pytest-raisesregexp = callPackage ../development/python-modules/pytest-raisesregexp { };

  pytest-randomly = callPackage ../development/python-modules/pytest-randomly { };

  pytest-random-order = callPackage ../development/python-modules/pytest-random-order { };

  pytest-relaxed = callPackage ../development/python-modules/pytest-relaxed { };

  pytest-remotedata = callPackage ../development/python-modules/pytest-remotedata { };

  pytest-repeat = callPackage ../development/python-modules/pytest-repeat { };

  pytest-rerunfailures = callPackage ../development/python-modules/pytest-rerunfailures { };

  pytest-runner = self.pytestrunner; # added 2021-01-04
  pytestrunner = callPackage ../development/python-modules/pytestrunner { };

  pytest-sanic = callPackage ../development/python-modules/pytest-sanic {
    sanic = self.sanic.override { doCheck = false; };
  };

  pytest-server-fixtures = callPackage ../development/python-modules/pytest-server-fixtures { };

  pytest-services = callPackage ../development/python-modules/pytest-services { };

  pytest-snapshot = callPackage ../development/python-modules/pytest-snapshot { };

  pytest-shutil = callPackage ../development/python-modules/pytest-shutil { };

  pytest-socket = callPackage ../development/python-modules/pytest-socket { };

  pytest-subtesthack = callPackage ../development/python-modules/pytest-subtesthack { };

  pytest-subtests = callPackage ../development/python-modules/pytest-subtests { };

  pytest-sugar = callPackage ../development/python-modules/pytest-sugar { };

  pytest-testmon = callPackage ../development/python-modules/pytest-testmon { };

  pytest-timeout = callPackage ../development/python-modules/pytest-timeout { };

  pytest-tornado = callPackage ../development/python-modules/pytest-tornado { };

  pytest-tornasync = callPackage ../development/python-modules/pytest-tornasync { };

  pytest-trio = callPackage ../development/python-modules/pytest-trio { };

  pytest-twisted = callPackage ../development/python-modules/pytest-twisted { };

  pytest-vcr = callPackage ../development/python-modules/pytest-vcr { };

  pytest-virtualenv = callPackage ../development/python-modules/pytest-virtualenv { };

  pytest-warnings = callPackage ../development/python-modules/pytest-warnings { };

  pytest-watch = callPackage ../development/python-modules/pytest-watch { };

  pytest_xdist = self.pytest-xdist; # added 2021-01-04
  pytest-xdist = callPackage ../development/python-modules/pytest-xdist { };

  pytest-xprocess = callPackage ../development/python-modules/pytest-xprocess { };

  pytest-xvfb = callPackage ../development/python-modules/pytest-xvfb { };

  python3-openid = callPackage ../development/python-modules/python3-openid { };

  python-awair = callPackage ../development/python-modules/python-awair { };

  python3-saml = callPackage ../development/python-modules/python3-saml { };

  python-axolotl = callPackage ../development/python-modules/python-axolotl { };

  python-axolotl-curve25519 = callPackage ../development/python-modules/python-axolotl-curve25519 { };

  python-baseconv = callPackage ../development/python-modules/python-baseconv { };

  python-bidi = callPackage ../development/python-modules/python-bidi { };

  python-binance = callPackage ../development/python-modules/python-binance { };

  python-box = callPackage ../development/python-modules/python-box { };

  python-constraint = callPackage ../development/python-modules/python-constraint { };

  python-crontab = callPackage ../development/python-modules/python-crontab { };

  python-ctags3 = callPackage ../development/python-modules/python-ctags3 { };

  python-daemon = callPackage ../development/python-modules/python-daemon { };

  python-dateutil = callPackage ../development/python-modules/dateutil { };
  # Alias that we should deprecate
  dateutil = self.python-dateutil;

  python-dbusmock = callPackage ../development/python-modules/python-dbusmock { };

  pythondialog = callPackage ../development/python-modules/pythondialog { };

  python-didl-lite = callPackage ../development/python-modules/python-didl-lite { };

  python-docx = callPackage ../development/python-modules/python-docx { };

  python-doi = callPackage ../development/python-modules/python-doi { };

  python-dotenv = callPackage ../development/python-modules/python-dotenv { };

  python-editor = callPackage ../development/python-modules/python-editor { };

  pythonefl = callPackage ../development/python-modules/python-efl { };

  pythonegardia = callPackage ../development/python-modules/pythonegardia { };

  python-engineio = callPackage ../development/python-modules/python-engineio { };

  python-engineio_3 = callPackage ../development/python-modules/python-engineio/3.nix { };

  python-etcd = callPackage ../development/python-modules/python-etcd { };

  python_fedora = callPackage ../development/python-modules/python_fedora { };

  python-fontconfig = callPackage ../development/python-modules/python-fontconfig { };

  python-forecastio = callPackage ../development/python-modules/python-forecastio { };

  python-frontmatter = callPackage ../development/python-modules/python-frontmatter { };

  python-gammu = callPackage ../development/python-modules/python-gammu { };

  python-gitlab = callPackage ../development/python-modules/python-gitlab { };

  python-gnupg = callPackage ../development/python-modules/python-gnupg { };

  python-hosts = callPackage ../development/python-modules/python-hosts { };

  python-hpilo = callPackage ../development/python-modules/python-hpilo { };

  python-http-client = callPackage ../development/python-modules/python-http-client { };

  python-igraph = callPackage ../development/python-modules/python-igraph {
    inherit (pkgs) igraph;
  };

  pythonix = callPackage ../development/python-modules/pythonix {
    meson = pkgs.meson.override { python3 = self.python; };
  };

  python-jenkins = callPackage ../development/python-modules/python-jenkins { };

  python-jose = callPackage ../development/python-modules/python-jose { };

  python-json-logger = callPackage ../development/python-modules/python-json-logger { };

  python-jsonrpc-server = callPackage ../development/python-modules/python-jsonrpc-server { };

  python_keyczar = callPackage ../development/python-modules/python_keyczar { };

  python-language-server = callPackage ../development/python-modules/python-language-server { };

  python-ldap-test = callPackage ../development/python-modules/python-ldap-test { };

  python-Levenshtein = callPackage ../development/python-modules/python-levenshtein { };

  python-logstash = callPackage ../development/python-modules/python-logstash { };

  python-ly = callPackage ../development/python-modules/python-ly { };

  python-lz4 = callPackage ../development/python-modules/python-lz4 { };

  python-lzf = callPackage ../development/python-modules/python-lzf { };

  python-lzo = callPackage ../development/python-modules/python-lzo {
    inherit (pkgs) lzo;
  };

  python_magic = callPackage ../development/python-modules/python-magic { };

  python-mapnik = callPackage ../development/python-modules/python-mapnik { };

  python-markdown-math = callPackage ../development/python-modules/python-markdown-math { };

  python-miio = callPackage ../development/python-modules/python-miio { };

  python_mimeparse = callPackage ../development/python-modules/python_mimeparse { };

  python-mnist = callPackage ../development/python-modules/python-mnist { };

  python-mpv-jsonipc = callPackage ../development/python-modules/python-mpv-jsonipc { };

  python-multipart = callPackage ../development/python-modules/python-multipart { };

  python-mystrom = callPackage ../development/python-modules/python-mystrom { };

  python-nest = callPackage ../development/python-modules/python-nest { };

  pythonnet = callPackage
    ../development/python-modules/pythonnet {
      # `mono >= 4.6` required to prevent crashes encountered with earlier versions.
      mono = pkgs.mono4;
    };

  python-nmap = callPackage ../development/python-modules/python-nmap { };

  python-nomad = callPackage ../development/python-modules/python-nomad { };

  python-oauth2 = callPackage ../development/python-modules/python-oauth2 { };

  pythonocc-core = toPythonModule (callPackage ../development/python-modules/pythonocc-core {
    inherit (pkgs.xorg) libX11;
    inherit (pkgs.darwin.apple_sdk.frameworks) Cocoa;
  });

  python-olm = callPackage ../development/python-modules/python-olm { };

  python-opendata-transport = callPackage ../development/python-modules/python-opendata-transport { };

  python_openzwave = callPackage ../development/python-modules/python_openzwave { };

  python-packer = callPackage ../development/python-modules/python-packer { };

  python-pam = callPackage ../development/python-modules/python-pam {
    inherit (pkgs) pam;
  };

  python-periphery = callPackage ../development/python-modules/python-periphery { };

  python-pipedrive = callPackage ../development/python-modules/python-pipedrive { };

  python-prctl = callPackage ../development/python-modules/python-prctl { };

  python-ptrace = callPackage ../development/python-modules/python-ptrace { };

  python-pushover = callPackage ../development/python-modules/pushover { };

  python-rapidjson = callPackage ../development/python-modules/python-rapidjson { };

  python-redis-lock = callPackage ../development/python-modules/python-redis-lock { };

  python-rtmidi = callPackage ../development/python-modules/python-rtmidi { };

  python-sat = callPackage ../development/python-modules/python-sat { };

  python-simple-hipchat = callPackage ../development/python-modules/python-simple-hipchat { };
  python_simple_hipchat = self.python-simple-hipchat;

  python-slugify = callPackage ../development/python-modules/python-slugify { };

  python-smarttub = callPackage ../development/python-modules/python-smarttub { };

  python-snap7 = callPackage ../development/python-modules/python-snap7 {
    inherit (pkgs) snap7;
  };

  python-snappy = callPackage ../development/python-modules/python-snappy {
    inherit (pkgs) snappy;
  };

  python-socketio = callPackage ../development/python-modules/python-socketio { };

  python-socketio_4 = callPackage ../development/python-modules/python-socketio/4.nix { };

  python-sql = callPackage ../development/python-modules/python-sql { };

  python-stdnum = callPackage ../development/python-modules/python-stdnum { };

  python-telegram-bot = callPackage ../development/python-modules/python-telegram-bot { };

  python-toolbox = callPackage ../development/python-modules/python-toolbox { };

  python-twitch-client = callPackage ../development/python-modules/python-twitch-client { };

  python-twitter = callPackage ../development/python-modules/python-twitter { };

  python-u2flib-host = callPackage ../development/python-modules/python-u2flib-host { };

  python-uinput = callPackage ../development/python-modules/python-uinput { };

  python-unshare = callPackage ../development/python-modules/python-unshare { };

  python-utils = callPackage ../development/python-modules/python-utils { };

  python-vagrant = callPackage ../development/python-modules/python-vagrant { };

  python-velbus = callPackage ../development/python-modules/python-velbus { };

  python-vipaccess = callPackage ../development/python-modules/python-vipaccess { };

  python-vlc = callPackage ../development/python-modules/python-vlc { };

  python-whois = callPackage ../development/python-modules/python-whois { };

  python-wifi = callPackage ../development/python-modules/python-wifi { };

  python-wink = callPackage ../development/python-modules/python-wink { };

  python-xmp-toolkit = callPackage ../development/python-modules/python-xmp-toolkit { };

  pythran = callPackage ../development/python-modules/pythran { };

  pyeverlights = callPackage ../development/python-modules/pyeverlights { };

  pytile = callPackage ../development/python-modules/pytile { };

  pytimeparse = callPackage ../development/python-modules/pytimeparse { };

  pytmx = callPackage ../development/python-modules/pytmx { };

  pytoml = callPackage ../development/python-modules/pytoml { };

  pytools = callPackage ../development/python-modules/pytools { };

  pytorch = callPackage ../development/python-modules/pytorch {
    cudaSupport = pkgs.config.cudaSupport or false;
  };

  pytorch-bin = callPackage ../development/python-modules/pytorch/bin.nix { };

  pytorch-lightning = callPackage ../development/python-modules/pytorch-lightning { };

  pytorch-metric-learning = callPackage ../development/python-modules/pytorch-metric-learning { };

  pytorchWithCuda = self.pytorch.override {
    cudaSupport = true;
  };

  pytorchWithoutCuda = self.pytorch.override {
    cudaSupport = false;
  };

  pytrafikverket = callPackage ../development/python-modules/pytrafikverket { };

  pytrends = callPackage ../development/python-modules/pytrends { };

  pytricia = callPackage ../development/python-modules/pytricia { };

  pytube = callPackage ../development/python-modules/pytube { };

  pytun = callPackage ../development/python-modules/pytun { };

  pyturbojpeg = callPackage ../development/python-modules/pyturbojpeg { };

  pytz = callPackage ../development/python-modules/pytz { };

  pytzdata = callPackage ../development/python-modules/pytzdata { };

  pyu2f = callPackage ../development/python-modules/pyu2f { };

  pyuavcan = callPackage
    ../development/python-modules/pyuavcan { # this version pinpoint to anold version is necessary due to a regression
      nunavut = self.nunavut.overridePythonAttrs (old: rec {
        version = "0.2.3";
        src = old.src.override {
          inherit version;
          sha256 = "0x8a9h4mc2r2yz49s9arsbs4bn3h25mvmg4zbgksm9hcyi9536x5";
        };
      });
    };

  pyudev = callPackage ../development/python-modules/pyudev {
    inherit (pkgs) systemd;
  };

  pyunbound = callPackage ../tools/networking/unbound/python.nix { };

  pyunifi = callPackage ../development/python-modules/pyunifi { };

  pyupdate = callPackage ../development/python-modules/pyupdate { };

  pyupgrade = callPackage ../development/python-modules/pyupgrade { };

  pyusb = callPackage ../development/python-modules/pyusb {
    inherit (pkgs) libusb1;
  };

  pyutilib = callPackage ../development/python-modules/pyutilib { };

  pyuv = callPackage ../development/python-modules/pyuv { };

  py-vapid = callPackage ../development/python-modules/py-vapid { };

  pyvcd = callPackage ../development/python-modules/pyvcd { };

  pyvcf = callPackage ../development/python-modules/pyvcf { };

  pyvera = callPackage ../development/python-modules/pyvera { };

  pyvesync = callPackage ../development/python-modules/pyvesync { };

  pyvex = callPackage ../development/python-modules/pyvex { };

  pyvicare = callPackage ../development/python-modules/pyvicare { };

  pyviz-comms = callPackage ../development/python-modules/pyviz-comms { };

  pyvizio = callPackage ../development/python-modules/pyvizio { };

  pyvips = callPackage ../development/python-modules/pyvips {
    inherit (pkgs) vips glib;
  };

  pyvlx = callPackage ../development/python-modules/pyvlx { };

  pyvmomi = callPackage ../development/python-modules/pyvmomi { };

  pyvolumio = callPackage ../development/python-modules/pyvolumio { };

  pyvoro = callPackage ../development/python-modules/pyvoro { };

  pywal = callPackage ../development/python-modules/pywal { };

  pywatchman = callPackage ../development/python-modules/pywatchman { };

  pywavelets = callPackage ../development/python-modules/pywavelets { };

  pywbem = callPackage ../development/python-modules/pywbem {
    inherit (pkgs) libxml2;
  };

  pywebpush = callPackage ../development/python-modules/pywebpush { };

  pywebview = callPackage ../development/python-modules/pywebview { };

  pywemo = callPackage ../development/python-modules/pywemo { };

  pywick = callPackage ../development/python-modules/pywick { };

  pywilight = callPackage ../development/python-modules/pywilight { };

  pywinrm = callPackage ../development/python-modules/pywinrm { };

  pywizlight = callPackage ../development/python-modules/pywizlight { };

  pyxattr = callPackage ../development/python-modules/pyxattr { };

  pyworld = callPackage ../development/python-modules/pyworld { };

  pyx = callPackage ../development/python-modules/pyx { };

  pyxdg = callPackage ../development/python-modules/pyxdg { };

  pyxeoma = callPackage ../development/python-modules/pyxeoma { };

  pyxiaomigateway = callPackage ../development/python-modules/pyxiaomigateway { };

  pyxl3 = callPackage ../development/python-modules/pyxl3 { };

  pyxnat = callPackage ../development/python-modules/pyxnat { };

  pyyaml = callPackage ../development/python-modules/pyyaml { };

  pyzerproc = callPackage ../development/python-modules/pyzerproc { };

  pyzmq = callPackage ../development/python-modules/pyzmq { };

  pyzufall = callPackage ../development/python-modules/pyzufall { };

  qasm2image = throw "qasm2image is no longer maintained (since November 2018), and is not compatible with the latest pythonPackages.qiskit versions."; # added 2020-12-09

  qdarkstyle = callPackage ../development/python-modules/qdarkstyle { };

  qdldl = callPackage ../development/python-modules/qdldl { };

  qds_sdk = callPackage ../development/python-modules/qds_sdk { };

  qimage2ndarray = callPackage ../development/python-modules/qimage2ndarray { };

  qiskit-aer = callPackage ../development/python-modules/qiskit-aer { };

  qiskit-aqua = callPackage ../development/python-modules/qiskit-aqua { };

  qiskit = callPackage ../development/python-modules/qiskit { };

  qiskit-ibmq-provider = callPackage ../development/python-modules/qiskit-ibmq-provider { };

  qiskit-ignis = callPackage ../development/python-modules/qiskit-ignis { };

  qiskit-terra = callPackage ../development/python-modules/qiskit-terra { };

  qrcode = callPackage ../development/python-modules/qrcode { };

  qreactor = callPackage ../development/python-modules/qreactor { };

  qscintilla-qt4 = callPackage ../development/python-modules/qscintilla { };

  qscintilla-qt5 = pkgs.libsForQt5.callPackage ../development/python-modules/qscintilla-qt5 {
    pythonPackages = self;
  };

  qscintilla = self.qscintilla-qt4;

  qtawesome = callPackage ../development/python-modules/qtawesome { };

  qtconsole = callPackage ../development/python-modules/qtconsole { };

  qtpy = callPackage ../development/python-modules/qtpy { };

  quamash = callPackage ../development/python-modules/quamash { };

  quandl = callPackage ../development/python-modules/quandl { };

  # TODO: rename this
  Quandl = callPackage ../development/python-modules/quandl { }; # alias for an older package which did not support Python 3

  quantities = callPackage ../development/python-modules/quantities { };

  querystring_parser = callPackage ../development/python-modules/querystring-parser { };

  questionary = callPackage ../development/python-modules/questionary { };

  queuelib = callPackage ../development/python-modules/queuelib { };

  r2pipe = callPackage ../development/python-modules/r2pipe { };

  rabbitpy = callPackage ../development/python-modules/rabbitpy { };

  rachiopy = callPackage ../development/python-modules/rachiopy { };

  radicale_infcloud = callPackage ../development/python-modules/radicale_infcloud { };

  radio_beam = callPackage ../development/python-modules/radio_beam { };

  radiotherm = callPackage ../development/python-modules/radiotherm { };

  radish-bdd = callPackage ../development/python-modules/radish-bdd { };

  rainbowstream = callPackage ../development/python-modules/rainbowstream { };

  ramlfications = callPackage ../development/python-modules/ramlfications { };

  random2 = callPackage ../development/python-modules/random2 { };

  rapidfuzz = callPackage ../development/python-modules/rapidfuzz { };

  rarfile = callPackage ../development/python-modules/rarfile {
    inherit (pkgs) libarchive;
  };

  rasterio = callPackage ../development/python-modules/rasterio {
    gdal = pkgs.gdal_2;
  };

  ratelimit = callPackage ../development/python-modules/ratelimit { };

  ratelimiter = callPackage ../development/python-modules/ratelimiter { };

  raven = callPackage ../development/python-modules/raven { };

  rawkit = callPackage ../development/python-modules/rawkit { };

  rbtools = callPackage ../development/python-modules/rbtools { };

  rcssmin = callPackage ../development/python-modules/rcssmin { };

  rdflib = callPackage ../development/python-modules/rdflib { };

  rdflib-jsonld = callPackage ../development/python-modules/rdflib-jsonld { };

  rdkit = callPackage ../development/python-modules/rdkit { };

  re-assert = callPackage ../development/python-modules/re-assert { };

  readchar = callPackage ../development/python-modules/readchar { };

  readme = callPackage ../development/python-modules/readme { };

  readme_renderer = callPackage ../development/python-modules/readme_renderer { };

  readthedocs-sphinx-ext = callPackage ../development/python-modules/readthedocs-sphinx-ext { };

  rebulk = callPackage ../development/python-modules/rebulk { };

  recaptcha_client = callPackage ../development/python-modules/recaptcha_client { };

  recoll = disabledIf (!isPy3k) (toPythonModule (pkgs.recoll.override {
    python3Packages = self;
  }));

  recommonmark = callPackage ../development/python-modules/recommonmark { };

  redbaron = callPackage ../development/python-modules/redbaron { };

  redis = callPackage ../development/python-modules/redis { };

  rednose = callPackage ../development/python-modules/rednose { };

  reedsolo = callPackage ../development/python-modules/reedsolo { };

  reflink = callPackage ../development/python-modules/reflink { };

  regenmaschine = callPackage ../development/python-modules/regenmaschine { };

  regex = callPackage ../development/python-modules/regex { };

  regional = callPackage ../development/python-modules/regional { };

  reikna = callPackage ../development/python-modules/reikna { };

  relatorio = callPackage ../development/python-modules/relatorio { };

  rencode = callPackage ../development/python-modules/rencode { };

  repeated_test = callPackage ../development/python-modules/repeated_test { };

  repocheck = callPackage ../development/python-modules/repocheck { };

  reportlab = callPackage ../development/python-modules/reportlab { };

  repoze_lru = callPackage ../development/python-modules/repoze_lru { };

  repoze_sphinx_autointerface = callPackage ../development/python-modules/repoze_sphinx_autointerface { };

  repoze_who = callPackage ../development/python-modules/repoze_who { };

  reproject = callPackage ../development/python-modules/reproject { };

  requests-aws4auth = callPackage ../development/python-modules/requests-aws4auth { };

  requests-cache = callPackage ../development/python-modules/requests-cache { };

  requests-hawk = callPackage ../development/python-modules/requests-hawk { };

  requests = callPackage ../development/python-modules/requests { };

  requests_download = callPackage ../development/python-modules/requests_download { };

  requestsexceptions = callPackage ../development/python-modules/requestsexceptions { };

  requests-file = callPackage ../development/python-modules/requests-file { };

  requests-http-signature = callPackage ../development/python-modules/requests-http-signature { };

  requests-kerberos = callPackage ../development/python-modules/requests-kerberos { };

  requests-mock = callPackage ../development/python-modules/requests-mock { };

  requests_ntlm = callPackage ../development/python-modules/requests_ntlm { };

  requests_oauthlib = callPackage ../development/python-modules/requests-oauthlib { };

  requests-pkcs12 = callPackage ../development/python-modules/requests-pkcs12 { };

  requests-toolbelt = callPackage ../development/python-modules/requests-toolbelt { };

  requests_toolbelt = self.requests-toolbelt; # Old attr, 2017-09-26

  requests-unixsocket = callPackage ../development/python-modules/requests-unixsocket { };

  requirements-detector = callPackage ../development/python-modules/requirements-detector { };

  resampy = callPackage ../development/python-modules/resampy { };

  responses = callPackage ../development/python-modules/responses { };

  respx = callPackage ../development/python-modules/respx { };

  restfly = callPackage ../development/python-modules/restfly { };

  restrictedpython = callPackage ../development/python-modules/restrictedpython { };

  restructuredtext_lint = callPackage ../development/python-modules/restructuredtext_lint { };

  restview = callPackage ../development/python-modules/restview { };

  rethinkdb = callPackage ../development/python-modules/rethinkdb { };

  retry = callPackage ../development/python-modules/retry { };

  retry_decorator = callPackage ../development/python-modules/retry_decorator { };

  retrying = callPackage ../development/python-modules/retrying { };

  retworkx = callPackage ../development/python-modules/retworkx { };

  rfc3986 = callPackage ../development/python-modules/rfc3986 { };

  rfc3987 = callPackage ../development/python-modules/rfc3987 { };

  rfc6555 = callPackage ../development/python-modules/rfc6555 { };

  rfc7464 = callPackage ../development/python-modules/rfc7464 { };

  rfcat = callPackage ../development/python-modules/rfcat { };

  rich = callPackage ../development/python-modules/rich { };

  rig = callPackage ../development/python-modules/rig { };

  ring-doorbell = callPackage ../development/python-modules/ring-doorbell { };

  riprova = callPackage ../development/python-modules/riprova { };

  ripser = callPackage ../development/python-modules/ripser { };

  rising = callPackage ../development/python-modules/rising { };

  rivet = toPythonModule (pkgs.rivet.override {
    python3 = python;
  });

  rjsmin = callPackage ../development/python-modules/rjsmin { };

  rl-coach = callPackage ../development/python-modules/rl-coach { };

  rlp = callPackage ../development/python-modules/rlp { };

  rnc2rng = callPackage ../development/python-modules/rnc2rng { };

  robomachine = callPackage ../development/python-modules/robomachine { };

  roboschool = callPackage ../development/python-modules/roboschool {
    inherit (pkgs.qt5) qtbase;
  };

  robot-detection = callPackage ../development/python-modules/robot-detection { };

  robotframework = callPackage ../development/python-modules/robotframework { };

  robotframework-databaselibrary = callPackage ../development/python-modules/robotframework-databaselibrary { };

  robotframework-requests = callPackage ../development/python-modules/robotframework-requests { };

  robotframework-selenium2library = callPackage ../development/python-modules/robotframework-selenium2library { };

  robotframework-seleniumlibrary = callPackage ../development/python-modules/robotframework-seleniumlibrary { };

  robotframework-sshlibrary = callPackage ../development/python-modules/robotframework-sshlibrary { };

  robotframework-tools = callPackage ../development/python-modules/robotframework-tools { };

  robotstatuschecker = callPackage ../development/python-modules/robotstatuschecker { };

  robotsuite = callPackage ../development/python-modules/robotsuite { };

  rocket-errbot = callPackage ../development/python-modules/rocket-errbot { };

  roku = callPackage ../development/python-modules/roku { };

  roman = callPackage ../development/python-modules/roman { };

  roombapy = callPackage ../development/python-modules/roombapy { };

  ronin = callPackage ../development/python-modules/ronin { };

  rope = callPackage ../development/python-modules/rope { };

  ROPGadget = callPackage ../development/python-modules/ROPGadget { };

  ropper = callPackage ../development/python-modules/ropper { };

  rotate-backups = callPackage ../tools/backup/rotate-backups { };

  routes = callPackage ../development/python-modules/routes { };

  rpdb = callPackage ../development/python-modules/rpdb { };

  rply = callPackage ../development/python-modules/rply { };

  rpm = toPythonModule (pkgs.rpm.override {
    inherit python;
  });

  rpmfluff = callPackage ../development/python-modules/rpmfluff { };

  rpy2 = callPackage ../development/python-modules/rpy2 { };

  rpyc = callPackage ../development/python-modules/rpyc { };

  rq = callPackage ../development/python-modules/rq { };

  rsa = callPackage ../development/python-modules/rsa { };

  rtmidi-python = callPackage ../development/python-modules/rtmidi-python { };

  Rtree = callPackage ../development/python-modules/Rtree {
    inherit (pkgs) libspatialindex;
  };

  rtslib = callPackage ../development/python-modules/rtslib { };

  ruamel-base = self.ruamel_base;
  ruamel_base = callPackage ../development/python-modules/ruamel_base { };

  ruamel-yaml = self.ruamel_yaml;
  ruamel_yaml = callPackage ../development/python-modules/ruamel_yaml { };

  ruamel-yaml-clib = self.ruamel_yaml_clib;
  ruamel_yaml_clib = callPackage ../development/python-modules/ruamel_yaml_clib { };

  rubymarshal = callPackage ../development/python-modules/rubymarshal { };

  ruffus = callPackage ../development/python-modules/ruffus { };

  runway-python = callPackage ../development/python-modules/runway-python { };

  rx = callPackage ../development/python-modules/rx { };

  rxv = callPackage ../development/python-modules/rxv { };

  s2clientprotocol = callPackage ../development/python-modules/s2clientprotocol { };

  s3fs = callPackage ../development/python-modules/s3fs { };

  s3transfer = callPackage ../development/python-modules/s3transfer { };

  sabyenc3 = callPackage ../development/python-modules/sabyenc3 { };

  sabyenc = callPackage ../development/python-modules/sabyenc { };

  sacn = callPackage ../development/python-modules/sacn { };

  sacremoses = callPackage ../development/python-modules/sacremoses { };

  safe = callPackage ../development/python-modules/safe { };

  safety = callPackage ../development/python-modules/safety { };

  sagemaker = callPackage ../development/python-modules/sagemaker { };

  salmon-mail = callPackage ../development/python-modules/salmon-mail { };

  sane = callPackage ../development/python-modules/sane {
    inherit (pkgs) sane-backends;
  };

  sampledata = callPackage ../development/python-modules/sampledata { };

  samplerate = callPackage ../development/python-modules/samplerate { };

  samsungctl = callPackage ../development/python-modules/samsungctl { };

  samsungtvws = callPackage ../development/python-modules/samsungtvws { };

  sanic-auth = callPackage ../development/python-modules/sanic-auth { };

  sanic = callPackage ../development/python-modules/sanic { };

  sapi-python-client = callPackage ../development/python-modules/sapi-python-client { };

  sarge = callPackage ../development/python-modules/sarge { };

  sasmodels = callPackage ../development/python-modules/sasmodels { };

  scales = callPackage ../development/python-modules/scales { };

  scapy = callPackage ../development/python-modules/scapy { };

  schedule = callPackage ../development/python-modules/schedule { };

  schema = callPackage ../development/python-modules/schema { };

  schiene = callPackage ../development/python-modules/schiene { };

  scikit-bio = callPackage ../development/python-modules/scikit-bio { };

  scikit-build = callPackage ../development/python-modules/scikit-build { };

  scikit-fmm = callPackage ../development/python-modules/scikit-fmm { };

  scikit-fuzzy = callPackage ../development/python-modules/scikit-fuzzy { };

  scikitimage = callPackage ../development/python-modules/scikit-image { };

  scikitlearn = callPackage ../development/python-modules/scikitlearn {
    inherit (pkgs) gfortran glibcLocales;
  };

  scikit-optimize = callPackage ../development/python-modules/scikit-optimize { };

  scikits-odes = callPackage ../development/python-modules/scikits-odes { };

  scikit-tda = callPackage ../development/python-modules/scikit-tda { };

  scipy_1_3 = self.scipy.overridePythonAttrs (oldAttrs: rec {
    version = "1.3.3";
    src = oldAttrs.src.override {
      inherit version;
      sha256 = "02iqb7ws7fw5fd1a83hx705pzrw1imj7z0bphjsl4bfvw254xgv4";
    };
    doCheck = false;
    disabled = !isPy3k;
  });

  scipy_1_4 = self.scipy.overridePythonAttrs (oldAttrs: rec {
    version = "1.4.1";
    src = oldAttrs.src.override {
      inherit version;
      sha256 = "0ndw7zyxd2dj37775mc75zm4fcyiipnqxclc45mkpxy8lvrvpqfy";
    };
    doCheck = false;
    disabled = !isPy3k;
  });

  scipy = callPackage ../development/python-modules/scipy { };

  scour = callPackage ../development/python-modules/scour { };

  scp = callPackage ../development/python-modules/scp { };

  scramp = callPackage ../development/python-modules/scramp { };

  scrapy = callPackage ../development/python-modules/scrapy { };

  scrapy-deltafetch = callPackage ../development/python-modules/scrapy-deltafetch { };

  scrapy-fake-useragent = callPackage ../development/python-modules/scrapy-fake-useragent { };

  scrapy-splash = callPackage ../development/python-modules/scrapy-splash { };

  screeninfo = callPackage ../development/python-modules/screeninfo { };

  screenlogicpy = callPackage ../development/python-modules/screenlogicpy { };

  scripttest = callPackage ../development/python-modules/scripttest { };

  scs = callPackage ../development/python-modules/scs { scs = pkgs.scs; };

  sdnotify = callPackage ../development/python-modules/sdnotify { };

  seaborn = callPackage ../development/python-modules/seaborn { };

  seabreeze = callPackage ../development/python-modules/seabreeze { };

  seccomp = callPackage ../development/python-modules/seccomp { };

  secp256k1 = callPackage ../development/python-modules/secp256k1 {
    inherit (pkgs) secp256k1;
  };

  secretstorage = callPackage ../development/python-modules/secretstorage { };

  secure = callPackage ../development/python-modules/secure { };

  seekpath = callPackage ../development/python-modules/seekpath { };

  segments = callPackage ../development/python-modules/segments { };

  selectors2 = callPackage ../development/python-modules/selectors2 { };

  selectors34 = callPackage ../development/python-modules/selectors34 { };

  selenium = callPackage ../development/python-modules/selenium { };

  semantic-version = callPackage ../development/python-modules/semantic-version { };

  semver = callPackage ../development/python-modules/semver { };

  send2trash = callPackage ../development/python-modules/send2trash { };

  sendgrid = callPackage ../development/python-modules/sendgrid { };

  sentencepiece = callPackage ../development/python-modules/sentencepiece {
    inherit (pkgs) sentencepiece;
  };

  sentinel = callPackage ../development/python-modules/sentinel { };

  sentry-sdk = callPackage ../development/python-modules/sentry-sdk { };

  sepaxml = callPackage ../development/python-modules/sepaxml { };

  seqdiag = callPackage ../development/python-modules/seqdiag { };

  sequoia = disabledIf isPyPy (toPythonModule (pkgs.sequoia.override {
    pythonPackages = self;
    pythonSupport = true;
  }));

  serpent = callPackage ../development/python-modules/serpent { };

  serpy = callPackage ../development/python-modules/serpy { };

  serverlessrepo = callPackage ../development/python-modules/serverlessrepo { };

  service-identity = callPackage ../development/python-modules/service_identity { };

  setproctitle = callPackage ../development/python-modules/setproctitle { };

  setuptools-git = callPackage ../development/python-modules/setuptools-git { };

  setuptools-lint = callPackage ../development/python-modules/setuptools-lint { };

  setuptools-rust = callPackage ../development/python-modules/setuptools-rust { };

  setuptools-scm = self.setuptools_scm; # added 2021-01-04
  setuptools_scm = callPackage ../development/python-modules/setuptools_scm { };

  setuptools-scm-git-archive = callPackage ../development/python-modules/setuptools-scm-git-archive { };

  setuptoolsTrial = callPackage ../development/python-modules/setuptoolstrial { };

  sexpdata = callPackage ../development/python-modules/sexpdata { };

  sfepy = callPackage ../development/python-modules/sfepy { };

  sgmllib3k = callPackage ../development/python-modules/sgmllib3k { };

  shamir-mnemonic = callPackage ../development/python-modules/shamir-mnemonic { };

  shap = callPackage ../development/python-modules/shap { };

  shapely = callPackage ../development/python-modules/shapely { };

  sharedmem = callPackage ../development/python-modules/sharedmem { };

  sharkiqpy = callPackage ../development/python-modules/sharkiqpy { };

  sh = callPackage ../development/python-modules/sh { };

  shellingham = callPackage ../development/python-modules/shellingham { };

  shiboken2 = toPythonModule (callPackage ../development/python-modules/shiboken2 {
    inherit (pkgs) cmake llvmPackages qt5;
  });

  shippai = callPackage ../development/python-modules/shippai { };

  shodan = callPackage ../development/python-modules/shodan { };

  shortuuid = callPackage ../development/python-modules/shortuuid { };

  shouldbe = callPackage ../development/python-modules/shouldbe { };

  should-dsl = callPackage ../development/python-modules/should-dsl { };

  showit = callPackage ../development/python-modules/showit { };

  shutilwhich = callPackage ../development/python-modules/shutilwhich { };

  sievelib = callPackage ../development/python-modules/sievelib { };

  signedjson = callPackage ../development/python-modules/signedjson { };

  sigtools = callPackage ../development/python-modules/sigtools { };

  simanneal = callPackage ../development/python-modules/simanneal { };

  simpleaudio = callPackage ../development/python-modules/simpleaudio { };

  simplebayes = callPackage ../development/python-modules/simplebayes { };

  simpleeval = callPackage ../development/python-modules/simpleeval { };

  simplefix = callPackage ../development/python-modules/simplefix { };

  simplegeneric = callPackage ../development/python-modules/simplegeneric { };

  simplehound = callPackage ../development/python-modules/simplehound { };

  simplejson = callPackage ../development/python-modules/simplejson { };

  simplekml = callPackage ../development/python-modules/simplekml { };

  simple-salesforce = callPackage ../development/python-modules/simple-salesforce { };

  simple-websocket-server = callPackage ../development/python-modules/simple-websocket-server { };

  simplisafe-python = callPackage ../development/python-modules/simplisafe-python { };

  simpy = callPackage ../development/python-modules/simpy { };

  signify = callPackage ../development/python-modules/signify { };

  sip = callPackage ../development/python-modules/sip { };

  sip_5 = callPackage ../development/python-modules/sip/5.x.nix { };

  six = callPackage ../development/python-modules/six { };

  skein = callPackage ../development/python-modules/skein {
    jre = pkgs.jre8; # TODO: remove override https://github.com/NixOS/nixpkgs/pull/89731
  };

  skidl = callPackage ../development/python-modules/skidl { };

  sklearn-deap = callPackage ../development/python-modules/sklearn-deap { };

  skorch = callPackage ../development/python-modules/skorch { };

  skybellpy = callPackage ../development/python-modules/skybellpy { };

  slack-sdk = callPackage ../development/python-modules/slack-sdk { };

  slackclient = callPackage ../development/python-modules/slackclient { };

  sleekxmpp = callPackage ../development/python-modules/sleekxmpp { };

  sleepyq = callPackage ../development/python-modules/sleepyq { };

  slicedimage = callPackage ../development/python-modules/slicedimage { };

  slicer = callPackage ../development/python-modules/slicer { };

  slicerator = callPackage ../development/python-modules/slicerator { };

  slimit = callPackage ../development/python-modules/slimit { };

  slither-analyzer = callPackage ../development/python-modules/slither-analyzer { };

  slixmpp = callPackage ../development/python-modules/slixmpp {
    inherit (pkgs) gnupg;
  };

  slob = callPackage ../development/python-modules/slob { };

  sly = callPackage ../development/python-modules/sly { };

  smart_open = callPackage ../development/python-modules/smart_open { };

  smartypants = callPackage ../development/python-modules/smartypants { };

  smbus-cffi = callPackage ../development/python-modules/smbus-cffi { };

  smdebug-rulesconfig = callPackage ../development/python-modules/smdebug-rulesconfig { };

  smmap2 = throw "smmap2 has been deprecated, use smmap instead."; # added 2020-03-14

  smmap = callPackage ../development/python-modules/smmap { };

  smpplib = callPackage ../development/python-modules/smpplib { };

  snack = toPythonModule (pkgs.newt.override {
    inherit (self) python;
  });

  snakebite = callPackage ../development/python-modules/snakebite { };

  snakeviz = callPackage ../development/python-modules/snakeviz { };

  snapcast = callPackage ../development/python-modules/snapcast { };

  snapshottest = callPackage ../development/python-modules/snapshottest { };

  sniffio = callPackage ../development/python-modules/sniffio { };

  snitun = callPackage ../development/python-modules/snitun { };

  snowballstemmer = callPackage ../development/python-modules/snowballstemmer { };

  snowflake-connector-python = callPackage ../development/python-modules/snowflake-connector-python { };

  snowflake-sqlalchemy = callPackage ../development/python-modules/snowflake-sqlalchemy { };

  snscrape = callPackage ../development/python-modules/snscrape { };

  snuggs = callPackage ../development/python-modules/snuggs { };

  soapysdr = toPythonModule (pkgs.soapysdr.override {
    python = self.python;
    usePython = true;
  });

  soapysdr-with-plugins = toPythonModule (pkgs.soapysdr-with-plugins.override {
    python = self.python;
    usePython = true;
  });

  sockjs = callPackage ../development/python-modules/sockjs { };

  sockjs-tornado = callPackage ../development/python-modules/sockjs-tornado { };

  socksipy-branch = callPackage ../development/python-modules/socksipy-branch { };

  soco = callPackage ../development/python-modules/soco { };

  softlayer = callPackage ../development/python-modules/softlayer { };

  solaredge = callPackage ../development/python-modules/solaredge { };

  solax = callPackage ../development/python-modules/solax { };

  solo-python = disabledIf (!pythonAtLeast "3.6") (callPackage ../development/python-modules/solo-python { });

  somajo = callPackage ../development/python-modules/somajo { };

  sopel = callPackage ../development/python-modules/sopel { };

  sorl_thumbnail = callPackage ../development/python-modules/sorl_thumbnail { };

  sortedcollections = callPackage ../development/python-modules/sortedcollections { };

  sortedcontainers = callPackage ../development/python-modules/sortedcontainers { };

  sounddevice = callPackage ../development/python-modules/sounddevice { };

  soundfile = callPackage ../development/python-modules/soundfile { };

  soupsieve = callPackage ../development/python-modules/soupsieve { };

  spacy = callPackage ../development/python-modules/spacy { };

  spacy_models = callPackage ../development/python-modules/spacy/models.nix { };

  spake2 = callPackage ../development/python-modules/spake2 { };

  spark_parser = callPackage ../development/python-modules/spark_parser { };

  SPARQLWrapper = callPackage ../development/python-modules/sparqlwrapper { };

  sparse = callPackage ../development/python-modules/sparse { };

  speaklater = callPackage ../development/python-modules/speaklater { };

  spectral-cube = callPackage ../development/python-modules/spectral-cube { };

  speedtest-cli = callPackage ../development/python-modules/speedtest-cli { };

  spglib = callPackage ../development/python-modules/spglib { };

  sphfile = callPackage ../development/python-modules/sphfile { };

  spinners = callPackage ../development/python-modules/spinners { };

  sphinxcontrib-applehelp = callPackage ../development/python-modules/sphinxcontrib-applehelp { };

  sphinxcontrib-autoapi = callPackage ../development/python-modules/sphinxcontrib-autoapi { };

  sphinxcontrib-bayesnet = callPackage ../development/python-modules/sphinxcontrib-bayesnet { };

  sphinxcontrib-bibtex = callPackage ../development/python-modules/sphinxcontrib-bibtex { };

  sphinxcontrib-blockdiag = callPackage ../development/python-modules/sphinxcontrib-blockdiag { };

  sphinxcontrib-devhelp = callPackage ../development/python-modules/sphinxcontrib-devhelp { };

  sphinxcontrib-fulltoc = callPackage ../development/python-modules/sphinxcontrib-fulltoc { };

  sphinxcontrib-htmlhelp = callPackage ../development/python-modules/sphinxcontrib-htmlhelp { };

  sphinxcontrib_httpdomain = callPackage ../development/python-modules/sphinxcontrib_httpdomain { };

  sphinxcontrib-jsmath = callPackage ../development/python-modules/sphinxcontrib-jsmath { };

  sphinxcontrib-katex = callPackage ../development/python-modules/sphinxcontrib-katex { };

  sphinxcontrib_newsfeed = callPackage ../development/python-modules/sphinxcontrib_newsfeed { };

  sphinxcontrib-openapi = callPackage ../development/python-modules/sphinxcontrib-openapi { };

  sphinxcontrib_plantuml = callPackage ../development/python-modules/sphinxcontrib_plantuml {
    inherit (pkgs) plantuml;
  };

  sphinxcontrib-qthelp = callPackage ../development/python-modules/sphinxcontrib-qthelp { };

  sphinxcontrib-serializinghtml = callPackage ../development/python-modules/sphinxcontrib-serializinghtml { };

  sphinxcontrib-spelling = callPackage ../development/python-modules/sphinxcontrib-spelling { };

  sphinxcontrib-tikz = callPackage ../development/python-modules/sphinxcontrib-tikz {
    texLive = pkgs.texlive.combine { inherit (pkgs.texlive) scheme-small standalone pgfplots; };
  };

  sphinxcontrib-websupport = callPackage ../development/python-modules/sphinxcontrib-websupport { };

  sphinx = callPackage ../development/python-modules/sphinx { };

  sphinx-argparse = callPackage ../development/python-modules/sphinx-argparse { };

  sphinx-autobuild = callPackage ../development/python-modules/sphinx-autobuild { };

  sphinx-jinja = callPackage ../development/python-modules/sphinx-jinja { };

  sphinx-navtree = callPackage ../development/python-modules/sphinx-navtree { };

  sphinx_pypi_upload = callPackage ../development/python-modules/sphinx_pypi_upload { };

  sphinx_rtd_theme = callPackage ../development/python-modules/sphinx_rtd_theme { };

  sphinx-testing = callPackage ../development/python-modules/sphinx-testing { };

  spidev = callPackage ../development/python-modules/spidev { };

  splinter = callPackage ../development/python-modules/splinter { };

  spotipy = callPackage ../development/python-modules/spotipy { };

  spyder = callPackage ../development/python-modules/spyder { };

  spyder_3 = callPackage ../development/python-modules/spyder/3.nix { };

  spyder-kernels = callPackage ../development/python-modules/spyder-kernels { };

  spyder-kernels_0_5 = callPackage ../development/python-modules/spyder-kernels/0.x.nix { };

  sqlalchemy = callPackage ../development/python-modules/sqlalchemy { };

  sqlalchemy-citext = callPackage ../development/python-modules/sqlalchemy-citext { };

  sqlalchemy-continuum = callPackage ../development/python-modules/sqlalchemy-continuum { };

  sqlalchemy-i18n = callPackage ../development/python-modules/sqlalchemy-i18n { };

  SQLAlchemy-ImageAttach = callPackage ../development/python-modules/sqlalchemy-imageattach { };

  sqlalchemy_migrate = callPackage ../development/python-modules/sqlalchemy-migrate { };

  sqlalchemy-utils = callPackage ../development/python-modules/sqlalchemy-utils { };

  sqlitedict = callPackage ../development/python-modules/sqlitedict { };

  sqlite-fts4 = callPackage ../development/python-modules/sqlite-fts4 { };

  sqlite-utils = callPackage ../development/python-modules/sqlite-utils { };

  sqlmap = callPackage ../development/python-modules/sqlmap { };

  sqlobject = callPackage ../development/python-modules/sqlobject { };

  sqlparse = callPackage ../development/python-modules/sqlparse { };

  sqlsoup = callPackage ../development/python-modules/sqlsoup { };

  srp = callPackage ../development/python-modules/srp { };

  srptools = callPackage ../development/python-modules/srptools { };

  srsly = callPackage ../development/python-modules/srsly { };

  srvlookup = callPackage ../development/python-modules/srvlookup { };

  ssdeep = callPackage ../development/python-modules/ssdeep { };

  ssdp = callPackage ../development/python-modules/ssdp { };

  sseclient = callPackage ../development/python-modules/sseclient { };

  sseclient-py = callPackage ../development/python-modules/sseclient-py { };

  sshpubkeys = callPackage ../development/python-modules/sshpubkeys { };

  sshtunnel = callPackage ../development/python-modules/sshtunnel { };

  sslib = callPackage ../development/python-modules/sslib { };

  sslyze = callPackage ../development/python-modules/sslyze { };

  stack-data = callPackage ../development/python-modules/stack-data { };

  starlette = callPackage ../development/python-modules/starlette {
    inherit (pkgs.darwin.apple_sdk.frameworks) ApplicationServices;
  };

  starkbank-ecdsa = callPackage ../development/python-modules/starkbank-ecdsa { };

  staticjinja = callPackage ../development/python-modules/staticjinja { };

  statistics = callPackage ../development/python-modules/statistics { };

  statsd = callPackage ../development/python-modules/statsd { };

  statsmodels = callPackage ../development/python-modules/statsmodels { };

  stdiomask = callPackage ../development/python-modules/stdiomask { };

  stem = callPackage ../development/python-modules/stem { };

  stevedore = callPackage ../development/python-modules/stevedore { };

  stm32loader = callPackage ../development/python-modules/stm32loader { };

  strategies = callPackage ../development/python-modules/strategies { };

  stravalib = callPackage ../development/python-modules/stravalib { };

  streamz = callPackage ../development/python-modules/streamz { };

  strict-rfc3339 = callPackage ../development/python-modules/strict-rfc3339 { };

  strictyaml = callPackage ../development/python-modules/strictyaml { };

  stringcase = callPackage ../development/python-modules/stringcase { };

  stripe = callPackage ../development/python-modules/stripe { };

  structlog = callPackage ../development/python-modules/structlog { };

  stumpy = callPackage ../development/python-modules/stumpy { };

  stups-cli-support = callPackage ../development/python-modules/stups-cli-support { };

  stups-fullstop = callPackage ../development/python-modules/stups-fullstop { };

  stups-pierone = callPackage ../development/python-modules/stups-pierone { };

  stups-tokens = callPackage ../development/python-modules/stups-tokens { };

  stups-zign = callPackage ../development/python-modules/stups-zign { };

  stytra = callPackage ../development/python-modules/stytra { };

  subarulink = callPackage ../development/python-modules/subarulink { };

  subdownloader = callPackage ../development/python-modules/subdownloader { };

  subunit = callPackage ../development/python-modules/subunit {
    inherit (pkgs) subunit cppunit check;
  };

  suds-jurko = callPackage ../development/python-modules/suds-jurko { };

  sumo = callPackage ../development/python-modules/sumo { };

  sumtypes = callPackage ../development/python-modules/sumtypes { };

  sunpy = callPackage ../development/python-modules/sunpy { };

  supervise_api = callPackage ../development/python-modules/supervise_api { };

  supervisor = callPackage ../development/python-modules/supervisor { };

  sure = callPackage ../development/python-modules/sure { };

  surepy = callPackage ../development/python-modules/surepy { };

  surt = callPackage ../development/python-modules/surt { };

  survey = callPackage ../development/python-modules/survey { };

  suseapi = callPackage ../development/python-modules/suseapi { };

  svg2tikz = callPackage ../development/python-modules/svg2tikz { };

  svglib = callPackage ../development/python-modules/svglib { };

  svg-path = callPackage ../development/python-modules/svg-path { };

  svgwrite = callPackage ../development/python-modules/svgwrite { };

  swagger-spec-validator = callPackage ../development/python-modules/swagger-spec-validator { };

  swagger-ui-bundle = callPackage ../development/python-modules/swagger-ui-bundle { };

  swisshydrodata = callPackage ../development/python-modules/swisshydrodata { };

  swspotify = callPackage ../development/python-modules/swspotify { };

  sybil = callPackage ../development/python-modules/sybil { };

  symengine = callPackage ../development/python-modules/symengine {
    inherit (pkgs) symengine;
  };

  sympy = callPackage ../development/python-modules/sympy { };

  systembridge = callPackage ../development/python-modules/systembridge { };

  systemd = callPackage ../development/python-modules/systemd {
    inherit (pkgs) systemd;
  };

  sysv_ipc = callPackage ../development/python-modules/sysv_ipc { };

  tableaudocumentapi = callPackage ../development/python-modules/tableaudocumentapi { };

  tables = callPackage ../development/python-modules/tables {
    hdf5 = pkgs.hdf5_1_10;
  };

  tablib = callPackage ../development/python-modules/tablib { };

  tabulate = callPackage ../development/python-modules/tabulate { };

  tadasets = callPackage ../development/python-modules/tadasets { };

  tag-expressions = callPackage ../development/python-modules/tag-expressions { };

  tahoma-api = callPackage ../development/python-modules/tahoma-api { };

  tasklib = callPackage ../development/python-modules/tasklib { };

  taskw = callPackage ../development/python-modules/taskw { };

  tatsu = callPackage ../development/python-modules/tatsu { };

  tblib = callPackage ../development/python-modules/tblib { };

  tbm-utils = callPackage ../development/python-modules/tbm-utils { };

  telegram = callPackage ../development/python-modules/telegram { };

  telethon = callPackage ../development/python-modules/telethon {
    inherit (pkgs) openssl;
  };

  telethon-session-sqlalchemy = callPackage ../development/python-modules/telethon-session-sqlalchemy { };

  tempita = callPackage ../development/python-modules/tempita { };

  tempora = callPackage ../development/python-modules/tempora { };

  tenacity = callPackage ../development/python-modules/tenacity { };

  tensorboard-plugin-profile = callPackage ../development/python-modules/tensorboard-plugin-profile { };

  tensorboard-plugin-wit = callPackage ../development/python-modules/tensorboard-plugin-wit {};

  tensorboardx = callPackage ../development/python-modules/tensorboardx { };

  tensorflow-bin_2 = callPackage ../development/python-modules/tensorflow/bin.nix {
    cudaSupport = pkgs.config.cudaSupport or false;
    inherit (pkgs.linuxPackages) nvidia_x11;
    cudatoolkit = pkgs.cudatoolkit_11_0;
    cudnn = pkgs.cudnn_cudatoolkit_11_0;
  };

  tensorflow-bin = self.tensorflow-bin_2;

  tensorflow-build_2 = callPackage ../development/python-modules/tensorflow {
    cudaSupport = pkgs.config.cudaSupport or false;
    cudatoolkit = pkgs.cudatoolkit_11_0;
    cudnn = pkgs.cudnn_cudatoolkit_11_0;
    nccl = pkgs.nccl_cudatoolkit_11;
    inherit (pkgs.darwin.apple_sdk.frameworks) Foundation Security;
    flatbuffers-core = pkgs.flatbuffers;
    flatbuffers-python = self.flatbuffers;
    lmdb-core = pkgs.lmdb;
  };

  tensorflow-build = self.tensorflow-build_2;

  tensorflow-estimator_2 = callPackage ../development/python-modules/tensorflow-estimator { };

  tensorflow-estimator = self.tensorflow-estimator_2;

  tensorflow-probability = callPackage ../development/python-modules/tensorflow-probability { };

  tensorflow = self.tensorflow_2;
  tensorflow_2 = self.tensorflow-build_2;

  tensorflow-tensorboard_2 = callPackage ../development/python-modules/tensorflow-tensorboard { };

  tensorflow-tensorboard = self.tensorflow-tensorboard_2;

  tensorflowWithCuda = self.tensorflow.override {
    cudaSupport = true;
  };

  tensorflowWithoutCuda = self.tensorflow.override {
    cudaSupport = false;
  };

  tensorly = callPackage ../development/python-modules/tensorly { };

  tellduslive = callPackage ../development/python-modules/tellduslive { };

  termcolor = callPackage ../development/python-modules/termcolor { };

  terminado = callPackage ../development/python-modules/terminado { };

  terminaltables = callPackage ../development/python-modules/terminaltables { };

  termplotlib = callPackage ../development/python-modules/termplotlib { };

  termstyle = callPackage ../development/python-modules/termstyle { };

  teslajsonpy = callPackage ../development/python-modules/teslajsonpy { };

  tess = callPackage ../development/python-modules/tess { };

  tesserocr = callPackage ../development/python-modules/tesserocr { };

  testfixtures = callPackage ../development/python-modules/testfixtures { };

  textfsm = callPackage ../development/python-modules/textfsm { };

  testing-common-database = callPackage ../development/python-modules/testing-common-database { };

  testing-postgresql = callPackage ../development/python-modules/testing-postgresql { };

  testpath = callPackage ../development/python-modules/testpath { };

  testrepository = callPackage ../development/python-modules/testrepository { };

  testresources = callPackage ../development/python-modules/testresources { };

  testscenarios = callPackage ../development/python-modules/testscenarios { };

  testtools = callPackage ../development/python-modules/testtools { };

  test-tube = callPackage ../development/python-modules/test-tube { };

  textacy = callPackage ../development/python-modules/textacy { };

  texttable = callPackage ../development/python-modules/texttable { };

  text-unidecode = callPackage ../development/python-modules/text-unidecode { };

  textwrap3 = callPackage ../development/python-modules/textwrap3 { };

  tflearn = callPackage ../development/python-modules/tflearn { };

  Theano = callPackage ../development/python-modules/Theano rec {
    cudaSupport = pkgs.config.cudaSupport or false;
    cudnnSupport = cudaSupport;
    inherit (pkgs.linuxPackages) nvidia_x11;
  };

  TheanoWithCuda = self.Theano.override {
    cudaSupport = true;
    cudnnSupport = true;
  };

  TheanoWithoutCuda = self.Theano.override {
    cudaSupport = false;
    cudnnSupport = false;
  };

  thespian = callPackage ../development/python-modules/thespian { };

  thinc = callPackage ../development/python-modules/thinc { };

  threadpool = callPackage ../development/python-modules/threadpool { };

  threadpoolctl = callPackage ../development/python-modules/threadpoolctl { };

  three-merge = callPackage ../development/python-modules/three-merge { };

  thrift = callPackage ../development/python-modules/thrift { };

  thumborPexif = callPackage ../development/python-modules/thumborpexif { };

  tkinter = let
    py = python.override { x11Support=true; };
  in callPackage ../development/python-modules/tkinter { py = py; };

  tidylib = callPackage ../development/python-modules/pytidylib { };

  tifffile = callPackage ../development/python-modules/tifffile { };

  tiledb = callPackage ../development/python-modules/tiledb {
    inherit (pkgs) tiledb;
  };

  tilestache = callPackage ../development/python-modules/tilestache { };

  timelib = callPackage ../development/python-modules/timelib { };

  timeout-decorator = callPackage ../development/python-modules/timeout-decorator { };

  timezonefinder = callPackage ../development/python-modules/timezonefinder { };

  tinycss2 = callPackage ../development/python-modules/tinycss2 { };

  tinycss = callPackage ../development/python-modules/tinycss { };

  tinydb = callPackage ../development/python-modules/tinydb { };

  tinyobjloader-py = callPackage ../development/python-modules/tinyobjloader-py { };

  tissue = callPackage ../development/python-modules/tissue { };

  titlecase = callPackage ../development/python-modules/titlecase { };

  tld = callPackage ../development/python-modules/tld { };

  tldextract = callPackage ../development/python-modules/tldextract { };

  tlsh = callPackage ../development/python-modules/tlsh { };

  tlslite-ng = callPackage ../development/python-modules/tlslite-ng { };

  tls-parser = callPackage ../development/python-modules/tls-parser { };

  tmb = callPackage ../development/python-modules/tmb { };

  todoist = callPackage ../development/python-modules/todoist { };

  toggl-cli = callPackage ../development/python-modules/toggl-cli { };

  tokenizers = toPythonModule (callPackage ../development/python-modules/tokenizers { });

  tokenize-rt = toPythonModule (callPackage ../development/python-modules/tokenize-rt { });

  tokenlib = callPackage ../development/python-modules/tokenlib { };

  toml = callPackage ../development/python-modules/toml { };

  tomlkit = callPackage ../development/python-modules/tomlkit { };

  toolz = callPackage ../development/python-modules/toolz { };

  toonapi = callPackage ../development/python-modules/toonapi { };

  toposort = callPackage ../development/python-modules/toposort { };

  topydo = throw "python3Packages.topydo was moved to topydo"; # 2017-09-22

  torchgpipe = callPackage ../development/python-modules/torchgpipe { };

  torchvision = callPackage ../development/python-modules/torchvision { };

  tornado = callPackage ../development/python-modules/tornado { };

  # Used by circus and grab-site, 2020-08-29
  tornado_4 = callPackage ../development/python-modules/tornado/4.nix { };

  # Used by streamlit, graphite_beacon, 2021-01-29
  tornado_5 = callPackage ../development/python-modules/tornado/5.nix { };

  towncrier = callPackage ../development/python-modules/towncrier {
    inherit (pkgs) git;
  };

  tox = callPackage ../development/python-modules/tox { };

  tpm2-pytss = callPackage ../development/python-modules/tpm2-pytss { };

  tqdm = callPackage ../development/python-modules/tqdm { };

  traceback2 = callPackage ../development/python-modules/traceback2 { };

  tracing = callPackage ../development/python-modules/tracing { };

  trackpy = callPackage ../development/python-modules/trackpy { };

  traitlets = callPackage ../development/python-modules/traitlets { };

  traits = callPackage ../development/python-modules/traits { };

  traitsui = callPackage ../development/python-modules/traitsui { };

  traittypes = callPackage ../development/python-modules/traittypes { };

  transaction = callPackage ../development/python-modules/transaction { };

  transformers = callPackage ../development/python-modules/transformers { };

  transforms3d = callPackage ../development/python-modules/transforms3d { };

  transip = callPackage ../development/python-modules/transip { };

  transitions = callPackage ../development/python-modules/transitions { };

  translationstring = callPackage ../development/python-modules/translationstring { };

  transmission-rpc = callPackage ../development/python-modules/transmission-rpc { };

  transmissionrpc = callPackage ../development/python-modules/transmissionrpc { };

  treq = callPackage ../development/python-modules/treq { };

  trezor_agent = callPackage ../development/python-modules/trezor_agent { };

  trezor = callPackage ../development/python-modules/trezor { };

  trimesh = callPackage ../development/python-modules/trimesh { };

  trio = callPackage ../development/python-modules/trio {
    pytestCheckHook = self.pytestCheckHook_6_1;
  };

  trueskill = callPackage ../development/python-modules/trueskill { };

  trustme = callPackage ../development/python-modules/trustme { };

  trytond = callPackage ../development/python-modules/trytond { };

  tunigo = callPackage ../development/python-modules/tunigo { };

  tubeup = callPackage ../development/python-modules/tubeup { };

  tumpa = callPackage ../development/python-modules/tumpa { };

  tuyaha = callPackage ../development/python-modules/tuyaha { };

  tvdb_api = callPackage ../development/python-modules/tvdb_api { };

  tvnamer = callPackage ../development/python-modules/tvnamer { };

  tweedledum = callPackage ../development/python-modules/tweedledum { };

  tweepy = callPackage ../development/python-modules/tweepy { };

  twentemilieu = callPackage ../development/python-modules/twentemilieu { };

  twiggy = callPackage ../development/python-modules/twiggy { };

  twilio = callPackage ../development/python-modules/twilio { };

  twill = callPackage ../development/python-modules/twill { };

  twine = callPackage ../development/python-modules/twine { };

  twinkly-client = callPackage ../development/python-modules/twinkly-client { };

  twisted = callPackage ../development/python-modules/twisted { };

  twitch-python = callPackage ../development/python-modules/twitch-python { };

  twitter = callPackage ../development/python-modules/twitter { };

  twitter-common-collections = callPackage ../development/python-modules/twitter-common-collections { };

  twitter-common-confluence = callPackage ../development/python-modules/twitter-common-confluence { };

  twitter-common-dirutil = callPackage ../development/python-modules/twitter-common-dirutil { };

  twitter-common-lang = callPackage ../development/python-modules/twitter-common-lang { };

  twitter-common-log = callPackage ../development/python-modules/twitter-common-log { };

  twitter-common-options = callPackage ../development/python-modules/twitter-common-options { };

  twitterapi = callPackage ../development/python-modules/twitterapi { };

  twofish = callPackage ../development/python-modules/twofish { };

  txaio = callPackage ../development/python-modules/txaio { };

  txamqp = callPackage ../development/python-modules/txamqp { };

  txdbus = callPackage ../development/python-modules/txdbus { };

  txgithub = callPackage ../development/python-modules/txgithub { };

  txrequests = callPackage ../development/python-modules/txrequests { };

  txtorcon = callPackage ../development/python-modules/txtorcon { };

  typed-ast = callPackage ../development/python-modules/typed-ast { };

  typeguard = callPackage ../development/python-modules/typeguard { };

  typer = callPackage ../development/python-modules/typer { };

  typesentry = callPackage ../development/python-modules/typesentry { };

  typesystem = callPackage ../development/python-modules/typesystem { };

  typing = null;

  typing-extensions = callPackage ../development/python-modules/typing-extensions { };

  typing-inspect = callPackage ../development/python-modules/typing-inspect { };

  typogrify = callPackage ../development/python-modules/typogrify { };

  tzdata = callPackage ../development/python-modules/tzdata { };

  tzlocal = callPackage ../development/python-modules/tzlocal { };

  uamqp = callPackage ../development/python-modules/uamqp {
    inherit (pkgs.darwin.apple_sdk.frameworks) CFNetwork CoreFoundation Security;
  };

  ua-parser = callPackage ../development/python-modules/ua-parser { };

  uarray = callPackage ../development/python-modules/uarray { };

  ueberzug = callPackage ../development/python-modules/ueberzug {
    inherit (pkgs.xorg) libX11 libXext;
  };

  ufonormalizer = callPackage ../development/python-modules/ufonormalizer { };

  ufoprocessor = callPackage ../development/python-modules/ufoprocessor { };

  ujson = callPackage ../development/python-modules/ujson { };

  ukpostcodeparser = callPackage ../development/python-modules/ukpostcodeparser { };

  umalqurra = callPackage ../development/python-modules/umalqurra { };

  umap-learn = callPackage ../development/python-modules/umap-learn { };

  u-msgpack-python = callPackage ../development/python-modules/u-msgpack-python { };

  uncertainties = callPackage ../development/python-modules/uncertainties { };

  uncompyle6 = callPackage ../development/python-modules/uncompyle6 { };

  unicodecsv = callPackage ../development/python-modules/unicodecsv { };

  unicodedata2 = callPackage ../development/python-modules/unicodedata2 { };

  unicode-slugify = callPackage ../development/python-modules/unicode-slugify { };

  unicorn = callPackage ../development/python-modules/unicorn {
    unicorn-emu = pkgs.unicorn;
  };

  unidecode = callPackage ../development/python-modules/unidecode { };

  unidiff = callPackage ../development/python-modules/unidiff { };

  unifi = callPackage ../development/python-modules/unifi { };

  unifiled = callPackage ../development/python-modules/unifiled { };

  units = callPackage ../development/python-modules/units { };

  unittest2 = callPackage ../development/python-modules/unittest2 { };

  unittest-data-provider = callPackage ../development/python-modules/unittest-data-provider { };

  unittest-xml-reporting = callPackage ../development/python-modules/unittest-xml-reporting { };

  unpaddedbase64 = callPackage ../development/python-modules/unpaddedbase64 { };

  unrardll = callPackage ../development/python-modules/unrardll { };

  unrpa = callPackage ../development/python-modules/unrpa { };

  untangle = callPackage ../development/python-modules/untangle { };

  upass = callPackage ../development/python-modules/upass { };

  update_checker = callPackage ../development/python-modules/update_checker { };

  update-copyright = callPackage ../development/python-modules/update-copyright { };

  update-dotdee = callPackage ../development/python-modules/update-dotdee { };

  upnpy = callPackage ../development/python-modules/upnpy { };

  uproot3 = callPackage ../development/python-modules/uproot3 { };

  uproot3-methods = callPackage ../development/python-modules/uproot3-methods { };

  uptime = callPackage ../development/python-modules/uptime { };

  uranium = callPackage ../development/python-modules/uranium { };

  uritemplate = callPackage ../development/python-modules/uritemplate { };

  uritools = callPackage ../development/python-modules/uritools { };

  url-normalize = callPackage ../development/python-modules/url-normalize { };

  urlgrabber = callPackage ../development/python-modules/urlgrabber { };

  urllib3 = callPackage ../development/python-modules/urllib3 {
    pytestCheckHook = self.pytestCheckHook_6_1;
  };

  urwid = callPackage ../development/python-modules/urwid { };

  urwidtrees = callPackage ../development/python-modules/urwidtrees { };

  urwid-readline = callPackage ../development/python-modules/urwid-readline { };

  usbtmc = callPackage ../development/python-modules/usbtmc { };

  us = callPackage ../development/python-modules/us { };

  user-agents = callPackage ../development/python-modules/user-agents { };

  userpath = callPackage ../development/python-modules/userpath { };

  utils = callPackage ../development/python-modules/utils { };

  uuid = callPackage ../development/python-modules/uuid { };

  uvcclient = callPackage ../development/python-modules/uvcclient { };

  uvicorn = callPackage ../development/python-modules/uvicorn { };

  uvloop = callPackage ../development/python-modules/uvloop {
    inherit (pkgs.darwin.apple_sdk.frameworks) ApplicationServices CoreServices;
  };

  validate-email = callPackage ../development/python-modules/validate-email { };

  validators = callPackage ../development/python-modules/validators { };

  validictory = callPackage ../development/python-modules/validictory { };

  variants = callPackage ../development/python-modules/variants { };

  varint = callPackage ../development/python-modules/varint { };

  vcrpy = callPackage ../development/python-modules/vcrpy { };

  vcver = callPackage ../development/python-modules/vcver { };

  vcversioner = callPackage ../development/python-modules/vcversioner { };

  vdf = callPackage ../development/python-modules/vdf { };

  vdirsyncer = callPackage ../development/python-modules/vdirsyncer { };

  vega = callPackage ../development/python-modules/vega { };

  vega_datasets = callPackage ../development/python-modules/vega_datasets { };

  venstarcolortouch = callPackage ../development/python-modules/venstarcolortouch { };

  venusian = callPackage ../development/python-modules/venusian { };

  verboselogs = callPackage ../development/python-modules/verboselogs { };

  versioneer = callPackage ../development/python-modules/versioneer { };

  versiontools = callPackage ../development/python-modules/versiontools { };

  vertica-python = callPackage ../development/python-modules/vertica-python { };

  veryprettytable = callPackage ../development/python-modules/veryprettytable { };

  vidstab = callPackage ../development/python-modules/vidstab { };

  ViennaRNA = toPythonModule pkgs.ViennaRNA;

  viewstate = callPackage ../development/python-modules/viewstate { };

  vine = callPackage ../development/python-modules/vine { };

  virtkey = callPackage ../development/python-modules/virtkey { };

  virtual-display = callPackage ../development/python-modules/virtual-display { };

  virtualenv = callPackage ../development/python-modules/virtualenv { };

  virtualenv-clone = callPackage ../development/python-modules/virtualenv-clone { };

  virtualenvwrapper = callPackage ../development/python-modules/virtualenvwrapper { };

  visitor = callPackage ../development/python-modules/visitor { };

  vispy = callPackage ../development/python-modules/vispy { };

  vmprof = callPackage ../development/python-modules/vmprof { };

  vncdo = callPackage ../development/python-modules/vncdo { };

  vobject = callPackage ../development/python-modules/vobject { };

  volkszaehler = callPackage ../development/python-modules/volkszaehler { };

  voluptuous = callPackage ../development/python-modules/voluptuous { };

  voluptuous-serialize = callPackage ../development/python-modules/voluptuous-serialize { };

  vowpalwabbit = callPackage ../development/python-modules/vowpalwabbit { };

  vsts = callPackage ../development/python-modules/vsts { };

  vsts-cd-manager = callPackage ../development/python-modules/vsts-cd-manager { };

  vsure = callPackage ../development/python-modules/vsure { };

  vtk = self.vtk_7;
  vtk_7 = toPythonModule (pkgs.vtk_7.override {
    pythonInterpreter = python;
    enablePython = true;
  });
  vtk_8 = toPythonModule (pkgs.vtk_8.override {
    pythonInterpreter = python;
    enablePython = true;
  });
  vtk_9 = toPythonModule (pkgs.vtk_9.override {
    pythonInterpreter = python;
    enablePython = true;
  });

  vultr = callPackage ../development/python-modules/vultr { };

  vulture = callPackage ../development/python-modules/vulture { };

  vxi11 = callPackage ../development/python-modules/vxi11 { };

  vyper = callPackage ../development/compilers/vyper { };

  w3lib = callPackage ../development/python-modules/w3lib { };

  wadllib = callPackage ../development/python-modules/wadllib { };

  waitress = callPackage ../development/python-modules/waitress { };

  waitress-django = callPackage ../development/python-modules/waitress-django { };

  wakeonlan = callPackage ../development/python-modules/wakeonlan { };

  Wand = callPackage ../development/python-modules/Wand { };

  warlock = callPackage ../development/python-modules/warlock { };

  warrant = callPackage ../development/python-modules/warrant { };

  waqiasync = callPackage ../development/python-modules/waqiasync { };

  wasabi = callPackage ../development/python-modules/wasabi { };

  wasm = callPackage ../development/python-modules/wasm { };

  wasmer = callPackage ../development/python-modules/wasmer { };

  watchdog = callPackage ../development/python-modules/watchdog {
    inherit (pkgs.darwin.apple_sdk.frameworks) CoreServices;
  };

  waterfurnace = callPackage ../development/python-modules/waterfurnace { };

  WazeRouteCalculator = callPackage ../development/python-modules/WazeRouteCalculator { };

  wcmatch = callPackage ../development/python-modules/wcmatch { };

  wcwidth = callPackage ../development/python-modules/wcwidth { };

  weasyprint = callPackage ../development/python-modules/weasyprint { };

  webapp2 = callPackage ../development/python-modules/webapp2 { };

  webassets = callPackage ../development/python-modules/webassets { };

  web = callPackage ../development/python-modules/web { };

  web-cache = callPackage ../development/python-modules/web-cache { };

  webcolors = callPackage ../development/python-modules/webcolors { };

  webdavclient3 = callPackage ../development/python-modules/webdavclient3 { };

  webencodings = callPackage ../development/python-modules/webencodings { };

  webexteamssdk = callPackage ../development/python-modules/webexteamssdk { };

  webhelpers = callPackage ../development/python-modules/webhelpers { };

  webob = callPackage ../development/python-modules/webob { };

  weboob = callPackage ../development/python-modules/weboob { };

  webrtcvad = callPackage ../development/python-modules/webrtcvad { };

  websocket_client = callPackage ../development/python-modules/websocket_client { };

  websockets = callPackage ../development/python-modules/websockets { };

  websockify = callPackage ../development/python-modules/websockify { };

  webtest = callPackage ../development/python-modules/webtest { };

  webthing = callPackage ../development/python-modules/webthing { };

  werkzeug = callPackage ../development/python-modules/werkzeug {
    pytestCheckHook = self.pytestCheckHook_6_1;
  };

  west = callPackage ../development/python-modules/west { };

  wfuzz = callPackage ../development/python-modules/wfuzz { };

  wget = callPackage ../development/python-modules/wget { };

  wheel = callPackage ../development/python-modules/wheel { };

  whichcraft = callPackage ../development/python-modules/whichcraft { };

  whisper = callPackage ../development/python-modules/whisper { };

  whitenoise = callPackage ../development/python-modules/whitenoise { };

  whois = callPackage ../development/python-modules/whois { };

  whoosh = callPackage ../development/python-modules/whoosh { };

  widgetsnbextension = callPackage ../development/python-modules/widgetsnbextension { };

  wiffi = callPackage ../development/python-modules/wiffi { };

  willow = callPackage ../development/python-modules/willow { };

  winacl = callPackage ../development/python-modules/winacl { };

  winsspi = callPackage ../development/python-modules/winsspi { };

  wled = callPackage ../development/python-modules/wled { };

  woob = callPackage ../development/python-modules/woob { };

  word2vec = callPackage ../development/python-modules/word2vec { };

  wordcloud = callPackage ../development/python-modules/wordcloud { };

  wordfreq = callPackage ../development/python-modules/wordfreq { };

  worldengine = callPackage ../development/python-modules/worldengine { };

  wrapio = callPackage ../development/python-modules/wrapio { };

  wrapt = callPackage ../development/python-modules/wrapt { };

  wrf-python = callPackage ../development/python-modules/wrf-python { };

  ws4py = callPackage ../development/python-modules/ws4py { };

  wsgi-intercept = callPackage ../development/python-modules/wsgi-intercept { };

  wsgiproxy2 = callPackage ../development/python-modules/wsgiproxy2 { };

  wsgitools = callPackage ../development/python-modules/wsgitools { };

  WSME = callPackage ../development/python-modules/WSME { };

  wsnsimpy = callPackage ../development/python-modules/wsnsimpy { };

  wsproto = if (pythonAtLeast "3.6") then
    callPackage ../development/python-modules/wsproto { }
  else
    callPackage ../development/python-modules/wsproto/0.14.nix { };

  wtforms = callPackage ../development/python-modules/wtforms { };

  wtf-peewee = callPackage ../development/python-modules/wtf-peewee { };

  wurlitzer = callPackage ../development/python-modules/wurlitzer { };

  wxPython_4_0 = callPackage ../development/python-modules/wxPython/4.0.nix {
    inherit (pkgs.darwin.apple_sdk.frameworks) AudioToolbox Carbon Cocoa CoreFoundation IOKit OpenGL;
    wxGTK = pkgs.wxGTK30.override {
      withGtk2 = false;
      withWebKit = true;
    };
  };

  wxPython_4_1 = callPackage ../development/python-modules/wxPython/4.1.nix {
    wxGTK = pkgs.wxGTK31.override {
      withGtk2 = false;
      withWebKit = true;
    };
  };

  x11_hash = callPackage ../development/python-modules/x11_hash { };

  x256 = callPackage ../development/python-modules/x256 { };

  xapian = callPackage ../development/python-modules/xapian {
    inherit (pkgs) xapian;
  };

  xapp = callPackage ../development/python-modules/xapp {
    inherit (pkgs) gtk3 gobject-introspection polkit;
    inherit (pkgs.cinnamon) xapps;
  };

  xarray = callPackage ../development/python-modules/xarray { };

  xattr = callPackage ../development/python-modules/xattr { };

  xboxapi = callPackage ../development/python-modules/xboxapi { };

  xcffib = callPackage ../development/python-modules/xcffib { };

  xdg = callPackage ../development/python-modules/xdg { };

  xdis = callPackage ../development/python-modules/xdis { };

  xdot = callPackage ../development/python-modules/xdot { };

  xenomapper = callPackage ../applications/science/biology/xenomapper { };

  xgboost = callPackage ../development/python-modules/xgboost {
    inherit (pkgs) xgboost;
  };

  xhtml2pdf = callPackage ../development/python-modules/xhtml2pdf { };

  xkcdpass = callPackage ../development/python-modules/xkcdpass { };

  xknx = callPackage ../development/python-modules/xknx { };

  xlib = callPackage ../development/python-modules/xlib { };

  xlrd = callPackage ../development/python-modules/xlrd { };

  xlsx2csv = callPackage ../development/python-modules/xlsx2csv { };

  XlsxWriter = callPackage ../development/python-modules/XlsxWriter { };

  xlwt = callPackage ../development/python-modules/xlwt { };

  xml2rfc = callPackage ../development/python-modules/xml2rfc { };

  xmldiff = callPackage ../development/python-modules/xmldiff { };

  xmljson = callPackage ../development/python-modules/xmljson { };

  xmlschema = callPackage ../development/python-modules/xmlschema { };

  xmlsec = callPackage ../development/python-modules/xmlsec {
    inherit (pkgs) libxslt libxml2 libtool pkg-config xmlsec;
  };

  xmltodict = callPackage ../development/python-modules/xmltodict { };

  xmodem = callPackage ../development/python-modules/xmodem { };

  xnd = callPackage ../development/python-modules/xnd { };

  xpath-expressions = callPackage ../development/python-modules/xpath-expressions { };

  xpybutil = callPackage ../development/python-modules/xpybutil { };

  xstatic-bootbox = callPackage ../development/python-modules/xstatic-bootbox { };

  xstatic-bootstrap = callPackage ../development/python-modules/xstatic-bootstrap { };

  xstatic = callPackage ../development/python-modules/xstatic { };

  xstatic-jquery = callPackage ../development/python-modules/xstatic-jquery { };

  xstatic-jquery-file-upload = callPackage ../development/python-modules/xstatic-jquery-file-upload { };

  xstatic-jquery-ui = callPackage ../development/python-modules/xstatic-jquery-ui { };

  xstatic-pygments = callPackage ../development/python-modules/xstatic-pygments { };

  xvfbwrapper = callPackage ../development/python-modules/xvfbwrapper {
    inherit (pkgs.xorg) xorgserver;
  };

  xxhash = callPackage ../development/python-modules/xxhash { };

  yahooweather = callPackage ../development/python-modules/yahooweather { };

  yalesmartalarmclient = callPackage ../development/python-modules/yalesmartalarmclient { };

  yalexs = callPackage ../development/python-modules/yalexs { };

  yamale = callPackage ../development/python-modules/yamale { };

  yamllint = callPackage ../development/python-modules/yamllint { };

  yamlloader = callPackage ../development/python-modules/yamlloader { };

  yamlordereddictloader = callPackage ../development/python-modules/yamlordereddictloader { };

  yanc = callPackage ../development/python-modules/yanc { };

  yapf = callPackage ../development/python-modules/yapf { };

  yappi = callPackage ../development/python-modules/yappi { };

  Yapsy = callPackage ../development/python-modules/yapsy { };

  yara-python = callPackage ../development/python-modules/yara-python { };

  yarg = callPackage ../development/python-modules/yarg { };

  yarl = callPackage ../development/python-modules/yarl { };

  yaswfp = callPackage ../development/python-modules/yaswfp { };

  yattag = callPackage ../development/python-modules/yattag { };

  ydiff = callPackage ../development/python-modules/ydiff { };

  yeelight = callPackage ../development/python-modules/yeelight { };

  yfinance = callPackage ../development/python-modules/yfinance { };

  yoda = toPythonModule (pkgs.yoda.override { inherit python; });

  youtube-dl = callPackage ../tools/misc/youtube-dl { };

  youtube-dl-light = callPackage ../tools/misc/youtube-dl {
    ffmpegSupport = false;
    phantomjsSupport = false;
  };

  yowsup = callPackage ../development/python-modules/yowsup { };

  yq = callPackage ../development/python-modules/yq {
    inherit (pkgs) jq;
  };

  ytmusicapi = callPackage ../development/python-modules/ytmusicapi { };

  yubico-client = callPackage ../development/python-modules/yubico-client { };

  z3c-checkversions = callPackage ../development/python-modules/z3c-checkversions { };

  z3 = (toPythonModule (pkgs.z3.override {
    inherit python;
  })).python;

  zake = callPackage ../development/python-modules/zake { };

  zarr = callPackage ../development/python-modules/zarr { };

  zc_buildout221 = callPackage ../development/python-modules/buildout { };

  zc_buildout = self.zc_buildout221; # A patched version of buildout, useful for buildout based development on Nix

  zc_buildout_nix = callPackage ../development/python-modules/buildout-nix { };

  zc_lockfile = callPackage ../development/python-modules/zc_lockfile { };

  zconfig = callPackage ../development/python-modules/zconfig { };

  zdaemon = callPackage ../development/python-modules/zdaemon { };

  zeek = toPythonModule (pkgs.zeek.override {
    python3 = python;
  }).py;

  zeep = callPackage ../development/python-modules/zeep { };

  zeitgeist = (toPythonModule (pkgs.zeitgeist.override {
    python3 = python;
  })).py;

  zeroc-ice = callPackage ../development/python-modules/zeroc-ice { };

  zeroconf = callPackage ../development/python-modules/zeroconf { };

  zerorpc = callPackage ../development/python-modules/zerorpc { };

  zetup = callPackage ../development/python-modules/zetup { };

  zha-quirks = callPackage ../development/python-modules/zha-quirks { };

  zict = callPackage ../development/python-modules/zict { };

  zigpy = callPackage ../development/python-modules/zigpy { };

  zigpy-cc = callPackage ../development/python-modules/zigpy-cc { };

  zigpy-deconz = callPackage ../development/python-modules/zigpy-deconz { };

  zigpy-xbee = callPackage ../development/python-modules/zigpy-xbee { };

  zigpy-zigate = callPackage ../development/python-modules/zigpy-zigate { };

  zigpy-znp = callPackage ../development/python-modules/zigpy-znp { };

  zimports = callPackage ../development/python-modules/zimports { };

  zipfile36 = callPackage ../development/python-modules/zipfile36 { };

  zipp = callPackage ../development/python-modules/zipp { };

  zipstream = callPackage ../development/python-modules/zipstream { };

  zm-py = callPackage ../development/python-modules/zm-py { };

  zodb = callPackage ../development/python-modules/zodb { };

  zodbpickle = callPackage ../development/python-modules/zodbpickle { };

  zope_broken = callPackage ../development/python-modules/zope_broken { };

  zope_component = callPackage ../development/python-modules/zope_component { };

  zope_configuration = callPackage ../development/python-modules/zope_configuration { };

  zope_contenttype = callPackage ../development/python-modules/zope_contenttype { };

  zope_copy = callPackage ../development/python-modules/zope_copy { };

  zope-deferredimport = callPackage ../development/python-modules/zope-deferredimport { };

  zope_deprecation = callPackage ../development/python-modules/zope_deprecation { };

  zope_dottedname = callPackage ../development/python-modules/zope_dottedname { };

  zope_event = callPackage ../development/python-modules/zope_event { };

  zope_exceptions = callPackage ../development/python-modules/zope_exceptions { };

  zope_filerepresentation = callPackage ../development/python-modules/zope_filerepresentation { };

  zope-hookable = callPackage ../development/python-modules/zope-hookable { };

  zope_i18nmessageid = callPackage ../development/python-modules/zope_i18nmessageid { };

  zope_interface = callPackage ../development/python-modules/zope_interface { };

  zope_lifecycleevent = callPackage ../development/python-modules/zope_lifecycleevent { };

  zope_location = callPackage ../development/python-modules/zope_location { };

  zope_proxy = callPackage ../development/python-modules/zope_proxy { };

  zope_schema = callPackage ../development/python-modules/zope_schema { };

  zope_size = callPackage ../development/python-modules/zope_size { };

  zope_testing = callPackage ../development/python-modules/zope_testing { };

  zope_testrunner = callPackage ../development/python-modules/zope_testrunner { };

  zopfli = callPackage ../development/python-modules/zopfli { };

  zstandard = callPackage ../development/python-modules/zstandard { };

  zstd = callPackage ../development/python-modules/zstd {
    inherit (pkgs) zstd;
  };

  zulip = callPackage ../development/python-modules/zulip { };

  zxcvbn = callPackage ../development/python-modules/zxcvbn { };
}<|MERGE_RESOLUTION|>--- conflicted
+++ resolved
@@ -4225,11 +4225,8 @@
 
   mwclient = callPackage ../development/python-modules/mwclient { };
 
-<<<<<<< HEAD
-=======
   mwdblib = callPackage ../development/python-modules/mwdblib { };
 
->>>>>>> 85d9aa3a
   mwoauth = callPackage ../development/python-modules/mwoauth { };
 
   mwparserfromhell = callPackage ../development/python-modules/mwparserfromhell { };
