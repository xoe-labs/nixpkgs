--- conflicted
+++ resolved
@@ -115,10 +115,7 @@
       gcc34 = linux;
       gcc42 = linux;
       gcc44 = linux;
-<<<<<<< HEAD
       gcj = linux;
-=======
->>>>>>> 41f0e6ad
       ghdl = linux;
       ghostscript = linux;
       ghostscriptX = linux;
