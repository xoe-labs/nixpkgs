--- conflicted
+++ resolved
@@ -176,15 +176,9 @@
     inherit storeDir stateDir confDir boehmgc;
   };
 
-<<<<<<< HEAD
   nixUnstable = lib.lowPrio (callPackage common rec {
-    name = "nix-2.2${suffix}";
-    suffix = "pre6600_85488a93";
-=======
-  nixUnstable = lib.lowPrio (common rec {
     name = "nix-2.3${suffix}";
     suffix = "pre6631_e58a7144";
->>>>>>> 213d6dd6
     src = fetchFromGitHub {
       owner = "NixOS";
       repo = "nix";
