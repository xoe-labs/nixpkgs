{ cmake, fetchFromGitHub, fetchpatch, json_c, libpcap, ncurses, stdenv }:

stdenv.mkDerivation rec {
  pname = "nfstrace";
  version = "0.4.3.2";

  src = fetchFromGitHub {
    owner = "epam";
    repo = "nfstrace";
    rev = "${version}";
    sha256 = "1djsyn7i3xp969rnmsdaf5vwjiik9wylxxrc5nm7by00i76c1vsg";
  };

  patches = [
    (fetchpatch {
      url = "https://salsa.debian.org/debian/nfstrace/raw/debian/0.4.3.1-3/debian/patches/reproducible_build.patch";
      sha256 = "0fd96r8xi142kjwibqkd46s6jwsg5kfc5v28bqsj9rdlc2aqmay5";
    })
  ];

  postPatch = ''
    substituteInPlace CMakeLists.txt \
      --replace "-Wno-braced-scalar-init" ""
  '';

  buildInputs = [ json_c libpcap ncurses ];
  nativeBuildInputs = [ cmake ];

  # To build with GCC 8+ it needs:
  env.CXXFLAGS = "-Wno-class-memaccess -Wno-ignored-qualifiers";
  # CMake can't find json_c without:
<<<<<<< HEAD
  env.NIX_CFLAGS_COMPILE = "-I${json_c.dev}/include/json-c";
=======
  NIX_CFLAGS_COMPILE = [ "-I${json_c.dev}/include/json-c" "-Wno-error=address-of-packed-member" ];
>>>>>>> 71c19d3e

  doCheck = false; # requires network access

  meta = with stdenv.lib; {
    homepage = "http://epam.github.io/nfstrace/";
    description = "NFS and CIFS tracing/monitoring/capturing/analyzing tool";
    license = licenses.gpl2;
    platforms = platforms.linux;
  };
}<|MERGE_RESOLUTION|>--- conflicted
+++ resolved
@@ -29,11 +29,7 @@
   # To build with GCC 8+ it needs:
   env.CXXFLAGS = "-Wno-class-memaccess -Wno-ignored-qualifiers";
   # CMake can't find json_c without:
-<<<<<<< HEAD
-  env.NIX_CFLAGS_COMPILE = "-I${json_c.dev}/include/json-c";
-=======
-  NIX_CFLAGS_COMPILE = [ "-I${json_c.dev}/include/json-c" "-Wno-error=address-of-packed-member" ];
->>>>>>> 71c19d3e
+  env.NIX_CFLAGS_COMPILE = "-I${json_c.dev}/include/json-c -Wno-error=address-of-packed-member";
 
   doCheck = false; # requires network access
 
