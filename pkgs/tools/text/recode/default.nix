--- conflicted
+++ resolved
@@ -1,51 +1,22 @@
-<<<<<<< HEAD
-{ stdenv, fetchurl, autoconf, automake, libtool, gettext, perl, flex }:
-=======
 # XXX: this may need -liconv on non-glibc systems.. 
->>>>>>> d742d26b
 
 {stdenv, fetchgit, python, perl}:
 
 stdenv.mkDerivation rec {
   name = "recode-3.7-pff85fdbd";
 
-<<<<<<< HEAD
-  debianPatch = fetchurl {
-    url = "http://ftp.de.debian.org/debian/pool/main/r/recode/recode_3.6-17.diff.gz";
-    sha256 = "1iwrggw64faf6lghgm9nzh64vh8m8jd79h6pxqgrmfmplzrzpzjp";
-=======
   src = fetchgit {
     url = https://github.com/pinard/Recode.git;
     rev = "2fd8385658e5a08700e3b916053f6680ff85fdbd";
     sha256 = "1xhlfmqld6af16l444jli9crj9brym2jihg1n6lkxh2gar68f5l7";
->>>>>>> d742d26b
   };
 
   buildInputs = [ python perl ];
 
-<<<<<<< HEAD
-  buildInputs = [ autoconf automake libtool gettext perl flex ];
-
-  patchPhase = ''
-    patch -Np1 -i ${gettextPatch}
-    patch -Np1 -i ${asIfPatch}
-    gunzip <${debianPatch} | patch -Np1 -i -
-    sed -i '1i#include <stdlib.h>' src/argmatch.c
-
-    # fix build with new automake, https://bugs.gentoo.org/show_bug.cgi?id=419455
-    rm acinclude.m4
-    substituteInPlace Makefile.am --replace "ACLOCAL = ./aclocal.sh @ACLOCAL@" ""
-    sed -i '/^AM_C_PROTOTYPES/d' configure.in
-    substituteInPlace src/Makefile.am --replace "ansi2knr" ""
-
-    autoreconf -i
-    libtoolize
-=======
   doCheck = true;
 
   preCheck = ''
     checkFlagsArray=(LDFLAGS="-L../src/.libs -Wl,-rpath=../src/.libs")
->>>>>>> d742d26b
   '';
 
   meta = {
