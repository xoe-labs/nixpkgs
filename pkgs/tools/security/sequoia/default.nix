--- conflicted
+++ resolved
@@ -34,11 +34,7 @@
     sha256 = "13f582g10vba0cpbdmqkkfzgd5jgagb640jaz1w425wf5nbh6q50";
   };
 
-<<<<<<< HEAD
-  cargoSha256 = "0zv6mnjbp44vp85rw4l1nqk4yb7dzqp031r8rgqq2avbnq018yhk";
-=======
   cargoSha256 = "sha256-qIGP48uj2iQ6MVgy5anKI9QrX9vnuKh46Fmmcczda4w=";
->>>>>>> b73f621c
 
   nativeBuildInputs = [
     pkg-config
