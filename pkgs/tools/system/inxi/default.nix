--- conflicted
+++ resolved
@@ -1,13 +1,8 @@
 { stdenv, fetchFromGitHub, perl }:
 
 stdenv.mkDerivation rec {
-<<<<<<< HEAD
   pname = "inxi";
-  version = "3.0.35-1";
-=======
-  name = "inxi-${version}";
   version = "3.0.36-1";
->>>>>>> c68f58d9
 
   src = fetchFromGitHub {
     owner = "smxi";
