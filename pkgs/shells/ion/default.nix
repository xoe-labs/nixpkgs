--- conflicted
+++ resolved
@@ -11,11 +11,7 @@
     sha256 = "sha256-lI1GwA3XerRJaC/Z8vTZc6GzRDLjv3w768C+Ui6Q+3Q=";
   };
 
-<<<<<<< HEAD
-  cargoSha256 = "134lpsh8h944l3l8ak51dm1xh5vhi0p5h2kxalyh80vykjan5amq";
-=======
   cargoSha256 = "sha256-hURpgxc99iIMtzIlR6Kbfqcbu1uYLDHnfVLqgmMbvFA=";
->>>>>>> 788deaad
 
   meta = with lib; {
     description = "Modern system shell with simple (and powerful) syntax";
