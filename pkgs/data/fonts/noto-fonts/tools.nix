--- conflicted
+++ resolved
@@ -1,11 +1,6 @@
 { fetchFromGitHub, pythonPackages, lib }:
 
-<<<<<<< HEAD
-pythonPackages.buildPythonPackage {
-  version = "2017-09-25";
-=======
 pythonPackages.buildPythonPackage rec {
->>>>>>> fc74ba82
   pname = "nototools";
   version = "unstable-2019-03-20";
 
