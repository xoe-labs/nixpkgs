--- conflicted
+++ resolved
@@ -76,11 +76,6 @@
       output_dir="$1"
       shift
 
-<<<<<<< HEAD
-  cmakeFlags = "-DPTHREAD_INCLUDE_DIR=${stdenv.glibc.dev}/include" +
-    " -DGETTEXT_INCLUDE_DIR=${gettext}/include" +
-    " -DSDL_INCLUDE_DIR=${SDL.dev}/include/SDL";
-=======
       find $output_dir -lname $out\* -delete
       find $output_dir -type f | while read -r f; do
         rpath="$(patchelf --print-rpath $f 2>/dev/null)" || continue
@@ -96,7 +91,6 @@
         patchelf --shrink-rpath $f
       done
     }
->>>>>>> a26357ee
 
     buildOutput COMMON $out avidemux_core
     buildOutput SETTINGS $out
