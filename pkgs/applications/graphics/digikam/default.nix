--- conflicted
+++ resolved
@@ -70,7 +70,7 @@
 
     # Help digiKam find libusb, otherwise gphoto2 support is disabled
     cmakeFlags = [
-      "-DLIBUSB_LIBRARIES=${libusb1}/lib"
+      "-DLIBUSB_LIBRARIES=${libusb1.out}/lib"
       "-DLIBUSB_INCLUDE_DIR=${libusb1}/include/libusb-1.0"
       "-DENABLE_BALOOSUPPORT=ON"
       "-DENABLE_KDEPIMLIBSSUPPORT=ON"
@@ -109,14 +109,6 @@
   ];
 
 
-<<<<<<< HEAD
-  # Help digiKam find libusb, otherwise gphoto2 support is disabled
-  cmakeFlags = [
-    "-DLIBUSB_LIBRARIES=${libusb1.out}/lib"
-    "-DLIBUSB_INCLUDE_DIR=${libusb1}/include/libusb-1.0"
-    "-DDIGIKAMSC_COMPILE_LIBKFACE=ON"
-  ];
-=======
   # TODO: It should be the responsability of these packages to add themselves to `KDEDIRS`. See
   # <https://github.com/ttuegel/nixpkgs/commit/a0efeacc0ef2cf63bbb768bfb172a483307d080b> for
   # a practical example.
@@ -138,7 +130,6 @@
   } ''
     # Make sure kbuildsycoca4 does not attempt to write to user home directory.
     export HOME=$PWD
->>>>>>> a26357ee
 
     export KDESYCOCA="$out/${sycocaFileRelPath}"
 
