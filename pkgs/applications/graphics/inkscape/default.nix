--- conflicted
+++ resolved
@@ -1,21 +1,4 @@
-<<<<<<< HEAD
 args: with args;
-=======
-{ stdenv, fetchurl, pkgconfig,
-  perl, perlXMLParser,
-  gtk, libXft, fontconfig,
-  libpng, lcms,
-  zlib, popt,
-  boehmgc,
-  libxml2, libxslt,
-  glib,
-  gtkmm, glibmm, libsigcxx,
-  boost,
-  gettext,
-  python, pyxml,
-  makeWrapper
-}:
->>>>>>> e7f99973
 
 stdenv.mkDerivation rec {
   name = "inkscape-0.45.1";
@@ -36,24 +19,9 @@
   ];
 
   buildInputs = [
-<<<<<<< HEAD
     pkgconfig perl perlXMLParser gtk libXft fontconfig libpng zlib popt boehmgc
     libxml2 libxslt glib gtkmm glibmm libsigcxx lcms boost gettext
-=======
-    pkgconfig
-    perl perlXMLParser
-    gtk libXft fontconfig
-    libpng
-    zlib popt
-    boehmgc
-    libxml2 libxslt
-    glib
-    gtkmm glibmm libsigcxx
-    lcms
-    boost
-    gettext
     makeWrapper
->>>>>>> e7f99973
   ];
 
   configureFlags = "--with-python";
