--- conflicted
+++ resolved
@@ -43,16 +43,12 @@
   ];
 
 } ''
-<<<<<<< HEAD
   # Symlink everything but $out from podman-unwrapped
   ${
     lib.concatMapStringsSep "\n"
     (o: "ln -s ${podman.${o}} ${placeholder o}")
     (builtins.filter (o: o != "out")
     podman.outputs)}
-=======
-  ln -s ${podman.man} $man
->>>>>>> 73dc3fc4
 
   mkdir -p $out/bin
   ln -s ${podman-unwrapped}/share $out/share
