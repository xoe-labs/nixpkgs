{ stdenv
, fetchurl
, meson
, ninja
, pkgconfig
, gnome3
, desktop-file-utils
, gettext
, itstool
, python3
, wrapGAppsHook
, gtk3
, glib
, libsoup
, gnome-online-accounts
, librest
, json-glib
, gnome-autoar
, gspell
, libcanberra }:

let
  pname = "gnome-recipes";
  version = "2.0.2";
in stdenv.mkDerivation rec {
  name = "${pname}-${version}";

  src = fetchurl {
    url = "mirror://gnome/sources/${pname}/${stdenv.lib.versions.majorMinor version}/${name}.tar.xz";
    sha256 = "1yymii3yf823d9x28fbhqdqm1wa30s40j94x0am9fjj0nzyd5s8v";
  };

  nativeBuildInputs = [
    meson
    ninja
    pkgconfig
    desktop-file-utils
    gettext
    itstool
    python3
    wrapGAppsHook
  ];

  buildInputs = [
    gtk3
    glib
    libsoup
    gnome-online-accounts
    librest
    json-glib
    gnome-autoar
    gspell
    libcanberra
  ];

  # https://github.com/NixOS/nixpkgs/issues/36468
  # https://gitlab.gnome.org/GNOME/recipes/issues/76
  env.NIX_CFLAGS_COMPILE = "-I${glib.dev}/include/gio-unix-2.0";

  postPatch = ''
    chmod +x src/list_to_c.py
    patchShebangs src/list_to_c.py
    patchShebangs meson_post_install.py
  '';

  passthru = {
    updateScript = gnome3.updateScript {
      packageName = pname;
    };
  };

  meta = with stdenv.lib; {
    description = "Recipe management application for GNOME";
<<<<<<< HEAD
    homepage = https://wiki.gnome.org/Apps/Recipes;
    maintainers = teams.gnome.members;
=======
    homepage = "https://wiki.gnome.org/Apps/Recipes";
    maintainers = gnome3.maintainers;
>>>>>>> a584339f
    license = licenses.gpl3;
    platforms = platforms.unix;
  };
}<|MERGE_RESOLUTION|>--- conflicted
+++ resolved
@@ -71,13 +71,8 @@
 
   meta = with stdenv.lib; {
     description = "Recipe management application for GNOME";
-<<<<<<< HEAD
-    homepage = https://wiki.gnome.org/Apps/Recipes;
-    maintainers = teams.gnome.members;
-=======
     homepage = "https://wiki.gnome.org/Apps/Recipes";
     maintainers = gnome3.maintainers;
->>>>>>> a584339f
     license = licenses.gpl3;
     platforms = platforms.unix;
   };
