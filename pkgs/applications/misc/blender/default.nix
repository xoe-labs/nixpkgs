--- conflicted
+++ resolved
@@ -1,12 +1,8 @@
 { config, stdenv, lib, fetchurl, boost, cmake, ffmpeg, gettext, glew
 , ilmbase, libXi, libX11, libXext, libXrender
 , libjpeg, libpng, libsamplerate, libsndfile
-<<<<<<< HEAD
 , libtiff, libGLU, libGL, openal, opencolorio, openexr, openimageio, openjpeg_1, python3Packages
-=======
-, libtiff, libGLU_combined, openal, opencolorio, openexr, openimageio, openjpeg_1, python3Packages
 , openvdb, libXxf86vm, tbb
->>>>>>> ab0a8286
 , zlib, fftw, opensubdiv, freetype, jemalloc, ocl-icd, addOpenGLRunpath
 , jackaudioSupport ? false, libjack2
 , cudaSupport ? config.cudaSupport or false, cudatoolkit
