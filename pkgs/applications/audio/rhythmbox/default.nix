{ stdenv, fetchurl, pkgconfig
, python3
, perl
, perlPackages
, gtk3
, intltool
, libsoup
, gnome3
, tdb
, json-glib
, itstool
, wrapGAppsHook
, gst_all_1
, gst_plugins ? with gst_all_1; [ gst-plugins-good gst-plugins-ugly ]
}:
let
  pname = "rhythmbox";
  version = "3.4.2";
in stdenv.mkDerivation rec {
  name = "${pname}-${version}";

  src = fetchurl {
    url = "mirror://gnome/sources/${pname}/${gnome3.versionBranch version}/${name}.tar.xz";
    sha256 = "0hzcns8gf5yb0rm4ss8jd8qzarcaplp5cylk6plwilsqfvxj4xn2";
  };

  nativeBuildInputs = [
    pkgconfig
    intltool perl perlPackages.XMLParser
    itstool
    wrapGAppsHook
  ];

  buildInputs = [
    python3
    libsoup
    tdb
    json-glib
<<<<<<< HEAD
    itstool
=======
>>>>>>> da86dadb

    gtk3
    gnome3.libpeas
    gnome3.totem-pl-parser
    gnome3.defaultIconTheme

    gst_all_1.gstreamer
    gst_all_1.gst-plugins-base
  ] ++ gst_plugins;

  enableParallelBuilding = true;

  passthru = {
    updateScript = gnome3.updateScript {
      packageName = pname;
      versionPolicy = "none";
    };
  };

  meta = with stdenv.lib; {
    homepage = https://wiki.gnome.org/Apps/Rhythmbox;
    description = "A music playing application for GNOME";
    license = licenses.gpl2;
    platforms = platforms.linux;
    maintainers = [ maintainers.rasendubi ];
  };
}<|MERGE_RESOLUTION|>--- conflicted
+++ resolved
@@ -36,10 +36,6 @@
     libsoup
     tdb
     json-glib
-<<<<<<< HEAD
-    itstool
-=======
->>>>>>> da86dadb
 
     gtk3
     gnome3.libpeas
