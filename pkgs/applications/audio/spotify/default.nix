--- conflicted
+++ resolved
@@ -68,17 +68,10 @@
       # Work around Spotify referring to a specific minor version of
       # OpenSSL.
 
-<<<<<<< HEAD
-      ln -s ${openssl_1_0_1.out}/lib/libssl.so $libdir/libssl.so.1.0.0
-      ln -s ${openssl_1_0_1.out}/lib/libcrypto.so $libdir/libcrypto.so.1.0.0
+      ln -s ${openssl.out}/lib/libssl.so $libdir/libssl.so.1.0.0
+      ln -s ${openssl.out}/lib/libcrypto.so $libdir/libcrypto.so.1.0.0
       ln -s ${nspr.out}/lib/libnspr4.so $libdir/libnspr4.so
       ln -s ${nspr.out}/lib/libplc4.so $libdir/libplc4.so
-=======
-      ln -s ${openssl}/lib/libssl.so $libdir/libssl.so.1.0.0
-      ln -s ${openssl}/lib/libcrypto.so $libdir/libcrypto.so.1.0.0
-      ln -s ${nspr}/lib/libnspr4.so $libdir/libnspr4.so
-      ln -s ${nspr}/lib/libplc4.so $libdir/libplc4.so
->>>>>>> 2463e091
 
       rpath="$out/share/spotify:$libdir"
 
