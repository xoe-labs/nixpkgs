--- conflicted
+++ resolved
@@ -7,12 +7,8 @@
 # The function defaults are for easy testing.
 { system ? builtins.currentSystem
 , allPackages ? import ../../top-level/all-packages.nix
-<<<<<<< HEAD
-, platform ? null, config ? {}, lib }:
-=======
 , platform ? null, config ? {}, lib ? (import ../../../lib)
 , customBootstrapFiles ? null }:
->>>>>>> 9de96694
 
 rec {
 
@@ -217,32 +213,13 @@
       cloog = pkgs.cloog.override { stdenv = pkgs.makeStaticLibraries pkgs.stdenv; };
       gccPlain = pkgs.gcc.cc;
     };
-<<<<<<< HEAD
-    extraAttrs = {
-      glibc = stage2.pkgs.glibc;  # Required by gcc47 build
-    };
-    extraPath = [ stage2.pkgs.patchelf stage2.pkgs.paxctl ];
-=======
     extraBuildInputs = [ stage2.pkgs.patchelf stage2.pkgs.paxctl ];
->>>>>>> 9de96694
   };
 
 
   # Construct a fourth stdenv that uses the new GCC.  But coreutils is
   # still from the bootstrap tools.
   stage4 = stageFun {
-<<<<<<< HEAD
-    gcc = wrapGCC {
-      gcc = stage3.pkgs.gcc.gcc;
-      libc = stage3.pkgs.glibc;
-      binutils = stage3.pkgs.binutils;
-      coreutils = bootstrapTools;
-      name = "";
-    };
-    extraPath = [ stage2.pkgs.patchelf stage3.pkgs.xz ];
-    overrides = pkgs: {
-      inherit (stage3.pkgs) gettext gnum4 gmp perl glibc;
-=======
     inherit (stage3.pkgs) gccPlain glibc binutils;
     coreutils = bootstrapTools;
     name = "";
@@ -264,7 +241,6 @@
         stdenv = stage4.stdenv;
         shell = stage4.pkgs.bash + "/bin/bash";
       };
->>>>>>> 9de96694
     };
     extraBuildInputs = [ stage3.pkgs.patchelf stage3.pkgs.xz ];
   };
@@ -305,11 +281,13 @@
       shellPackage = stage4.pkgs.bash;
     };
 
+    /* outputs TODO
     allowedRequisites = with stage4.pkgs;
       [ gzip bzip2 xz bash binutils coreutils diffutils findutils gawk
         glibc gnumake gnused gnutar gnugrep gnupatch patchelf attr acl
         paxctl zlib pcre linuxHeaders ed gcc gcc.cc libsigsegv
       ];
+      */
 
     overrides = pkgs: {
       gcc = cc;
@@ -317,11 +295,7 @@
       inherit (stage4.pkgs)
         gzip bzip2 xz bash binutils coreutils diffutils findutils gawk
         glibc gnumake gnused gnutar gnugrep gnupatch patchelf
-<<<<<<< HEAD
-        attr acl paxctl;
-=======
         attr acl paxctl zlib pcre;
->>>>>>> 9de96694
     };
   };
 
