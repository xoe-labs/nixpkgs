<<<<<<< HEAD
{ stdenv, fetchurl, libX11, zlib, xorgproto, libGL, libGLU, freeglut ? null }:
=======
{ stdenv, fetchurl, libX11, zlib, xorgproto, libGL ? null, libGLU ? null, freeglut ? null }:
>>>>>>> ab0a8286

stdenv.mkDerivation rec {
  pname = "construo";
  version = "0.2.3";

  src = fetchurl {
    url = "https://github.com/Construo/construo/releases/download/v${version}/${pname}-${version}.tar.gz";
    sha256 = "1wmj527hbj1qv44cdsj6ahfjrnrjwg2dp8gdick8nd07vm062qxa";
  };

<<<<<<< HEAD
  buildInputs = [ libX11 zlib xorgproto libGL libGLU ]
=======
  buildInputs = [ libX11 zlib xorgproto ]
    ++ stdenv.lib.optional (libGL != null) libGL
    ++ stdenv.lib.optional (libGLU != null) libGLU
>>>>>>> ab0a8286
    ++ stdenv.lib.optional (freeglut != null) freeglut;

  preConfigure = ''
    substituteInPlace src/Makefile.in \
      --replace games bin
  '';

  meta = {
    description = "Masses and springs simulation game";
    homepage = http://fs.fsf.org/construo/;
    license = stdenv.lib.licenses.gpl3;
  };
}<|MERGE_RESOLUTION|>--- conflicted
+++ resolved
@@ -1,8 +1,12 @@
-<<<<<<< HEAD
-{ stdenv, fetchurl, libX11, zlib, xorgproto, libGL, libGLU, freeglut ? null }:
-=======
-{ stdenv, fetchurl, libX11, zlib, xorgproto, libGL ? null, libGLU ? null, freeglut ? null }:
->>>>>>> ab0a8286
+{ stdenv
+, fetchurl
+, libX11
+, zlib
+, xorgproto
+, libGL ? null
+, libGLU ? null
+, freeglut ? null
+}:
 
 stdenv.mkDerivation rec {
   pname = "construo";
@@ -13,13 +17,9 @@
     sha256 = "1wmj527hbj1qv44cdsj6ahfjrnrjwg2dp8gdick8nd07vm062qxa";
   };
 
-<<<<<<< HEAD
-  buildInputs = [ libX11 zlib xorgproto libGL libGLU ]
-=======
   buildInputs = [ libX11 zlib xorgproto ]
     ++ stdenv.lib.optional (libGL != null) libGL
     ++ stdenv.lib.optional (libGLU != null) libGLU
->>>>>>> ab0a8286
     ++ stdenv.lib.optional (freeglut != null) freeglut;
 
   preConfigure = ''
