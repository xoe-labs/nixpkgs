--- conflicted
+++ resolved
@@ -3,11 +3,7 @@
 with stdenv.lib;
 
 buildLinux (args // rec {
-<<<<<<< HEAD
-  version = "4.20.12";
-=======
   version = "4.20.13";
->>>>>>> 3c77acbc
 
   # modDirVersion needs to be x.y.z, will automatically add .0 if needed
   modDirVersion = if (modDirVersionArg == null) then concatStrings (intersperse "." (take 3 (splitString "." "${version}.0"))) else modDirVersionArg;
@@ -17,10 +13,6 @@
 
   src = fetchurl {
     url = "mirror://kernel/linux/kernel/v4.x/linux-${version}.tar.xz";
-<<<<<<< HEAD
-    sha256 = "0155hmkw2vdywnd6ygp057nw395yj5k7273kw02hh9cmh4q49x8w";
-=======
     sha256 = "1h8axf8wg3g87kjaan2241zq83n5p5769anmc3i8mrm4y2saswqf";
->>>>>>> 3c77acbc
   };
 } // (args.argsOverride or {}))