--- conflicted
+++ resolved
@@ -2,20 +2,12 @@
 
 stdenv.mkDerivation {
   name = "module-init-tools-3.16";
-<<<<<<< HEAD
-  
+
   src = [
     (fetchurl {
       url = mirror://kernel/linux/utils/kernel/module-init-tools/module-init-tools-3.16.tar.bz2;
       sha256 = "0jxnz9ahfic79rp93l5wxcbgh4pkv85mwnjlbv1gz3jawv5cvwp1";
     })
-=======
-
-  src = fetchurl {
-    url = "mirror://kernel/linux/utils/kernel/module-init-tools/${name}.tar.bz2";
-    sha256 = "0jxnz9ahfic79rp93l5wxcbgh4pkv85mwnjlbv1gz3jawv5cvwp1";
-  };
->>>>>>> c882363f
 
     # Upstream forgot to include the generated manpages.  Thankfully
     # the Gentoo people fixed this for us :-)
