--- conflicted
+++ resolved
@@ -20,11 +20,7 @@
   meta = with lib; {
     description = "Various plugins for ALSA";
     homepage = http://alsa-project.org/;
-<<<<<<< HEAD
-    license = licenses.gpl2;
-=======
     license = licenses.lgpl21;
->>>>>>> b3577081
     maintainers = [maintainers.marcweber];
     platforms = platforms.linux;
   };
