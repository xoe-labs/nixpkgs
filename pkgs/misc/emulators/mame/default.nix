{ stdenv, mkDerivation, fetchFromGitHub, makeDesktopItem, makeWrapper
, python, pkgconfig, SDL2, SDL2_ttf, alsaLib, which, qtbase, libXinerama
, libpcap, CoreAudioKit, ForceFeedback
, installShellFiles }:

with stdenv;

let
  majorVersion = "0";
  minorVersion = "219";

  desktopItem = makeDesktopItem {
    name = "MAME";
    exec = "mame${lib.optionalString stdenv.is64bit "64"}";
    desktopName = "MAME";
    genericName = "MAME is a multi-purpose emulation framework";
    categories = "System;Emulator;";
  };

  dest = "$out/opt/mame";
in mkDerivation {
  pname = "mame";
  version = "${majorVersion}.${minorVersion}";

  src = fetchFromGitHub {
    owner = "mamedev";
    repo = "mame";
    rev = "mame${majorVersion}${minorVersion}";
    sha256 = "048ar1j2vsrvqqc3spy9qcch2lbxn0ycd9lv4ig5wfnvjkdjdvgr";
  };

  hardeningDisable = [ "fortify" ];
<<<<<<< HEAD
  env.NIX_CFLAGS_COMPILE = [ "-Wno-error=maybe-uninitialized" ];
=======
  NIX_CFLAGS_COMPILE = [ "-Wno-error=maybe-uninitialized" "-Wno-error=missing-braces" ];
>>>>>>> 3aa6dcf2

  makeFlags = [
    "TOOLS=1"
    "USE_LIBSDL=1"
  ]
  ++ lib.optionals stdenv.cc.isClang [ "CC=clang" "CXX=clang++" ]
  ;

  dontWrapQtApps = true;

  buildInputs =
    [ SDL2 SDL2_ttf qtbase libXinerama ]
    ++ lib.optional stdenv.isLinux alsaLib
    ++ lib.optionals stdenv.isDarwin [ libpcap CoreAudioKit ForceFeedback ]
    ;
  nativeBuildInputs = [ python pkgconfig which makeWrapper installShellFiles ];

  # by default MAME assumes that paths with stock resources
  # are relative and that you run MAME changing to
  # install directory, so we add absolute paths here
  patches = [ ./emuopts.patch ];

  postPatch = ''
    substituteInPlace src/emu/emuopts.cpp \
      --subst-var-by mame ${dest}
  '';

  installPhase = ''
    make -f dist.mak PTR64=${stdenv.lib.optionalString stdenv.is64bit "1"}
    mkdir -p ${dest}
    mv build/release/*/Release/mame/* ${dest}

    mkdir -p $out/bin
    find ${dest} -maxdepth 1 -executable -type f -exec mv -t $out/bin {} \;
    install -Dm755 src/osd/sdl/taputil.sh $out/bin/taputil.sh

    installManPage ${dest}/docs/man/*.1 ${dest}/docs/man/*.6

    mv artwork plugins samples ${dest}
  '' + lib.optionalString stdenv.isLinux ''
    mkdir -p $out/share
    ln -s ${desktopItem}/share/applications $out/share
  '';

  meta = with lib; {
    description = "Is a multi-purpose emulation framework";
    homepage = https://www.mamedev.org/;
    license = with licenses; [ bsd3 gpl2Plus ];
    platforms = platforms.unix;
    # makefile needs fixes for install target
    badPlatforms = [ "aarch64-linux" ];
    maintainers = with maintainers; [ gnidorah ];
  };
}<|MERGE_RESOLUTION|>--- conflicted
+++ resolved
@@ -30,11 +30,7 @@
   };
 
   hardeningDisable = [ "fortify" ];
-<<<<<<< HEAD
-  env.NIX_CFLAGS_COMPILE = [ "-Wno-error=maybe-uninitialized" ];
-=======
-  NIX_CFLAGS_COMPILE = [ "-Wno-error=maybe-uninitialized" "-Wno-error=missing-braces" ];
->>>>>>> 3aa6dcf2
+  env.NIX_CFLAGS_COMPILE = [ "-Wno-error=maybe-uninitialized" "-Wno-error=missing-braces" ];
 
   makeFlags = [
     "TOOLS=1"
